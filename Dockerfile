# syntax=docker/dockerfile:1
ARG NODE_VERSION=18
ARG PYTHON_VERSION=3.10
ARG POETRY_VERSION=1.7.1
ARG GOSU_VERSION=1.17

################################ Overview

# This Dockerfile builds a Label Studio environment.
# It consists of three main stages:
# 1. "frontend-builder" - Compiles the frontend assets using Node.
# 2. "wheel-builder" - Prepares the final wheel package.
# 3. "final" - Creates the final production image with the Label Studio wheel, Nginx, and other dependencies.

################################ Stage: frontend-builder (build frontend assets)

FROM --platform=${BUILDPLATFORM} node:${NODE_VERSION} AS frontend-builder

ENV NPM_CACHE_LOCATION=$HOME/.cache/yarn/v6 \
    PUPPETEER_SKIP_CHROMIUM_DOWNLOAD=true \
    NX_REJECT_UNKNOWN_LOCAL_CACHE=0

WORKDIR /label-studio/web

COPY web .
COPY pyproject.toml /label-studio

# Setup Node and Yarn configurations and build frontend
RUN --mount=type=cache,target="/root/.cache",sharing=locked \
    set -eux; \
    yarn config set registry https://registry.npmjs.org/; \
    yarn config set network-timeout 1200000; \
    yarn install --frozen-lockfile; \
    yarn run build

################################ Stage: wheel-builder (prepare final wheel package)

FROM python:${PYTHON_VERSION}-slim AS wheel-builder

<<<<<<< HEAD
# Install Poetry
ARG POETRY_HOME=/opt/poetry
ARG POETRY_INSTALLER_PARALLEL=true
ARG POETRY_VIRTUALENVS_CREATE=false
ARG POETRY_VERSION
RUN --mount=type=cache,target="/root/.cache",sharing=locked \
    pip install poetry==${POETRY_VERSION}
=======
ENV DEBIAN_FRONTEND=noninteractive \
    LS_DIR=/label-studio \
    PIP_CACHE_DIR=$HOME/.cache \
    POETRY_CACHE_DIR=$HOME/.poetry-cache \
    POETRY_VIRTUALENVS_CREATE=false \
    DJANGO_SETTINGS_MODULE=core.settings.label_studio \
    LABEL_STUDIO_BASE_DATA_DIR=/label-studio/data \
    OPT_DIR=/opt/heartex/instance-data/etc \
    SETUPTOOLS_USE_DISTUTILS=stdlib
>>>>>>> f486588e

# Add poetry install location to the $PATH
ENV PATH="${POETRY_HOME}/bin:${PATH}"

RUN poetry config virtualenvs.create ${POETRY_VIRTUALENVS_CREATE} && \
    poetry config installer.parallel "${POETRY_INSTALLER_PARALLEL}" && \
    poetry config installer.no-binary pyuwsgi

WORKDIR /label-studio

RUN --mount=type=cache,target="/var/cache/apt",sharing=locked \
    --mount=type=cache,target="/var/lib/apt/lists",sharing=locked \
    set -eux; \
    apt-get update; \
    apt-get upgrade -y; \
    apt-get install --no-install-recommends -y ca-certificates curl gnupg libxml2 gcc python3-dev; \
    apt-get autoremove -y

# Copy project files
COPY pyproject.toml poetry.lock README.md ./
COPY label_studio/__init__.py ./label_studio/__init__.py

<<<<<<< HEAD
# Install dependencies
RUN --mount=type=cache,target="/root/.cache",sharing=locked \
    poetry install --no-ansi && \
    rm -rf /tmp/tmp*

# Copy the source code
COPY . .

# Copy compiled frontend assets from the frontend-builder stage
RUN rm -rf ./label_studio/web
COPY --from=frontend-builder /label-studio/web/dist ./label_studio/web/dist
## Collect static files
RUN --mount=type=cache,target="/root/.cache",sharing=locked \
    poetry run python label_studio/manage.py collectstatic --no-input \
    && poetry build -f wheel
=======
RUN set -eux; \
    mkdir -p $OPT_DIR /var/log/nginx /var/cache/nginx /etc/nginx && \
    chown -R 1001:0 $OPT_DIR /var/log/nginx /var/cache/nginx /etc/nginx

# Copy essential files for installing Label Studio and its dependencies
COPY --chown=1001:0 pyproject.toml .
COPY --chown=1001:0 poetry.lock .
COPY --chown=1001:0 README.md .
COPY --chown=1001:0 label_studio/__init__.py ./label_studio/__init__.py

# Ensure the poetry lockfile is up to date, then install all deps from it to
# the system python. This includes label-studio itself. For caching purposes,
# do this before copying the rest of the source code.
RUN --mount=type=cache,target=$POETRY_CACHE_DIR \
    poetry check --lock && poetry install

COPY --chown=1001:0 LICENSE LICENSE
COPY --chown=1001:0 licenses licenses
COPY --chown=1001:0 label_studio label_studio
COPY --chown=1001:0 deploy deploy

COPY --chown=1001:0 --from=frontend-builder /label-studio/web/dist $LS_DIR/web/dist
>>>>>>> f486588e

################################ Stage: final (production-ready image)

<<<<<<< HEAD
FROM python:${PYTHON_VERSION}-slim
ARG GOSU_VERSION
ARG PYTHON_VERSION
ENV DEBIAN_FRONTEND=noninteractive \
    LS_DIR=/label-studio \
    DJANGO_SETTINGS_MODULE=core.settings.label_studio \
    LABEL_STUDIO_BASE_DATA_DIR=/label-studio/data \
    OPT_DIR=/opt/heartex/instance-data/etc
=======
ENV HOME=$LS_DIR
>>>>>>> f486588e

WORKDIR $LS_DIR

# add our user and group first to make sure their IDs get assigned consistently, regardless of whatever dependencies get added
RUN set -eux; \
	groupadd --gid 999 --system label-studio; \
	useradd --uid 999 --system --gid label-studio --home-dir /label-studio label-studio; \
	mkdir -p $LABEL_STUDIO_BASE_DATA_DIR $OPT_DIR; \
	chown -R label-studio:label-studio $LABEL_STUDIO_BASE_DATA_DIR $OPT_DIR

# incapsulate nginx install & configure to a single layer
RUN --mount=type=cache,target="/var/cache/apt",sharing=locked \
    --mount=type=cache,target="/var/lib/apt/lists",sharing=locked \
    set -eux; \
    apt-get update; \
    apt-get install -y --no-install-recommends ca-certificates gnupg wget; \
    wget -q https://nginx.org/keys/nginx_signing.key -O- | apt-key add -; \
    CODENAME=$(grep 'VERSION_CODENAME=' /etc/os-release | cut -d"=" -f2 | xargs); \
    echo "deb https://nginx.org/packages/mainline/debian/ ${CODENAME} nginx" >> /etc/apt/sources.list; \
    apt-get update && apt-get install -y nginx; \
    apt-get purge -y --auto-remove -o APT::AutoRemove::RecommendsImportant=false; \
    nginx -v; \
    usermod -a -G tty nobody; \
    usermod -a -G tty nginx

# Install gosu
RUN --mount=type=cache,target="/var/cache/apt",sharing=locked \
    --mount=type=cache,target="/var/lib/apt/lists",sharing=locked \
    set -eux; \
	savedAptMark="$(apt-mark showmanual)"; \
	apt-get update; \
	apt-get install -y --no-install-recommends ca-certificates gnupg wget; \
	dpkgArch="$(dpkg --print-architecture | awk -F- '{ print $NF }')"; \
	wget -O /usr/local/bin/gosu "https://github.com/tianon/gosu/releases/download/$GOSU_VERSION/gosu-$dpkgArch"; \
	wget -O /usr/local/bin/gosu.asc "https://github.com/tianon/gosu/releases/download/$GOSU_VERSION/gosu-$dpkgArch.asc"; \
	export GNUPGHOME="$(mktemp -d)"; \
	gpg --batch --keyserver hkps://keys.openpgp.org --recv-keys B42F6819007F00F88E364FD4036A9C25BF357DD4; \
	gpg --batch --verify /usr/local/bin/gosu.asc /usr/local/bin/gosu; \
	gpgconf --kill all; \
	rm -rf "$GNUPGHOME" /usr/local/bin/gosu.asc; \
	apt-mark auto '.*' > /dev/null; \
	[[ -z "$savedAptMark" ]] || apt-mark manual $savedAptMark > /dev/null; \
	apt-get purge -y --auto-remove -o APT::AutoRemove::RecommendsImportant=false; \
	chmod +x /usr/local/bin/gosu; \
	gosu --version; \
	gosu nobody true

# Copy docker-entrypoint scripts
COPY deploy/ ./deploy/
COPY deploy/default.conf /etc/nginx/nginx.conf

# Copy final wheel package and frontend assets from the wheel-builder stage
COPY --from=wheel-builder /label-studio/dist/*.whl /tmp/dist/

# Install Label Studio wheel
RUN --mount=type=cache,target="/root/.cache",sharing=locked \
    set -eux; \
    pip install /tmp/dist/*.whl; \
    ln -s /usr/local/lib/python${PYTHON_VERSION}/site-packages/label_studio /label-studio/label_studio; \
    rm -rf /tmp/dist

VOLUME $LABEL_STUDIO_BASE_DATA_DIR
ENTRYPOINT ["./deploy/docker-entrypoint.sh"]
CMD ["label-studio"]<|MERGE_RESOLUTION|>--- conflicted
+++ resolved
@@ -37,7 +37,6 @@
 
 FROM python:${PYTHON_VERSION}-slim AS wheel-builder
 
-<<<<<<< HEAD
 # Install Poetry
 ARG POETRY_HOME=/opt/poetry
 ARG POETRY_INSTALLER_PARALLEL=true
@@ -45,17 +44,6 @@
 ARG POETRY_VERSION
 RUN --mount=type=cache,target="/root/.cache",sharing=locked \
     pip install poetry==${POETRY_VERSION}
-=======
-ENV DEBIAN_FRONTEND=noninteractive \
-    LS_DIR=/label-studio \
-    PIP_CACHE_DIR=$HOME/.cache \
-    POETRY_CACHE_DIR=$HOME/.poetry-cache \
-    POETRY_VIRTUALENVS_CREATE=false \
-    DJANGO_SETTINGS_MODULE=core.settings.label_studio \
-    LABEL_STUDIO_BASE_DATA_DIR=/label-studio/data \
-    OPT_DIR=/opt/heartex/instance-data/etc \
-    SETUPTOOLS_USE_DISTUTILS=stdlib
->>>>>>> f486588e
 
 # Add poetry install location to the $PATH
 ENV PATH="${POETRY_HOME}/bin:${PATH}"
@@ -78,7 +66,6 @@
 COPY pyproject.toml poetry.lock README.md ./
 COPY label_studio/__init__.py ./label_studio/__init__.py
 
-<<<<<<< HEAD
 # Install dependencies
 RUN --mount=type=cache,target="/root/.cache",sharing=locked \
     poetry install --no-ansi && \
@@ -88,40 +75,14 @@
 COPY . .
 
 # Copy compiled frontend assets from the frontend-builder stage
-RUN rm -rf ./label_studio/web
 COPY --from=frontend-builder /label-studio/web/dist ./label_studio/web/dist
 ## Collect static files
 RUN --mount=type=cache,target="/root/.cache",sharing=locked \
     poetry run python label_studio/manage.py collectstatic --no-input \
     && poetry build -f wheel
-=======
-RUN set -eux; \
-    mkdir -p $OPT_DIR /var/log/nginx /var/cache/nginx /etc/nginx && \
-    chown -R 1001:0 $OPT_DIR /var/log/nginx /var/cache/nginx /etc/nginx
-
-# Copy essential files for installing Label Studio and its dependencies
-COPY --chown=1001:0 pyproject.toml .
-COPY --chown=1001:0 poetry.lock .
-COPY --chown=1001:0 README.md .
-COPY --chown=1001:0 label_studio/__init__.py ./label_studio/__init__.py
-
-# Ensure the poetry lockfile is up to date, then install all deps from it to
-# the system python. This includes label-studio itself. For caching purposes,
-# do this before copying the rest of the source code.
-RUN --mount=type=cache,target=$POETRY_CACHE_DIR \
-    poetry check --lock && poetry install
-
-COPY --chown=1001:0 LICENSE LICENSE
-COPY --chown=1001:0 licenses licenses
-COPY --chown=1001:0 label_studio label_studio
-COPY --chown=1001:0 deploy deploy
-
-COPY --chown=1001:0 --from=frontend-builder /label-studio/web/dist $LS_DIR/web/dist
->>>>>>> f486588e
 
 ################################ Stage: final (production-ready image)
 
-<<<<<<< HEAD
 FROM python:${PYTHON_VERSION}-slim
 ARG GOSU_VERSION
 ARG PYTHON_VERSION
@@ -130,9 +91,6 @@
     DJANGO_SETTINGS_MODULE=core.settings.label_studio \
     LABEL_STUDIO_BASE_DATA_DIR=/label-studio/data \
     OPT_DIR=/opt/heartex/instance-data/etc
-=======
-ENV HOME=$LS_DIR
->>>>>>> f486588e
 
 WORKDIR $LS_DIR
 
@@ -180,6 +138,8 @@
 	gosu --version; \
 	gosu nobody true
 
+COPY LICENSE LICENSE
+COPY licenses licenses
 # Copy docker-entrypoint scripts
 COPY deploy/ ./deploy/
 COPY deploy/default.conf /etc/nginx/nginx.conf
@@ -195,5 +155,6 @@
     rm -rf /tmp/dist
 
 VOLUME $LABEL_STUDIO_BASE_DATA_DIR
+ENV HOME=$LS_DIR
 ENTRYPOINT ["./deploy/docker-entrypoint.sh"]
 CMD ["label-studio"]