import React from "react";
import ReactDOM from "react-dom";
import { Provider } from "mobx-react";

import "./assets/styles/global.scss";

import App from "./components/App/App";
import * as serviceWorker from "./serviceWorker";

import AppStore from "./stores/AppStore";

import ProductionEnviroment from "./env/production";
import DevelopmentEnvironment from "./env/development";

let enviroment = DevelopmentEnvironment;

if (process.env.NODE_ENV === "production") {
  enviroment = ProductionEnviroment;

  window.LabelStudio = (element, options) => {
    let params = options;

    if (params && params.task) {
      params.task = enviroment.getData(params.task);
    }

    /**
     * Configure Application
     */
    const app = AppStore.create(params, enviroment.configureApplication(params));

    /**
     * Initialize store
     */
    app.initializeStore(enviroment.getState(params.task));

    ReactDOM.render(
      <Provider store={app}>
        <App />
      </Provider>,
      enviroment.rootElement(element),
    );

    window.Htx = app;
    return app;
  };
} else {
  enviroment = DevelopmentEnvironment;

  window.LabelStudio = (element, options) => {
    let params = options;

    // this is a way to initialize one of the examples from the src/examples section
    if (!options.config) {
      enviroment.getExample().then(result => {
        params = {
          ...params,
          ...result,
        };

        let app = AppStore.create(params, enviroment.configureApplication(params));

<<<<<<< HEAD
        app.initializeStore({ completions: [params.completion] });
        window.Htx = app;
=======
        app.initializeStore({ completions: [params.completion], predictions: params.predictions });

>>>>>>> 25fb4568
        ReactDOM.render(
          <Provider store={app}>
            <App />
          </Provider>,
          enviroment.rootElement(element),
        );
      });
    } else {
      // this is static initialization from the index.html file
      params = {
        ...params,
        task: {
          ...params.task,
          data: JSON.stringify(params.task.data),
        },
      };

      let app = AppStore.create(params, enviroment.configureApplication(params));

      app.initializeStore({ completions: params.task.completions, predictions: params.task.predictions });

      ReactDOM.render(
        <Provider store={app}>
          <App />
        </Provider>,
        enviroment.rootElement(element),
      );

      return app;
    }
  };
}

// If you want your app to work offline and load faster, you can change
// unregister() to register() below. Note this comes with some pitfalls.
// Learn more about service workers: http://bit.ly/CRA-PWA
serviceWorker.unregister();<|MERGE_RESOLUTION|>--- conflicted
+++ resolved
@@ -60,13 +60,9 @@
 
         let app = AppStore.create(params, enviroment.configureApplication(params));
 
-<<<<<<< HEAD
-        app.initializeStore({ completions: [params.completion] });
+        app.initializeStore({ completions: [params.completion], predictions: params.predictions });
         window.Htx = app;
-=======
-        app.initializeStore({ completions: [params.completion], predictions: params.predictions });
 
->>>>>>> 25fb4568
         ReactDOM.render(
           <Provider store={app}>
             <App />
