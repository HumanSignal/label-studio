import { Sentiment } from "../examples/sentiment_analysis";
import { AudioClassification } from "../examples/audio_classification";
import { AudioRegions } from "../examples/audio_regions";
import { DialogueAnalysis } from "../examples/dialogue_analysis";
import { ImageBbox } from "../examples/image_bbox";
import { ImagePolygons } from "../examples/image_polygons";
import { ImageKeyPoint } from "../examples/image_keypoints";
import { ImageMultilabel } from "../examples/image_multilabel";
import { NamedEntity } from "../examples/named_entity";
import { References } from "../examples/references";
import { TranscribeAudio } from "../examples/transcribe_audio";
import { HTMLDocument } from "../examples/html_document";

import External from "../core/External";
import Requests from "../core/Requests";
import Messages from "../utils/messages";

/**
 * Custom Data
 */
<<<<<<< HEAD
const data = NamedEntity;
=======
const data = ImageBbox;
>>>>>>> f92b3cb7

/**
 * Get current config
 * @param {string} pathToConfig
 */
async function getConfig(pathToConfig) {
  const response = await fetch(pathToConfig);
  const config = await response.text();
  return config;
}

/**
 * Get custom config
 */
async function getExample() {
  let datatype = data;

  let config = await getConfig(datatype.config);
  let task = {
    data: JSON.stringify(datatype.tasks[0].data),
  };
  let completion = datatype.completion.completions[0];
  let predictions = datatype.tasks[0].predictions;

  return { config, task, completion, predictions };
}

/**
 * Function to return App element
 */
function rootElement(element) {
  const el = document.createElement("div");

  let root = document.getElementById(element);

  root.innerHTML = "";
  root.appendChild(el);

  root.style.margin = "0 auto";

  return el;
}

/**
 * Function to configure application with callbacks
 * @param {object} params
 */
function configureApplication(params) {
  const options = {
    fetch: Requests.fetcher,
    fetchAuth: Requests.fetcherAuth,
    patch: Requests.patch,
    post: Requests.poster,
    remove: Requests.remover,
    submitCompletion: params.submitCompletion ? params.submitCompletion : External.submitCompletion,
    updateCompletion: params.updateCompletion ? params.updateCompletion : External.updateCompletion,
    deleteCompletion: params.deleteCompletion ? params.deleteCompletion : External.deleteCompletion,
    skipTask: params.skipTask ? params.skipTask : External.skipTask,
    onTaskLoad: params.onTaskLoad ? params.onTaskLoad : External.onTaskLoad,
    onLabelStudioLoad: params.onLabelStudioLoad ? params.onLabelStudioLoad : External.onLabelStudioLoad,
    alert: m => console.log(m), // Noop for demo: window.alert(m)
    messages: { ...Messages, ...params.messages },
  };

  return options;
}

export default { rootElement, getExample, configureApplication };<|MERGE_RESOLUTION|>--- conflicted
+++ resolved
@@ -18,11 +18,7 @@
 /**
  * Custom Data
  */
-<<<<<<< HEAD
 const data = NamedEntity;
-=======
-const data = ImageBbox;
->>>>>>> f92b3cb7
 
 /**
  * Get current config
