--- conflicted
+++ resolved
@@ -17,11 +17,7 @@
 /**
  * Custom Data
  */
-<<<<<<< HEAD
 const data = ImageSegmentation;
-=======
-const data = Sentiment;
->>>>>>> 25fb4568
 
 /**
  * Get current config
