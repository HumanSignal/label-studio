--- conflicted
+++ resolved
@@ -98,15 +98,11 @@
       self._updateServerState({ honeypot: self.honeypot });
     },
 
-<<<<<<< HEAD
     setEdittable(val) {
       self.edittable = val;
     },
 
     sendUserGenerate() {
-=======
-    setUserGenerate() {
->>>>>>> f92b3cb7
       self.sentUserGenerate = true;
     },
 
