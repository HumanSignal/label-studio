import React, { Component } from "react";
import { observer } from "mobx-react";
import { Card, Button, Icon, Tooltip, Badge, List } from "antd";

import Utils from "../../utils";
import styles from "./Completions.module.scss";

const Completion = observer(({ item, store }) => {
  let removeHoney = () => (
    <Button
      type="primary"
      onClick={ev => {
        ev.preventDefault();
        item.removeHoneypot();
      }}
    >
      <Icon type="star" />
    </Button>
  );

  let setHoney = () => (
    <Button
      type="primary"
      ghost={true}
      onClick={ev => {
        ev.preventDefault();
        item.setHoneypot();
      }}
    >
      <Icon type="star" />
    </Button>
  );

  /**
   * Default badge for saved completions
   */
  let badge = <Badge status="default" />;

  /**
   *
   */
  let completionID;

  /**
   * Title of card
   */
  if (item.userGenerate && !item.sentUserGenerate) {
    completionID = <span className={styles.title}>New completion</span>;
  } else {
    if (item.pk) {
      completionID = <span className={styles.title}>ID {item.pk}</span>;
    } else if (item.id) {
      completionID = <span className={styles.title}>ID {item.id}</span>;
    }
  }

  /**
   * Badge for processing of user generate completion
   */
  if (item.userGenerate) {
    badge = <Badge status="processing" />;
  }

  /**
   * Badge for complete of user generate completion
   */
  if (item.userGenerate && item.sentUserGenerate) {
    badge = <Badge status="success" />;
  }

  const btnsView = () => {
    return (
      <div className={styles.buttons}>
        {store.hasInterface("completions:set-groundtruth") && (item.honeypot ? removeHoney() : setHoney())}
        {store.hasInterface("completions:delete") && (
          <Tooltip placement="topLeft" title="Delete selected completion">
            <Button
              type="danger"
              onClick={ev => {
                ev.preventDefault();
                item.store.deleteCompletion(item);
              }}
            >
              <Icon type="delete" />
            </Button>
          </Tooltip>
        )}
      </div>
    );
  };

  return (
    <List.Item
      key={item.id}
      className={item.selected ? `${styles.completion} ${styles.completion_selected}` : styles.completion}
      onClick={ev => {
        !item.selected && store.completionStore.selectCompletion(item.id);
      }}
    >
      <div className={styles.title}>
        {badge}
        {completionID}
      </div>
      Created
      <i>{item.createdAgo ? ` ${item.createdAgo} ago` : ` ${Utils.UDate.prettyDate(item.createdDate)}`}</i>
      {item.createdBy ? ` by ${item.createdBy}` : null}
      {item.selected && btnsView()}
    </List.Item>
  );
});

class Completions extends Component {
  render() {
    const { store } = this.props;

    let content = [];
    let title = (
      <div className={styles.title + " " + styles.titlespace}>
<<<<<<< HEAD
        <div style={{ display: "flex", alignItems: "center" }}>
          <h3>Completions</h3>

          <Tooltip placement="topLeft" title="Add a new completion">
=======
        <h3>Completions</h3>

        {store.hasInterface("completions:add-new") && (
          <Tooltip placement="topLeft" title="Add new completion">
>>>>>>> e8efa41b
            <Button
              shape={"circle"}
              onClick={ev => {
                ev.preventDefault();
                store.completionStore.addUserCompletion();
              }}
            >
              <Icon type="plus" />
            </Button>
          </Tooltip>
<<<<<<< HEAD
        </div>

        <Tooltip placement="topLeft" title="View all completions">
          <Button
            shape={"circle"}
            type={store.completionStore.viewingAllCompletions ? "primary" : ""}
            onClick={ev => {
              ev.preventDefault();
              store.completionStore.toggleViewingAllCompletions();
            }}
          >
            <Icon type="windows" />
          </Button>
        </Tooltip>
=======
        )}
>>>>>>> e8efa41b
      </div>
    );

    store.completionStore.savedCompletions.forEach(c => {
      if (c) {
        content.push(<Completion key={c.id} item={c} store={store} />);
      }
    });

    return (
      <Card title={title} bodyStyle={{ padding: "0", paddingTop: "1px" }}>
        <List>{store.completionStore.savedCompletions ? content : <p>No completions submitted yet</p>}</List>
      </Card>
    );
  }
}

export default observer(Completions);<|MERGE_RESOLUTION|>--- conflicted
+++ resolved
@@ -116,17 +116,10 @@
     let content = [];
     let title = (
       <div className={styles.title + " " + styles.titlespace}>
-<<<<<<< HEAD
         <div style={{ display: "flex", alignItems: "center" }}>
           <h3>Completions</h3>
 
-          <Tooltip placement="topLeft" title="Add a new completion">
-=======
-        <h3>Completions</h3>
-
-        {store.hasInterface("completions:add-new") && (
-          <Tooltip placement="topLeft" title="Add new completion">
->>>>>>> e8efa41b
+        {store.hasInterface("completions:add-new") && (<Tooltip placement="topLeft" title="Add a new completion">
             <Button
               shape={"circle"}
               onClick={ev => {
@@ -137,7 +130,7 @@
               <Icon type="plus" />
             </Button>
           </Tooltip>
-<<<<<<< HEAD
+
         </div>
 
         <Tooltip placement="topLeft" title="View all completions">
@@ -152,9 +145,6 @@
             <Icon type="windows" />
           </Button>
         </Tooltip>
-=======
-        )}
->>>>>>> e8efa41b
       </div>
     );
 
