--- conflicted
+++ resolved
@@ -71,6 +71,7 @@
   const btnsView = () => {
     return (
       <div className={styles.buttons}>
+        {store.hasInterface("completions:set-groundtruth") && (item.honeypot ? removeHoney() : setHoney())}
         {store.hasInterface("completions:delete") && (
           <Tooltip placement="topLeft" title="Delete selected completion">
             <Button
@@ -80,11 +81,10 @@
                 item.store.deleteCompletion(item);
               }}
             >
-              Delete
+              <Icon type="delete" />
             </Button>
           </Tooltip>
         )}
-        {store.hasInterface("completions:set-groundtruth") && (item.honeypot ? removeHoney() : setHoney())}
       </div>
     );
   };
@@ -104,27 +104,7 @@
       Created
       <i>{item.createdAgo ? ` ${item.createdAgo} ago` : ` ${Utils.UDate.prettyDate(item.createdDate)}`}</i>
       {item.createdBy ? ` by ${item.createdBy}` : null}
-<<<<<<< HEAD
       {item.selected && btnsView()}
-=======
-      {item.selected && (
-        <div className={styles.buttons}>
-          {item.honeypot ? removeHoney() : setHoney()}
-
-          <Tooltip placement="topLeft" title="Delete selected completion">
-            <Button
-              type="danger"
-              onClick={ev => {
-                ev.preventDefault();
-                item.store.deleteCompletion(item);
-              }}
-            >
-              <Icon type="delete" />
-            </Button>
-          </Tooltip>
-        </div>
-      )}
->>>>>>> 25fb4568
     </List.Item>
   );
 });
@@ -137,10 +117,11 @@
     let title = (
       <div className={styles.title + " " + styles.titlespace}>
         <h3>Completions</h3>
-<<<<<<< HEAD
+
         {store.hasInterface("completions:add-new") && (
           <Tooltip placement="topLeft" title="Add new completion">
             <Button
+              shape={"circle"}
               onClick={ev => {
                 ev.preventDefault();
                 store.completionStore.addUserCompletion();
@@ -150,19 +131,6 @@
             </Button>
           </Tooltip>
         )}
-=======
-        <Tooltip placement="topLeft" title="Add a new completion">
-          <Button
-            shape={"circle"}
-            onClick={ev => {
-              ev.preventDefault();
-              store.completionStore.addUserCompletion();
-            }}
-          >
-            <Icon type="plus" />
-          </Button>
-        </Tooltip>
->>>>>>> 25fb4568
       </div>
     );
 
