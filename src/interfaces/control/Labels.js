--- conflicted
+++ resolved
@@ -40,12 +40,8 @@
     id: types.optional(types.identifier, guidGenerator),
     pid: types.optional(types.string, guidGenerator),
     type: "labels",
-<<<<<<< HEAD
     showinline: types.optional(types.string, "true"),
-    children: Types.unionArray(["labels", "label", "choice"]),
-=======
     children: Types.unionArray(["labels", "label", "choices", "choice"]),
->>>>>>> dfa6b4af
   })
   .views(self => ({
     get shouldBeUnselected() {
@@ -72,7 +68,6 @@
 );
 
 const HtxLabels = observer(({ item }) => {
-<<<<<<< HEAD
   const style = {
     marginTop: "1em",
     marginBottom: "1em",
@@ -89,22 +84,6 @@
   }
 
   return <div style={style}>{Tree.renderChildren(item)}</div>;
-=======
-  return (
-    <div
-      style={{
-        marginTop: "1em",
-        marginBottom: "1em",
-        display: "flex",
-        justifyContent: "flex-start",
-        alignItems: "center",
-        flexFlow: "wrap",
-      }}
-    >
-      {Tree.renderChildren(item)}
-    </div>
-  );
->>>>>>> dfa6b4af
 });
 
 Registry.addTag("labels", LabelsModel, HtxLabels);
