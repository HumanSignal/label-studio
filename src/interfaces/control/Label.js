import React from "react";
import { observer, inject } from "mobx-react";
import { getRoot, types } from "mobx-state-tree";
import { Tag } from "antd";
import ColorScheme from "pleasejs";

import { guidGenerator } from "../../core/Helpers";
import Utils from "../../utils";
import Registry from "../../core/Registry";
import Types from "../../core/Types";
import { runTemplate } from "../../core/Template";
import ProcessAttrsMixin from "../mixins/ProcessAttrs";
import Hint from "../../components/Hint/Hint";

/**
 * Label tag represents a single label
 * @example
 * <View>
 *   <Labels name="type" toName="txt-1">
 *     <Label alias="B" value="Brand"></Label>
 *     <Label alias="P" value="Product"></Label>
 *   </Labels>
 *   <Text name="txt-1" value="$text"></Text>
 * </View>
 * @name Label
 * @param {string} value A value of the label
 * @param {boolean} selected If this label should be preselected
 * @param {string} alias Label alias
 * @param {string} hotkey Hotkey
 * @param {boolean} showalias Show alias inside label text
 * @param {string} aliasstyle Alias CSS style default=opacity: 0.6
 * @param {string} size Size of text in the label
 * @param {string} background The background color of active label
 * @param {string} selectedColor Color of text in an active label
 */
const TagAttrs = types.model({
  value: types.maybeNull(types.string),
  selected: types.optional(types.boolean, false),
  alias: types.maybeNull(types.string),
  hotkey: types.maybeNull(types.string),
  showalias: types.optional(types.boolean, false),
  aliasstyle: types.optional(types.string, "opacity: 0.6"),
  size: types.optional(types.string, "medium"),
  background: types.maybeNull(types.string),
  selectedcolor: types.optional(types.string, "white"),
});

const Model = types
  .model({
    id: types.optional(types.identifier, guidGenerator),
    type: "label",
    _value: types.optional(types.string, ""),
  })
  .views(self => ({
    get completion() {
      return getRoot(self).completionStore.selected;
    },
  }))
  .actions(self => ({
    /**
     * Select label
     */
    toggleSelected() {
      const selectedLabel = self.selected;

      const labels = Types.getParentOfTypeString(self, [
        "LabelsModel",
        "RectangleLabelsModel",
        "PolygonLabelsModel",
        "KeyPointLabelsModel",
      ]);

      labels.finishCurrentObject();

      /**
       * Multiple
       */
      if (!labels.shouldBeUnselected) {
        self.markSelected(!self.selected);
      }

      /**
       * Single
       */
      if (labels.shouldBeUnselected) {
        /**
         * Current not selected
         */
        if (!selectedLabel) {
          /**
           * Unselect all labels
           */
          labels.unselectAll();
          /**
           * Select current label
           */
          self.markSelected(!self.selected);
        } else {
          /**
           * Unselect all labels
           */
          labels.unselectAll();
        }
      }
    },

    /**
     *
     * @param {boolean} value
     */
    markSelected(value) {
      self.selected = value;
    },

    onHotKey() {
      return self.toggleSelected();
    },

    updateValue(store) {
      self._value = runTemplate(self.value, store.task.dataObj) || "";

      if (!self.background) self.background = ColorScheme.make_color({ seed: self._value })[0];
    },
  }));

<<<<<<< HEAD
const LabelModel = types.compose("LabelModel", TagAttrs, Model, ProcessAttrsMixin);
=======
const LabelModel = types.compose("LabelModel", TagAttrs, Model);
>>>>>>> f92b3cb7

const HtxLabelView = inject("store")(
  observer(({ item, store }) => {
    const bg = item.background;
    const labelStyle = {
      backgroundColor: item.selected ? bg : "#e8e8e8",
      color: item.selected ? item.selectedcolor : "#333333",
      cursor: "pointer",
      margin: "5px",
    };

    return (
      <Tag
        onClick={ev => {
          if (!item.completion.edittable) return;

          item.toggleSelected();
          return false;
        }}
        style={labelStyle}
        size={item.size}
      >
        {item._value}
        {item.showalias === true && item.alias && (
          <span style={Utils.styleToProp(item.aliasstyle)}>&nbsp;{item.alias}</span>
        )}
        {store.settings.enableTooltips && store.settings.enableHotkeys && item.hotkey && <Hint>[{item.hotkey}]</Hint>}
      </Tag>
    );
  }),
);

Registry.addTag("label", LabelModel, HtxLabelView);

export { HtxLabelView, LabelModel };<|MERGE_RESOLUTION|>--- conflicted
+++ resolved
@@ -123,11 +123,7 @@
     },
   }));
 
-<<<<<<< HEAD
 const LabelModel = types.compose("LabelModel", TagAttrs, Model, ProcessAttrsMixin);
-=======
-const LabelModel = types.compose("LabelModel", TagAttrs, Model);
->>>>>>> f92b3cb7
 
 const HtxLabelView = inject("store")(
   observer(({ item, store }) => {
