--- conflicted
+++ resolved
@@ -120,19 +120,12 @@
     updateIE(ev) {
       const { width, height, naturalWidth, naturalHeight } = ev.target;
 
-      // if (self.hasStates) {
       self.naturalWidth = naturalWidth;
       self.naturalHeight = naturalHeight;
       self.stageWidth = width;
       self.stageHeight = height;
 
-<<<<<<< HEAD
-        self.shapes.forEach(s => s.updateImageSize(width / naturalWidth, height / naturalHeight, width, height));
-      }
-=======
       self.shapes.forEach(s => s.updateImageSize(width / naturalWidth, height / naturalHeight, width, height));
-      //}
->>>>>>> aa0bed4e
     },
 
     _setStageRef(ref) {
@@ -175,11 +168,7 @@
           callWithStates(ev, (_, clonedStates) => {
             clonedStates.forEach(item => {
               if (item.type !== "choices" && item.isSelected) {
-<<<<<<< HEAD
-                self._addRectEv(ev, item);
-=======
                 self._addRectEv(ev, [item]);
->>>>>>> aa0bed4e
               }
             });
           });
