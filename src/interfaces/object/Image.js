--- conflicted
+++ resolved
@@ -150,29 +150,7 @@
     },
 
     onImageClick(ev) {
-<<<<<<< HEAD
       const callWithStates = function(ev, fun) {
-=======
-      if (self.controlButtonType() === "RectangleModel") {
-        self._addRect(ev);
-      } else if (self.controlButtonType() === "PolygonModel") {
-        self._addPoly(ev);
-      } else if (self.controlButtonType() === "PolygonLabelsModel") {
-        if (self.activePolygon && !self.activePolygon.closed) {
-          self._addPoly(ev);
-        } else {
-          const states = self.completion.toNames.get(self.name);
-          const activeStates = states ? states.filter(c => c.isSelected == true) : null;
-          const clonedStates = activeStates ? activeStates.map(s => cloneNode(s)) : null;
-
-          if (clonedStates.length === 0) return;
-
-          self._addPoly(ev, clonedStates);
-
-          activeStates && activeStates.forEach(s => s.unselectAll());
-        }
-      } else if (self.controlButtonType() === "RectangleLabelsModel") {
->>>>>>> dfa6b4af
         const states = self.completion.toNames.get(self.name);
         const activeStates = states ? states.filter(c => c.isSelected == true) : null;
         const clonedStates = activeStates ? activeStates.map(s => cloneNode(s)) : null;
@@ -216,7 +194,6 @@
       const wp = self.stageWidth / self.naturalWidth;
       const hp = self.stageHeight / self.naturalHeight;
 
-<<<<<<< HEAD
       const { zoomPosX, zoomPosY } = self;
 
       const x = (ev.evt.offsetX - self.zoomPosX) / self.zoomScale;
@@ -227,21 +204,6 @@
       let fillcolor = c.fillcolor;
       if (states && states.length) {
         fillcolor = states[0].getSelectedColor();
-=======
-        clonedStates.forEach(item => {
-          if (item.type !== "choices" && item.isSelected) {
-            self._addRect(ev, item);
-          }
-        });
-
-        activeStates &&
-          activeStates.forEach(s => {
-            console.log(s);
-            if (s.type !== "choices") {
-              s.unselectAll();
-            }
-          });
->>>>>>> dfa6b4af
       }
 
       self._addKeyPoint(x, y, c.strokewidth, fillcolor, states);
@@ -272,7 +234,6 @@
       const sw = 100;
       const sh = 100;
       // const name = guidGenerator();
-<<<<<<< HEAD
 
       let stroke = self.controlButton().strokecolor;
       // let stroke = self.editor.rectstrokecolor;
@@ -280,16 +241,6 @@
       // TODO you may need to filter this states, check Text.js
       if (states && states.length) {
         stroke = states[0].getSelectedColor();
-=======
-      let stroke = self.controlButton().rectstrokecolor;
-      // let stroke = self.editor.rectstrokecolor;
-      // const states = self.states;
-      // TODO you may need to filter this states, check Text.js
-      if (states) {
-        // console.log(states[0].toJSON());
-        // console.log(states);
-        stroke = states.getSelectedColor();
->>>>>>> dfa6b4af
       }
 
       const wp = self.stageWidth / self.naturalWidth;
@@ -451,7 +402,6 @@
         );
       }
 
-<<<<<<< HEAD
       if (obj.value.keypointlabels) {
         const states = restoreNewsnapshot(fromModel);
 
@@ -477,11 +427,9 @@
         }
       }
 
-=======
       /**
        * Shapes
        */
->>>>>>> dfa6b4af
       if (obj.value.shape) {
         let modifySnap;
         let shapeModel;
@@ -656,11 +604,6 @@
     }
 
     if (item.hasStates) {
-<<<<<<< HEAD
-=======
-      const rotateEnabled = item.controlButton().canrotate;
-
->>>>>>> dfa6b4af
       return (
         <div style={{ position: "relative" }}>
           <div
@@ -691,7 +634,7 @@
                 return Tree.renderItem(s);
               })}
               <TransformerComponent
-                rotateEnabled={item.controlButton().canrotate === "true"}
+                rotateEnabled={item.controlButton().canrotate}
                 selectedShapeName={item.selectedShape}
               />
             </Layer>
