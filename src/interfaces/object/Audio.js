--- conflicted
+++ resolved
@@ -37,7 +37,15 @@
  * @param {string} value of the element
  * @param {string} hotkey hotkey used to play/pause audio
  */
-<<<<<<< HEAD
+
+const TagAttrs = types.model({
+  name: types.maybeNull(types.string),
+  value: types.maybeNull(types.string),
+  zoom: types.optional(types.boolean, false),
+  volume: types.optional(types.boolean, false),
+  speed: types.optional(types.boolean, false),
+});
+
 const Model = AudioHOCModel.named("AudioModel").actions(self => ({
   fromStateJSON(obj, fromModel) {
     if (obj.value.choices) {
@@ -53,59 +61,11 @@
     self._ws = ws;
   },
 }));
-=======
-const TagAttrs = types.model({
-  name: types.maybeNull(types.string),
-  value: types.maybeNull(types.string),
-  zoom: types.optional(types.boolean, false),
-  volume: types.optional(types.boolean, false),
-  speed: types.optional(types.boolean, false),
-});
-
-const Model = types
-  .model({
-    id: types.optional(types.identifier, guidGenerator),
-    type: "audio",
-    _value: types.optional(types.string, ""),
-    playing: types.optional(types.boolean, false),
-    height: types.optional(types.number, 20),
-  })
-  .views(self => ({
-    get completion() {
-      return getRoot(self).completionStore.selected;
-    },
-  }))
-  .actions(self => ({
-    fromStateJSON(obj, fromModel) {
-      if (obj.value.choices) {
-        self.completion.names.get(obj.from_name).fromStateJSON(obj);
-      }
-
-      if (obj.value.text) {
-        self.completion.names.get(obj.from_name).fromStateJSON(obj);
-      }
-    },
-
-    /**
-     * Play and stop
-     */
-    handlePlay() {
-      self.playing = !self.playing;
-    },
-
-    onLoad(ws) {
-      self._ws = ws;
-    },
-
-    wsCreated(ws) {
-      self._ws = ws;
-    },
-  }));
->>>>>>> 56d91f9f
 
 const AudioModel = types.compose(
   "AudioModel",
   Model,
+  TagAttrs,
 );
 
 const HtxAudioView = observer(({ store, item }) => {
