import React, { createRef, Component, Fragment } from "react";

import { observer, inject } from "mobx-react";
import { types, getParentOfType, getParent, getRoot } from "mobx-state-tree";

import Konva from "konva";
import { Shape, Label, Stage, Layer, Rect, Text, Transformer } from "react-konva";

import { guidGenerator, restoreNewsnapshot } from "../../core/Helpers";

import Registry from "../../core/Registry";

import { LabelsModel } from "../control/Labels";
import { RectangleLabelsModel } from "../control/RectangleLabels";

import { RatingModel } from "../control/Rating";
import { ImageModel } from "../object/Image";
import RegionsMixin from "../mixins/Regions";
import NormalizationMixin from "../mixins/Normalization";
import DisabledMixin from "../mixins/Normalization";
import Utils from "../../utils";

/**
 * Rectangle object for Bounding Box
 *
 */
const Model = types
  .model({
    id: types.identifier,
    pid: types.optional(types.string, guidGenerator),

    type: "rectangleregion",

    x: types.number,
    y: types.number,

    relativeX: types.optional(types.number, 0),
    relativeY: types.optional(types.number, 0),

    relativeWidth: types.optional(types.number, 0),
    relativeHeight: types.optional(types.number, 0),

    _start_x: types.optional(types.number, 0),
    _start_y: types.optional(types.number, 0),

    width: types.number,
    height: types.number,

    scaleX: types.optional(types.number, 1),
    scaleY: types.optional(types.number, 1),

    rotation: types.optional(types.number, 0),

    opacity: types.number,

    fill: types.optional(types.boolean, true),
    fillcolor: types.optional(types.string, "blue"),

    strokeColor: types.optional(types.string, "blue"),
    strokeWidth: types.optional(types.number, 1),

    states: types.maybeNull(types.array(types.union(LabelsModel, RatingModel, RectangleLabelsModel))),

    wp: types.maybeNull(types.number),
    hp: types.maybeNull(types.number),

    sw: types.maybeNull(types.number),
    sh: types.maybeNull(types.number),

    coordstype: types.optional(types.enumeration(["px", "perc"]), "px"),

    supportsTransform: true,
  })
  .views(self => ({
    get parent() {
      return getParentOfType(self, ImageModel);
    },

    get completion() {
      return getRoot(self).completionStore.selected;
    },
  }))
  .actions(self => ({
    afterCreate() {
      self._start_x = self.x;
      self._start_y = self.y;

      if (self.coordstype === "perc") {
        self.relativeX = self.x;
        self.relativeY = self.y;
        self.relativeWidth = self.width;
        self.relativeHeight = self.height;
      }
    },

    unselectRegion() {
      self.selected = false;
      self.parent.setSelected(undefined);
      self.completion.setHighlightedNode(null);
    },

    coordsInside(x, y) {
      // check if x and y are inside the rectangle
      const rx = self.x;
      const ry = self.y;
      const rw = self.width * (self.scaleX || 1);
      const rh = self.height * (self.scaleY || 1);

      if (x > rx && x < rx + rw && y > ry && y < ry + rh) return true;

      return false;
    },

    selectRegion() {
      self.selected = true;
      self.completion.setHighlightedNode(self);
      self.parent.setSelected(self.id);
    },

    getCurrentCoordinates(x, y, width, height) {
      // console.log(self.width * (self.scaleX || 1));
    },

    /**
     * Boundg Box set position on canvas
     * @param {number} x
     * @param {number} y
     * @param {number} width
     * @param {number} height
     * @param {number} rotation
     */
    setPosition(x, y, width, height, rotation) {
      self.x = x;
      self.y = y;
      self.width = width;
      self.height = height;

      self.relativeX = (x / self.parent.stageWidth) * 100;
      self.relativeY = (y / self.parent.stageHeight) * 100;

      self.relativeWidth = (width / self.parent.stageWidth) * 100;
      self.relativeHeight = (height / self.parent.stageHeight) * 100;

      if (rotation < 0) {
        self.rotation = (rotation % 360) + 360;
      } else {
        self.rotation = rotation % 360;
      }
    },

    setScale(x, y) {
      self.scaleX = x;
      self.scaleY = y;
    },

    addState(state) {
      self.states.push(state);
    },

    setFill(color) {
      self.fill = color;
    },

    updateImageSize(wp, hp, sw, sh) {
      self.wp = wp;
      self.hp = hp;

      self.sw = sw;
      self.sh = sh;

      if (self.coordstype === "px") {
        self.x = (sw * self.relativeX) / 100;
        self.y = (sh * self.relativeY) / 100;
        self.width = (sw * self.relativeWidth) / 100;
        self.height = (sh * self.relativeHeight) / 100;
      } else if (self.coordstype === "perc") {
        self.x = (sw * self.x) / 100;
        self.y = (sh * self.y) / 100;
        self.width = (sw * self.width) / 100;
        self.height = (sh * self.height) / 100;
        self.coordstype = "px";
      }
    },

    /**
     * Format for sending to server
     */
    toStateJSON() {
      const parent = self.parent;
      let fromEl = parent.states()[0];

      if (parent.states().length > 1) {
        parent.states().forEach(state => {
          if (state.type === "rectanglelabels") {
            fromEl = state;
          }
        });
      }

      const buildTree = obj => {
        const tree = {
          id: self.id,
          from_name: fromEl.name,
          to_name: parent.name,
          source: parent.value,
          type: "rectangle",
          value: {
            x: (self.x * 100) / self.parent.stageWidth,
            y: (self.y * 100) / self.parent.stageHeight,
            width: (self.width * (self.scaleX || 1) * 100) / self.parent.stageWidth, //  * (self.scaleX || 1)
            height: (self.height * (self.scaleY || 1) * 100) / self.parent.stageHeight,
            rotation: self.rotation,
          },
        };

        if (self.normalization) tree["normalization"] = self.normalization;

        return tree;
      };

      if (self.states && self.states.length) {
        return self.states.map(s => {
          const tree = buildTree(s);
          // in case of labels it's gonna be, labels: ["label1", "label2"]
          tree["value"][s.type] = s.getSelectedNames();
          tree["type"] = s.type;

          return tree;
        });
      } else {
        return buildTree(parent);
      }
    },
  }));

<<<<<<< HEAD
const RectRegionModel = types.compose("RectRegionModel", RegionsMixin, NormalizationMixin, Model);
=======

const RectRegionModel = types.compose("RectRegionModel", RegionsMixin, NormalizationMixin, DisabledMixin, Model);
>>>>>>> 3ee77889

const HtxRectangleView = ({ store, item }) => {
  return (
    <Fragment>
      <Rect
        x={item.x}
        y={item.y}
        width={item.width}
        height={item.height}
        fill={item.fill ? Utils.Colors.convertToRGBA(item.fillcolor, 0.4) : null}
        stroke={item.strokeColor}
        strokeWidth={item.strokeWidth}
        strokeScaleEnabled={false}
        shadowBlur={0}
        scaleX={item.scaleX}
        scaleY={item.scaleY}
        opacity={item.opacity}
        rotation={item.rotation}
        name={item.id}
        onTransformEnd={e => {
          const t = e.target;

          item.setPosition(
            t.getAttr("x"),
            t.getAttr("y"),
            t.getAttr("width"),
            t.getAttr("height"),
            t.getAttr("rotation"),
          );
          item.setScale(t.getAttr("scaleX"), t.getAttr("scaleY"));
        }}
        onDragEnd={e => {
          const t = e.target;

          item.setPosition(
            t.getAttr("x"),
            t.getAttr("y"),
            t.getAttr("width"),
            t.getAttr("height"),
            t.getAttr("rotation"),
          );
          item.setScale(t.getAttr("scaleX"), t.getAttr("scaleY"));
        }}
        dragBoundFunc={(pos, e) => {
          let { x, y } = pos;

          item.getCurrentCoordinates(x, y, item.width, 1);

          let { stageHeight, stageWidth } = getParent(item, 2);

          if (x <= 0) {
            x = 0;
          } else if (x + item.width >= stageWidth) {
            x = stageWidth - item.width;
          }

          if (y < 0) {
            y = 0;
          } else if (y + item.height >= stageHeight) {
            y = stageHeight - item.height;
          }

          return {
            x: x,
            y: y,
          };
        }}
        onMouseOver={e => {
          const stage = item.parent.stageRef;

          if (store.completionStore.selected.relationMode) {
            item.setHighlight(true);
            stage.container().style.cursor = "crosshair";
          } else {
            stage.container().style.cursor = "pointer";
          }
        }}
        onMouseOut={e => {
          const stage = item.parent.stageRef;
          stage.container().style.cursor = "default";

          if (store.completionStore.selected.relationMode) {
            item.setHighlight(false);
          }
        }}
        onClick={e => {
          const stage = item.parent.stageRef;
          if (!item.completion.edittable) return;

          if (store.completionStore.selected.relationMode) {
            stage.container().style.cursor = "default";
          }

          item.setHighlight(false);
          item.onClickRegion();
        }}
        draggable={item.completion.edittable}
      />
    </Fragment>
  );
};

const HtxRectangle = inject("store")(observer(HtxRectangleView));

Registry.addTag("rectangleregion", RectRegionModel, HtxRectangle);

export { RectRegionModel, HtxRectangle };<|MERGE_RESOLUTION|>--- conflicted
+++ resolved
@@ -233,12 +233,7 @@
     },
   }));
 
-<<<<<<< HEAD
-const RectRegionModel = types.compose("RectRegionModel", RegionsMixin, NormalizationMixin, Model);
-=======
-
 const RectRegionModel = types.compose("RectRegionModel", RegionsMixin, NormalizationMixin, DisabledMixin, Model);
->>>>>>> 3ee77889
 
 const HtxRectangleView = ({ store, item }) => {
   return (
