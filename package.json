--- conflicted
+++ resolved
@@ -27,11 +27,7 @@
     "eslint-plugin-prettier": "^3.1.0",
     "husky": "^3.0.1",
     "keymaster": "^1.6.2",
-<<<<<<< HEAD
     "konva": "^4.0.16",
-=======
-    "konva": "^4.0.13",
->>>>>>> 3ee77889
     "lint-staged": "^9.2.0",
     "mobx": "^5.8.0",
     "mobx-react": "^5.4.3",
@@ -44,11 +40,7 @@
     "react-konva": "^16.8.7-0",
     "react-rating": "^1.6.2",
     "react-scripts": "2.1.1",
-<<<<<<< HEAD
-    "react-sortable-hoc": "^1.8.2",
-=======
     "react-sortable-hoc": "^1.10.1",
->>>>>>> 3ee77889
     "react-test-renderer": "^16.8.6",
     "rewire": "^4.0.1",
     "size-limit": "^1.3.7",
@@ -123,14 +115,9 @@
     "text-annotation"
   ],
   "dependencies": {
-<<<<<<< HEAD
     "magic-wand-js": "^1.0.0"
-  }
-=======
-
   },
   "nohoist": [
     "**/babel-preset-react-app/@babel/runtime"
   ]
->>>>>>> 3ee77889
 }