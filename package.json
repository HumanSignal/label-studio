--- conflicted
+++ resolved
@@ -21,20 +21,16 @@
     "url": "https://github.com/heartexlabs/label-studio/issues"
   },
   "homepage": "https://github.com/heartexlabs/label-studio#readme",
-<<<<<<< HEAD
-=======
   "dependencies": {
     "@heartex/datamanager": "file:../dm2",
     "dexie": "^3.0.3",
     "webpack": "^5.1.3"
   },
->>>>>>> c20d9df2
   "devDependencies": {
     "css-loader": "^5.0.1",
     "node-fetch": "^2.6.1",
     "source-map-loader": "^1.1.3",
     "style-loader": "^2.0.0",
-    "webpack-cli": "^4.3.1",
-    "webpack": "^5.1.3"
+    "webpack-cli": "^4.3.1"
   }
 }