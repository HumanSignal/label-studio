/** @typedef {import("../stores/Tasks").TaskModel} Task */
/** @typedef {import("label-studio").LabelStudio} LabelStudio */
/** @typedef {import("./dm-sdk").DataManager} DataManager */

/** @typedef {{
 * user: Dict
 * config: string,
 * interfaces: string[],
 * task: Task
 * labelStream: boolean,
 * interfacesModifier: function,
 * messages: Dict<string|Function>
 * }} LSFOptions */

import {
  FF_DEV_1752,
  FF_DEV_2186,
  FF_DEV_2887,
  FF_DEV_3034,
  FF_DEV_3734,
  FF_LSDV_4620_3_ML,
  FF_OPTIC_2,
  isFF,
} from "../utils/feature-flags";
import { isDefined } from "../utils/utils";
import { Modal } from "../components/Common/Modal/Modal";
import { CommentsSdk } from "./comments-sdk";
// import { LSFHistory } from "./lsf-history";
import { annotationToServer, taskToLSFormat } from "./lsf-utils";
import { when } from "mobx";

const DEFAULT_INTERFACES = [
  "basic",
  "controls",
  "submit",
  "update",
  "predictions",
  "topbar",
  "predictions:menu", // right menu with prediction items
  "annotations:menu", // right menu with annotation items
  "annotations:current",
  "side-column", // entity
  "edit-history", // undo/redo
];

let LabelStudioDM;

const resolveLabelStudio = async () => {
  if (LabelStudioDM) {
    return LabelStudioDM;
  }
  if (window.LabelStudio) {
    return (LabelStudioDM = window.LabelStudio);
  }
};

export class LSFWrapper {
  /** @type {HTMLElement} */
  root = null;

  /** @type {DataManager} */
  datamanager = null;

  /** @type {Task} */
  task = null;

  /** @type {Annotation} */
  initialAnnotation = null;

  /** @type {LabelStudio} */
  lsf = null;

  /** @type {LSFHistory} */
  // history = null;

  /** @type {boolean} */
  labelStream = false;

  /** @type {boolean} */
  isInteractivePreannotations = false;

  /** @type {function} */
  interfacesModifier = (interfaces) => interfaces;

  /**
   *
   * @param {DataManager} dm
   * @param {HTMLElement} element
   * @param {LSFOptions} options
   */
  constructor(dm, element, options) {
    this.datamanager = dm;
    this.store = dm.store;
    this.root = element;
    this.task = options.task;
    this.preload = options.preload;
    this.labelStream = options.isLabelStream ?? false;
    this.initialAnnotation = options.annotation;
    this.interfacesModifier = options.interfacesModifier;
    this.isInteractivePreannotations = options.isInteractivePreannotations ?? false;

    let interfaces = [...DEFAULT_INTERFACES];

    if (this.project.enable_empty_annotation === false) {
      interfaces.push("annotations:deny-empty");
    }

    if (this.labelStream) {
      interfaces.push("infobar");
      interfaces.push("topbar:prevnext");
      if (FF_DEV_2186 && this.project.review_settings?.require_comment_on_reject) {
        interfaces.push("comments:update");
      }
      if (this.project.show_skip_button) {
        interfaces.push("skip");
      }
    } else {
      interfaces.push(
        "infobar",
        "annotations:add-new",
        "annotations:view-all",
        "annotations:delete",
        "annotations:tabs",
        "predictions:tabs",
      );
    }

    if (this.datamanager.hasInterface("instruction")) {
      interfaces.push("instruction");
    }

    if (!this.labelStream && this.datamanager.hasInterface("groundTruth")) {
      interfaces.push("ground-truth");
    }

    if (this.datamanager.hasInterface("autoAnnotation")) {
      interfaces.push("auto-annotation");
    }
    if (this.interfacesModifier) {
      interfaces = this.interfacesModifier(interfaces, this.labelStream);
    }
    if (isFF(FF_DEV_2887)) {
      interfaces.push("annotations:comments");
    }

    console.group("Interfaces");
    console.log([...interfaces]);

    if (!this.shouldLoadNext()) {
      interfaces = interfaces.filter((item) => {
        return !["topbar:prevnext", "skip"].includes(item);
      });
    }

    console.log([...interfaces]);
    console.groupEnd();
    const queueTotal = dm.store.project.reviewer_queue_total || dm.store.project.queue_total;
    const queueDone = dm.store.project.queue_done;
    const queueLeft = dm.store.project.queue_left;
    const queuePosition = queueDone ? queueDone + 1 : queueLeft ? queueTotal - queueLeft + 1 : 1;

    const lsfProperties = {
      user: options.user,
      config: this.lsfConfig,
      task: taskToLSFormat(this.task),
      description: this.instruction,
      interfaces,
      users: dm.store.users.map((u) => u.toJSON()),
      keymap: options.keymap,
      forceAutoAnnotation: this.isInteractivePreannotations,
      forceAutoAcceptSuggestions: this.isInteractivePreannotations,
      messages: options.messages,
      queueTotal,
      queuePosition,

      /* EVENTS */
      onSubmitDraft: this.onSubmitDraft,
      onLabelStudioLoad: this.onLabelStudioLoad,
      onTaskLoad: this.onTaskLoad,
      onPresignUrlForProject: this.onPresignUrlForProject,
      onStorageInitialized: this.onStorageInitialized,
      onSubmitAnnotation: this.onSubmitAnnotation,
      onUpdateAnnotation: this.onUpdateAnnotation,
      onDeleteAnnotation: this.onDeleteAnnotation,
      onSkipTask: this.onSkipTask,
      onUnskipTask: this.onUnskipTask,
      onGroundTruth: this.onGroundTruth,
      onEntityCreate: this.onEntityCreate,
      onEntityDelete: this.onEntityDelete,
      onSelectAnnotation: this.onSelectAnnotation,
      onNextTask: this.onNextTask,
      onPrevTask: this.onPrevTask,
    };

    this.initLabelStudio(lsfProperties);
  }

  /** @private */
  async initLabelStudio(settings) {
    try {
      const LSF = await resolveLabelStudio();

      this.lsfInstance = new LSF(this.root, settings);

      this.lsfInstance.on("presignUrlForProject", this.onPresignUrlForProject);

      const names = Array.from(this.datamanager.callbacks.keys()).filter((k) => k.startsWith("lsf:"));

      names.forEach((name) => {
        this.datamanager.getEventCallbacks(name).forEach((clb) => {
          this.lsfInstance.on(name.replace(/^lsf:/, ""), clb);
        });
      });

      if (isFF(FF_DEV_2887)) {
        new CommentsSdk(this.lsfInstance, this.datamanager);
      }

      this.datamanager.invoke("lsfInit", this, this.lsfInstance);
    } catch (err) {
      console.error("Failed to initialize LabelStudio", settings);
      console.error(err);
    }
  }

  /** @private */
  async preloadTask() {
    const { comment: commentId, task: taskID } = this.preload;
    const api = this.datamanager.api;
    const params = { taskID };

    if (commentId) {
      params.with_comment = commentId;
    }

    if (params) {
      const task = await api.call("task", { params });
      const noData = !task || (!task.annotations?.length && !task.drafts?.length);
      const body = `Task #${taskID}${commentId ? ` with comment #${commentId}` : ""} was not found!`;

      if (noData) {
        Modal.modal({
          title: "Can't find task",
          body,
        });
        return false;
      }

      // for preload it's good to always load the first one
      const annotation = task.annotations[0];

      this.selectTask(task, annotation?.id, true);
    }

    return false;
  }

  /** @private */
  async loadTask(taskID, annotationID, fromHistory = false) {
    if (!this.lsf) {
      return console.error("Make sure that LSF was properly initialized");
    }

    const nextAction = async () => {
      const tasks = this.datamanager.store.taskStore;

      const newTask = await this.withinLoadingState(async () => {
        let nextTask;

        if (!isDefined(taskID)) {
          nextTask = await tasks.loadNextTask();
        } else {
          nextTask = await tasks.loadTask(taskID);
        }

        /**
         * If we're in label stream and there's no task – end the stream
         * Otherwise allow user to continue exploring tasks after finished labelling
         */
        const noTask = this.labelStream && !nextTask;

        this.lsf.setFlags({ noTask });

        return nextTask;
      });

      // Add new data from received task
      if (newTask) this.selectTask(newTask, annotationID, fromHistory);
    };

    if (isFF(FF_DEV_2887) && this.lsf?.commentStore?.hasUnsaved) {
      Modal.confirm({
        title: "You have unsaved changes",
        body: "There are comments which are not persisted. Please submit the annotation. Continuing will discard these comments.",
        onOk() {
          nextAction();
        },
        okText: "Discard and continue",
      });
      return;
    }

    await nextAction();
  }

  exitStream() {
    this.datamanager.invoke("navigate", "projects");
  }

  selectTask(task, annotationID, fromHistory = false) {
    const needsAnnotationsMerge = task && this.task?.id === task.id;
    const annotations = needsAnnotationsMerge ? [...this.annotations] : [];

    this.task = task;

    if (needsAnnotationsMerge) {
      this.task.mergeAnnotations(annotations);
    }

    this.loadUserLabels();

    this.setLSFTask(task, annotationID, fromHistory);
  }

  setLSFTask(task, annotationID, fromHistory) {
    if (!this.lsf) return;

    const hasChangedTasks = this.lsf?.task?.id !== task?.id && task?.id;

    this.setLoading(true, hasChangedTasks);
    const lsfTask = taskToLSFormat(task);
    const isRejectedQueue = isDefined(task.default_selected_annotation);
    const taskList = this.datamanager.store.taskStore.list;
    // annotations are set in LSF only and order in DM only, so combine them
    const taskHistory = taskList
      .map((task) => this.taskHistory.find((item) => item.taskId === task.id))
      .filter(Boolean);

    const extracted = taskHistory.find((item) => item.taskId === task.id);

    if (!fromHistory && extracted) {
      taskHistory.splice(taskHistory.indexOf(extracted), 1);
      taskHistory.push(extracted);
    }

    if (!extracted) {
      taskHistory.push({ taskId: task.id, annotationId: null });
    }

    if (isRejectedQueue && !annotationID) {
      annotationID = task.default_selected_annotation;
    }

    if (hasChangedTasks) {
      this.lsf.resetState();
    } else {
      this.lsf.resetAnnotationStore();
    }

    // Initial idea to show counter for Manual assignment only
    // But currently we decided to hide it for any stream
    // const distribution = this.project.assignment_settings.label_stream_task_distribution;
    // const isManuallyAssigned = distribution === "assigned_only";

    // undefined or true for backward compatibility
    this.lsf.toggleInterface("postpone", this.task.allow_postpone !== false);
    this.lsf.toggleInterface("topbar:task-counter", !isFF(FF_DEV_3734));
    this.lsf.assignTask(task);
    this.lsf.initializeStore(lsfTask);
    this.setAnnotation(annotationID, fromHistory || isRejectedQueue);
    this.setLoading(false);
  }

  /** @private */
  setAnnotation(annotationID, selectAnnotation = false) {
    const id = annotationID ? annotationID.toString() : null;
    const { annotationStore: cs } = this.lsf;
    let annotation;
    const activeDrafts = cs.annotations.map((a) => a.draftId).filter(Boolean);

    if (this.task.drafts) {
      for (const draft of this.task.drafts) {
        if (activeDrafts.includes(draft.id)) continue;
        let c;

        if (draft.annotation) {
          // Annotation existed - add draft to existed annotation
          const draftAnnotationPk = String(draft.annotation);

          c = cs.annotations.find((c) => c.pk === draftAnnotationPk);
          if (c) {
            c.history.freeze();
            c.addVersions({ draft: draft.result });
            c.deleteAllRegions({ deleteReadOnly: true });
          } else {
            // that shouldn't happen
            console.error(`No annotation found for pk=${draftAnnotationPk}`);
            continue;
          }
        } else {
          // Annotation not found - restore annotation from draft
          c = cs.addAnnotation({
            draft: draft.result,
            userGenerate: true,
            comment_count: draft.comment_count,
            unresolved_comment_count: draft.unresolved_comment_count,
            createdBy: draft.created_username,
            createdAgo: draft.created_ago,
            createdDate: draft.created_at,
          });
        }
        cs.selectAnnotation(c.id);
        c.deserializeResults(draft.result);
        c.setDraftId(draft.id);
        c.setDraftSaved(draft.created_at);
        c.history.safeUnfreeze();
        c.history.reinit();
      }
    }
    const first = this.annotations?.length ? this.annotations[0] : null;
    // if we have annotations created automatically, we don't need to create another one
    // automatically === created here and haven't saved yet, so they don't have pk
    // @todo because of some weird reason pk may be string uid, so check flags then
    const hasAutoAnnotations = !!first && (!first.pk || (first.userGenerate && first.sentUserGenerate === false));
    const showPredictions = this.project.show_collab_predictions === true;

    if (this.labelStream) {
      if (first?.draftId) {
        // not submitted draft, most likely from previous labeling session
        annotation = first;
      } else if (isDefined(annotationID) && selectAnnotation) {
        annotation = this.annotations.find(({ pk }) => pk === annotationID);
      } else if (showPredictions && this.predictions.length > 0 && !this.isInteractivePreannotations) {
        annotation = cs.addAnnotationFromPrediction(this.predictions[0]);
      } else {
        annotation = cs.createAnnotation();
      }
    } else {
      if (this.annotations.length === 0 && this.predictions.length > 0 && !this.isInteractivePreannotations) {
        const predictionByModelVersion = this.predictions.find((p) => p.createdBy === this.project.model_version);
        annotation = cs.addAnnotationFromPrediction(predictionByModelVersion ?? this.predictions[0]);
      } else if (this.annotations.length > 0 && id && id !== "auto") {
        annotation = this.annotations.find((c) => c.pk === id || c.id === id);
      } else if (this.annotations.length > 0 && (id === "auto" || hasAutoAnnotations)) {
        annotation = first;
      } else {
        annotation = cs.createAnnotation();
      }
    }

    if (annotation) {
      cs.selectAnnotation(annotation.id);
      this.datamanager.invoke("annotationSet", annotation);
    }
  }

  saveUserLabels = async () => {
    const body = [];
    const userLabels = this.lsf?.userLabels?.controls;

    if (!userLabels) return;

    for (const from_name in userLabels) {
      for (const label of userLabels[from_name]) {
        body.push({
          value: label.path,
          title: [from_name, JSON.stringify(label.path)].join(":"),
          from_name,
          project: this.project.id,
        });
      }
    }

    if (!body.length) return;

    await this.datamanager.apiCall("saveUserLabels", {}, { body });
  };

  async loadUserLabels() {
    if (!this.lsf?.userLabels) return;

    const userLabels = await this.datamanager.apiCall("userLabelsForProject", {
      project: this.project.id,
      expand: "label",
    });

    if (!userLabels) return;

    const controls = {};

    for (const result of userLabels.results ?? []) {
      // don't trust server's response!
      if (!result?.label?.value?.length) continue;

      const control = result.from_name;

      if (!controls[control]) controls[control] = [];
      controls[control].push(result.label.value);
    }

    this.lsf.userLabels.init(controls);
  }

  onLabelStudioLoad = async (ls) => {
    this.datamanager.invoke("labelStudioLoad", ls);
    this.lsf = ls;

    if (!this.lsf.task) this.setLoading(true);

    const _taskHistory = await this.datamanager.store.taskStore.loadTaskHistory({
      projectId: this.datamanager.store.project.id,
    });

    this.lsf.setTaskHistory(_taskHistory);

    await this.loadUserLabels();

    if (this.canPreloadTask && isFF(FF_DEV_1752)) {
      await this.preloadTask();
    } else if (this.labelStream) {
      await this.loadTask();
    }

    this.setLoading(false);
  };

  /** @private */
  onTaskLoad = async (...args) => {
    this.datamanager.invoke("onSelectAnnotation", ...args);
  };

  /**
   * Proxy urls to presign them if storage is connected
   * @param {*} _ LS instance
   * @param {string} url http/https are not proxied and returned as is
   */
  onPresignUrlForProject = (_, url) => {
    const parsedUrl = new URL(url);

    // return same url if http(s)
    if (["http:", "https:"].includes(parsedUrl.protocol)) return url;

    const api = this.datamanager.api;
    const projectId = this.project.id;
    const fileuri = btoa(url);

    return api.createUrl(api.endpoints.presignUrlForProject, { projectId, fileuri }).url;
  };

  onStorageInitialized = async (ls) => {
    this.datamanager.invoke("onStorageInitialized", ls);

    if (this.task && this.labelStream === false) {
      const annotationID =
        this.initialAnnotation?.pk ?? this.task.lastAnnotation?.pk ?? this.task.lastAnnotation?.id ?? "auto";

      this.setAnnotation(annotationID);
    }
  };

  /** @private */
  onSubmitAnnotation = async () => {
    const exitStream = this.shouldExitStream();
    const loadNext = exitStream ? false : this.shouldLoadNext();
    const result = await this.submitCurrentAnnotation(
      "submitAnnotation",
      async (taskID, body) => {
        return await this.datamanager.apiCall(
          "submitAnnotation",
          { taskID },
          { body },
          // don't react on duplicated annotations error
          { errorHandler: (result) => result.status === 409 },
        );
      },
      false,
      loadNext,
    );
    const status = result?.$meta?.status;

    if (status === 200 || status === 201)
      this.datamanager.invoke("toast", { message: "Annotation saved successfully", type: "info" });
    else if (status !== undefined)
      this.datamanager.invoke("toast", { message: "There was an error saving your Annotation", type: "error" });

    if (exitStream) return this.exitStream();
  };

  /** @private */
  onUpdateAnnotation = async (ls, annotation, extraData) => {
    const { task } = this;
    const serializedAnnotation = this.prepareData(annotation);
    const exitStream = this.shouldExitStream();

    Object.assign(serializedAnnotation, extraData);

    await this.saveUserLabels();

    const result = await this.withinLoadingState(async () => {
      return this.datamanager.apiCall(
        "updateAnnotation",
        {
          taskID: task.id,
          annotationID: annotation.pk,
        },
        {
          body: serializedAnnotation,
        },
      );
    });
    const status = result?.$meta?.status;

    if (status === 200 || status === 201)
      this.datamanager.invoke("toast", { message: "Annotation updated successfully", type: "info" });
    else if (status !== undefined)
      this.datamanager.invoke("toast", { message: "There was an error updating your Annotation", type: "error" });

    this.datamanager.invoke("updateAnnotation", ls, annotation, result);

    if (exitStream) return this.exitStream();

    const isRejectedQueue = isDefined(task.default_selected_annotation);

    if (isRejectedQueue) {
      // load next task if that one was updated task from rejected queue
      await this.loadTask();
    } else {
      await this.loadTask(this.task.id, annotation.pk, true);
    }
  };

  deleteDraft = async (id) => {
    const response = await this.datamanager.apiCall("deleteDraft", {
      draftID: id,
    });

    this.task.deleteDraft(id);
    return response;
  };

  /**@private */
  onDeleteAnnotation = async (ls, annotation) => {
    const { task } = this;
    let response;

    task.deleteAnnotation(annotation);

    if (annotation.userGenerate && annotation.sentUserGenerate === false) {
      if (annotation.draftId) {
        response = await this.deleteDraft(annotation.draftId);
      } else {
        response = { ok: true };
      }
    } else {
      response = await this.withinLoadingState(async () => {
        return this.datamanager.apiCall("deleteAnnotation", {
          taskID: task.id,
          annotationID: annotation.pk,
        });
      });

      // this.task.deleteAnnotation(annotation);
      this.datamanager.invoke("deleteAnnotation", ls, annotation);
    }

    if (response.ok) {
      const lastAnnotation = this.annotations[this.annotations.length - 1] ?? {};
      const annotationID = lastAnnotation.pk ?? undefined;

      this.setAnnotation(annotationID);
    }
  };

  draftToast = (status) => {
<<<<<<< HEAD
    if (status === 200 || status === 201) this.datamanager.invoke("toast", { message: "Draft saved successfully", type: "info" });
    else if (status !== undefined) this.datamanager.invoke("toast", { message: "There was an error saving your draft", type: "error" });
  }

  needsDraftSave = (annotation) => {
    if (annotation.history?.hasChanges && !annotation.draftSaved) return true;
    if (annotation.history?.hasChanges && new Date(annotation.history.lastAdditionTime) > new Date(annotation.draftSaved)) return true;
    return false;
  }
=======
    if (status === 200 || status === 201)
      this.datamanager.invoke("toast", { message: "Draft saved successfully", type: "info" });
    else if (status !== undefined)
      this.datamanager.invoke("toast", { message: "There was an error saving your draft", type: "error" });
  };

  needsDraftSave = (annotation) => {
    if (annotation.history?.hasChanges && !annotation.draftSaved) return true;
    if (
      annotation.history?.hasChanges &&
      new Date(annotation.history.lastAdditionTime) > new Date(annotation.draftSaved)
    )
      return true;
    return false;
  };
>>>>>>> fd1b0ad6

  saveDraft = async (target = null) => {
    const selected = target || this.lsf?.annotationStore?.selected;
    const hasChanges = this.needsDraftSave(selected);

    if (selected?.isDraftSaving) {
      await when(() => !selected.isDraftSaving);
      this.draftToast(200);
<<<<<<< HEAD
    }
    else if (hasChanges && selected) {
=======
    } else if (hasChanges && selected) {
>>>>>>> fd1b0ad6
      const res = await selected?.saveDraftImmediatelyWithResults();
      const status = res?.$meta?.status;

      this.draftToast(status);
    }
  };  

  onSubmitDraft = async (studio, annotation, params = {}) => {
    const annotationDoesntExist = !annotation.pk;
    const data = { body: this.prepareData(annotation, { draft: true }) }; // serializedAnnotation
    const hasChanges = this.needsDraftSave(annotation);
    const showToast = params?.useToast && hasChanges;
    // console.log('onSubmitDraft', params?.useToast, hasChanges);
<<<<<<< HEAD
=======

    if (params?.useToast) delete params.useToast;
>>>>>>> fd1b0ad6

    if (params?.useToast) delete params.useToast;
    
    Object.assign(data.body, params);

    await this.saveUserLabels();

    if (annotation.draftId > 0) {
      // draft has been already created
      const res = await this.datamanager.apiCall("updateDraft", { draftID: annotation.draftId }, data);
<<<<<<< HEAD
      
=======

>>>>>>> fd1b0ad6
      showToast && this.draftToast(res?.$meta?.status);
      return res;
    }
    let response;

    if (annotationDoesntExist) {
      response = await this.datamanager.apiCall("createDraftForTask", { taskID: this.task.id }, data);
    } else {
<<<<<<< HEAD
      let response;

      if (annotationDoesntExist) {
        response = await this.datamanager.apiCall("createDraftForTask", { taskID: this.task.id }, data);
      } else {
        response = await this.datamanager.apiCall(
          "createDraftForAnnotation",
          { taskID: this.task.id, annotationID: annotation.pk },
          data,
        );
      }
      response?.id && annotation.setDraftId(response?.id);
      showToast && this.draftToast(response?.$meta?.status);

      return response;
=======
      response = await this.datamanager.apiCall(
        "createDraftForAnnotation",
        { taskID: this.task.id, annotationID: annotation.pk },
        data,
      );
>>>>>>> fd1b0ad6
    }
    response?.id && annotation.setDraftId(response?.id);
    showToast && this.draftToast(response?.$meta?.status);

    return response;
  };

  onSkipTask = async (_, { comment } = {}) => {
    await this.submitCurrentAnnotation(
      "skipTask",
      (taskID, body) => {
        const { id, ...annotation } = body;
        const params = { taskID };
        const options = { body: annotation };

        options.body.was_cancelled = true;
        if (comment) options.body.comment = comment;

        if (id === undefined) {
          return this.datamanager.apiCall("submitAnnotation", params, options);
        }
        params.annotationID = id;
        return this.datamanager.apiCall("updateAnnotation", params, options);
      },
      true,
      this.shouldLoadNext(),
    );
  };

  onUnskipTask = async () => {
    const { task, currentAnnotation } = this;

    if (!isDefined(currentAnnotation) && !isDefined(currentAnnotation.pk)) {
      console.error("Annotation must be on unskip");
      return;
    }

    await this.withinLoadingState(async () => {
      currentAnnotation.pauseAutosave();

      if (isFF(FF_DEV_3034)) {
        await this.datamanager.apiCall("convertToDraft", {
          annotationID: currentAnnotation.pk,
        });
      } else {
        if (currentAnnotation.draftId > 0) {
          await this.datamanager.apiCall(
            "updateDraft",
            {
              draftID: currentAnnotation.draftId,
            },
            {
              body: { annotation: null },
            },
          );
        } else {
          const annotationData = { body: this.prepareData(currentAnnotation) };

          await this.datamanager.apiCall(
            "createDraftForTask",
            {
              taskID: this.task.id,
            },
            annotationData,
          );
        }

        // Carry over any comments to when the annotation draft is eventually submitted
        if (isFF(FF_DEV_2887) && this.lsf?.commentStore?.toCache) {
          this.lsf.commentStore.toCache(`task.${task.id}`);
        }

        await this.datamanager.apiCall("deleteAnnotation", {
          taskID: task.id,
          annotationID: currentAnnotation.pk,
        });
      }
    });
    await this.loadTask(task.id);
    this.datamanager.invoke("unskipTask");
  };

  shouldLoadNext = () => {
    if (!this.labelStream) return false;

    // validating if URL is from notification, in case of notification it shouldn't load next task
    const urlParam = new URLSearchParams(location.search).get("interaction");

    return urlParam !== "notifications";
  };

  shouldExitStream = () => {
    const paramName = "exitStream";
    const urlParam = new URLSearchParams(location.search).get(paramName);
    const searchParams = new URLSearchParams(window.location.search);

    searchParams.delete(paramName);
    let newRelativePathQuery = window.location.pathname;

    if (searchParams.toString()) newRelativePathQuery += `?${searchParams.toString()}`;
    window.history.pushState(null, "", newRelativePathQuery);
    return !!urlParam;
  };

  // Proxy events that are unused by DM integration
  onEntityCreate = (...args) => this.datamanager.invoke("onEntityCreate", ...args);
  onEntityDelete = (...args) => this.datamanager.invoke("onEntityDelete", ...args);
  onSelectAnnotation = (prevAnnotation, nextAnnotation, options) => {
    if (isFF(FF_OPTIC_2) && !!nextAnnotation?.history?.undoIdx) {
      this.saveDraft(nextAnnotation).then(() => {
        this.datamanager.invoke("onSelectAnnotation", prevAnnotation, nextAnnotation, options, this);
      });
    } else {
      this.datamanager.invoke("onSelectAnnotation", prevAnnotation, nextAnnotation, options, this);
    }
  };

  onNextTask = async (nextTaskId, nextAnnotationId) => {
    if (isFF(FF_OPTIC_2)) this.saveDraft();
    this.loadTask(nextTaskId, nextAnnotationId, true);
  };
  onPrevTask = async (prevTaskId, prevAnnotationId) => {
    if (isFF(FF_OPTIC_2)) this.saveDraft();
    this.loadTask(prevTaskId, prevAnnotationId, true);
  };
  async submitCurrentAnnotation(eventName, submit, includeId = false, loadNext = true) {
    const { taskID, currentAnnotation } = this;
    const unique_id = this.task.unique_lock_id;
    const serializedAnnotation = this.prepareData(currentAnnotation, { includeId });

    if (unique_id) {
      serializedAnnotation.unique_id = unique_id;
    }

    this.setLoading(true);

    await this.saveUserLabels();

    const result = await this.withinLoadingState(async () => {
      const result = await submit(taskID, serializedAnnotation);

      return result;
    });

    if (result && result.id !== undefined) {
      const annotationId = result.id.toString();

      currentAnnotation.updatePersonalKey(annotationId);

      const eventData = annotationToServer(currentAnnotation);

      this.datamanager.invoke(eventName, this.lsf, eventData, result);

      // Persist any queued comments which are not currently attached to an annotation
      if (
        isFF(FF_DEV_2887) &&
        ["submitAnnotation", "skipTask"].includes(eventName) &&
        this.lsf?.commentStore?.persistQueuedComments
      ) {
        await this.lsf.commentStore.persistQueuedComments();
      }
    }

    this.setLoading(false);

    if (!loadNext || this.datamanager.isExplorer) {
      await this.loadTask(taskID, currentAnnotation.pk, true);
    } else {
      await this.loadTask();
    }
    return result;
  }

  /** @private */
  prepareData(annotation, { includeId, draft } = {}) {
    const userGenerate = !annotation.userGenerate || annotation.sentUserGenerate;

    const sessionTime = (new Date() - annotation.loadedDate) / 1000;
    const submittedTime = Number(annotation.leadTime ?? 0);
    const draftTime = Number(this.task.drafts[0]?.lead_time ?? 0);
    const lead_time = sessionTime + submittedTime + draftTime;

    const result = {
      lead_time,
      result: (draft ? annotation.versions.draft : annotation.serializeAnnotation()) ?? [],
      draft_id: annotation.draftId,
      parent_prediction: annotation.parent_prediction,
      parent_annotation: annotation.parent_annotation,
    };

    if (includeId && userGenerate) {
      result.id = Number.parseInt(annotation.pk);
    }

    return result;
  }

  /** @private */
  setLoading(isLoading, shouldReset = false) {
    if (isFF(FF_LSDV_4620_3_ML) && shouldReset) this.lsf.clearApp();
    this.lsf.setFlags({ isLoading });
    if (isFF(FF_LSDV_4620_3_ML) && shouldReset) this.lsf.renderApp();
  }

  async withinLoadingState(callback) {
    let result;

    this.setLoading(true);
    if (callback) {
      result = await callback.call(this);
    }
    this.setLoading(false);

    return result;
  }

  destroy() {
    this.lsfInstance?.destroy?.();
    this.lsfInstance = null;
  }

  get taskID() {
    return this.task.id;
  }

  get taskHistory() {
    return this.lsf.taskHistory;
  }

  get currentAnnotation() {
    try {
      return this.lsf.annotationStore.selected;
    } catch {
      return null;
    }
  }

  get annotations() {
    return this.lsf.annotationStore.annotations;
  }

  get predictions() {
    return this.lsf.annotationStore.predictions;
  }

  /** @returns {string|null} */
  get lsfConfig() {
    return this.datamanager.store.labelingConfig;
  }

  /** @returns {Dict} */
  get project() {
    return this.datamanager.store.project;
  }

  /** @returns {string|null} */
  get instruction() {
    return (this.project.instruction ?? this.project.expert_instruction ?? "").trim() || null;
  }

  get canPreloadTask() {
    return Boolean(this.preload?.interaction);
  }
}<|MERGE_RESOLUTION|>--- conflicted
+++ resolved
@@ -672,17 +672,6 @@
   };
 
   draftToast = (status) => {
-<<<<<<< HEAD
-    if (status === 200 || status === 201) this.datamanager.invoke("toast", { message: "Draft saved successfully", type: "info" });
-    else if (status !== undefined) this.datamanager.invoke("toast", { message: "There was an error saving your draft", type: "error" });
-  }
-
-  needsDraftSave = (annotation) => {
-    if (annotation.history?.hasChanges && !annotation.draftSaved) return true;
-    if (annotation.history?.hasChanges && new Date(annotation.history.lastAdditionTime) > new Date(annotation.draftSaved)) return true;
-    return false;
-  }
-=======
     if (status === 200 || status === 201)
       this.datamanager.invoke("toast", { message: "Draft saved successfully", type: "info" });
     else if (status !== undefined)
@@ -698,7 +687,6 @@
       return true;
     return false;
   };
->>>>>>> fd1b0ad6
 
   saveDraft = async (target = null) => {
     const selected = target || this.lsf?.annotationStore?.selected;
@@ -707,18 +695,13 @@
     if (selected?.isDraftSaving) {
       await when(() => !selected.isDraftSaving);
       this.draftToast(200);
-<<<<<<< HEAD
-    }
-    else if (hasChanges && selected) {
-=======
     } else if (hasChanges && selected) {
->>>>>>> fd1b0ad6
       const res = await selected?.saveDraftImmediatelyWithResults();
       const status = res?.$meta?.status;
 
       this.draftToast(status);
     }
-  };  
+  };
 
   onSubmitDraft = async (studio, annotation, params = {}) => {
     const annotationDoesntExist = !annotation.pk;
@@ -726,14 +709,9 @@
     const hasChanges = this.needsDraftSave(annotation);
     const showToast = params?.useToast && hasChanges;
     // console.log('onSubmitDraft', params?.useToast, hasChanges);
-<<<<<<< HEAD
-=======
 
     if (params?.useToast) delete params.useToast;
->>>>>>> fd1b0ad6
-
-    if (params?.useToast) delete params.useToast;
-    
+
     Object.assign(data.body, params);
 
     await this.saveUserLabels();
@@ -741,11 +719,7 @@
     if (annotation.draftId > 0) {
       // draft has been already created
       const res = await this.datamanager.apiCall("updateDraft", { draftID: annotation.draftId }, data);
-<<<<<<< HEAD
-      
-=======
-
->>>>>>> fd1b0ad6
+
       showToast && this.draftToast(res?.$meta?.status);
       return res;
     }
@@ -754,29 +728,11 @@
     if (annotationDoesntExist) {
       response = await this.datamanager.apiCall("createDraftForTask", { taskID: this.task.id }, data);
     } else {
-<<<<<<< HEAD
-      let response;
-
-      if (annotationDoesntExist) {
-        response = await this.datamanager.apiCall("createDraftForTask", { taskID: this.task.id }, data);
-      } else {
-        response = await this.datamanager.apiCall(
-          "createDraftForAnnotation",
-          { taskID: this.task.id, annotationID: annotation.pk },
-          data,
-        );
-      }
-      response?.id && annotation.setDraftId(response?.id);
-      showToast && this.draftToast(response?.$meta?.status);
-
-      return response;
-=======
       response = await this.datamanager.apiCall(
         "createDraftForAnnotation",
         { taskID: this.task.id, annotationID: annotation.pk },
         data,
       );
->>>>>>> fd1b0ad6
     }
     response?.id && annotation.setDraftId(response?.id);
     showToast && this.draftToast(response?.$meta?.status);
