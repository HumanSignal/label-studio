--- conflicted
+++ resolved
@@ -25,15 +25,9 @@
   }
 
   &__draggable {
-<<<<<<< HEAD
     --scale: 1;
 
     transform: scale(var(--scale));
-=======
-    --translatex: 0;
-    --translatey: 0;
-    transform: translate(var(--translatex), var(--translatey));
->>>>>>> 44e2b39e
     cursor: move;
   }
 }