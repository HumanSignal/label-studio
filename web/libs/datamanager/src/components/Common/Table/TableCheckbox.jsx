--- conflicted
+++ resolved
@@ -1,9 +1,5 @@
-<<<<<<< HEAD
-import { Checkbox } from "../Checkbox/Checkbox";
-=======
 import React from "react";
 import { Checkbox } from "@humansignal/ui";
->>>>>>> 845c90cd
 
 const IndeterminateCheckbox = ({ checked, indeterminate, ...props }) => {
   return <Checkbox indeterminate={indeterminate && !checked} checked={checked} {...props} />;
