--- conflicted
+++ resolved
@@ -62,10 +62,9 @@
           regionId: region.cleanId,
         };
       },
-<<<<<<< HEAD
       setClassifications(classifications) {
         self.classifications = classifications;
-=======
+      },
       setHighlighted(value = true) {
         const commentsStore = self.commentsStore;
         if (commentsStore) {
@@ -75,7 +74,6 @@
             commentsStore.setHighlightedComment(undefined);
           }
         }
->>>>>>> 0da3f8f3
       },
     };
   });
