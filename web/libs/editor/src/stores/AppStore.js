/* global LSF_VERSION */

import { destroy, detach, flow, getEnv, getParent, getSnapshot, isRoot, types, walk } from "mobx-state-tree";

import uniqBy from "lodash/uniqBy";
import InfoModal from "../components/Infomodal/Infomodal";
import { Hotkey } from "../core/Hotkey";
import ToolsManager from "../tools/Manager";
import Utils from "../utils";
import { guidGenerator } from "../utils/unique";
import { clamp, delay, isDefined } from "../utils/utilities";
import AnnotationStore from "./Annotation/store";
import Project from "./ProjectStore";
import Settings from "./SettingsStore";
import Task from "./TaskStore";
import { UserExtended } from "./UserStore";
import { UserLabels } from "./UserLabels";
import {
  FF_CUSTOM_SCRIPT,
  FF_DEV_1536,
  FF_LSDV_4620_3_ML,
  FF_LSDV_4998,
  FF_REVIEWER_FLOW,
  FF_SIMPLE_INIT,
  isFF,
} from "../utils/feature-flags";
import { CommentStore } from "./Comment/CommentStore";
import { destroy as destroySharedStore } from "../mixins/SharedChoiceStore/mixin";

const hotkeys = Hotkey("AppStore", "Global Hotkeys");

export default types
  .model("AppStore", {
    /**
     * XML config
     */
    config: types.string,

    /**
     * Task with data, id and project
     */
    task: types.maybeNull(Task),

    project: types.maybeNull(Project),

    /**
     * History of task {taskId, annotationId}:
     */
    taskHistory: types.array(
      types.model({
        taskId: types.number,
        annotationId: types.maybeNull(types.string),
      }),
      [],
    ),

    /**
     * Configure the visual UI shown to the user
     */
    interfaces: types.array(types.string),

    /**
     * Flag for labeling of tasks
     */
    explore: types.optional(types.boolean, false),

    /**
     * Annotations Store
     */
    annotationStore: types.optional(AnnotationStore, {
      annotations: [],
      predictions: [],
      history: [],
    }),

    /**
     * Comments Store
     */
    commentStore: types.optional(CommentStore, {
      comments: [],
    }),

    /**
     * User of Label Studio
     */
    user: types.optional(types.maybeNull(types.safeReference(UserExtended)), null),

    /**
     * Debug for development environment
     */
    debug: window.HTX_DEBUG === true,

    /**
     * Settings of Label Studio
     */
    settings: types.optional(Settings, {}),

    /**
     * Data of description flag
     */
    description: types.maybeNull(types.string),
    // apiCalls: types.optional(types.boolean, true),

    /**
     * Flag for settings
     */
    showingSettings: types.optional(types.boolean, false),
    /**
     * Flag
     * Description of task in Label Studio
     */
    showingDescription: types.optional(types.boolean, false),
    /**
     * Loading of Label Studio
     */
    isLoading: types.optional(types.boolean, false),
    /**
     * Submitting task; used to prevent from duplicating requests
     */
    isSubmitting: false,
    /**
     * Flag for disable task in Label Studio
     */
    noTask: types.optional(types.boolean, false),
    /**
     * Flag for no access to specific task
     */
    noAccess: types.optional(types.boolean, false),
    /**
     * Finish of labeling
     */
    labeledSuccess: types.optional(types.boolean, false),

    /**
     * Show or hide comments section
     */
    showComments: false,

    /**
     * Dynamic preannotations
     */
    _autoAnnotation: false,

    /**
     * Enable the tooltip to accept or decline auto enabling of the tool tip.
     */
    _autoAnnotationTooltipActive: true,

    /**
     * Auto accept suggested annotations
     */
    _autoAcceptSuggestions: false,

    /**
     * Indicator for suggestions awaiting
     */
    awaitingSuggestions: false,

    users: types.optional(types.array(UserExtended), []),

    userLabels: isFF(FF_DEV_1536) ? types.optional(UserLabels, { controls: {} }) : types.undefined,

    queueTotal: types.optional(types.number, 0),

    queuePosition: types.optional(types.number, 0),
  })
  .preProcessSnapshot((sn) => {
    // This should only be handled if the sn.user value is an object, and converted to a reference id for other
    // entities.
    if (typeof sn.user !== "number") {
      const currentUser = sn.user ?? window.APP_SETTINGS?.user ?? null;

      // This should never be null, but just incase the app user is missing from constructor or the window
      if (currentUser) {
        sn.user = currentUser.id;

        sn.users = sn.users?.length
          ? [currentUser, ...sn.users.filter(({ id }) => id !== currentUser.id)]
          : [currentUser];
      }
    }
    return {
      ...sn,
<<<<<<< HEAD
      _autoAnnotation: localStorage.getItem('autoAnnotation') === 'true',
      _autoAnnotationTooltipActive: localStorage.getItem('autoAnnotationTooltipActive') === 'true',
      _autoAcceptSuggestions: localStorage.getItem('autoAcceptSuggestions') === 'true',
=======
      _autoAnnotation: localStorage.getItem("autoAnnotation") === "true",
      _autoAcceptSuggestions: localStorage.getItem("autoAcceptSuggestions") === "true",
>>>>>>> fd1b0ad6
    };
  })
  .volatile(() => ({
    version: typeof LSF_VERSION === "string" ? LSF_VERSION : "0.0.0",
    initialized: false,
    hydrated: false,
    suggestionsRequest: null,
    // @todo should be removed along with the FF; it's used to detect FF in other parts
    simpleInit: isFF(FF_SIMPLE_INIT),
  }))
  .views((self) => ({
    get events() {
      return getEnv(self).events;
    },
    get hasSegmentation() {
      // not an object and not a classification
      const isSegmentation = (t) => !t.getAvailableStates && !t.perRegionVisible;

      return Array.from(self.annotationStore.names.values()).some(isSegmentation);
    },
    get canGoNextTask() {
      const hasHistory = self.task && self.taskHistory && self.taskHistory.length > 1;

      if (hasHistory) {
        const lastTaskId = self.taskHistory[self.taskHistory.length - 1].taskId;

        return self.task.id !== lastTaskId;
      }
      return false;
    },
    get canGoPrevTask() {
      const hasHistory = self.task && self.taskHistory && self.taskHistory.length > 1;

      if (hasHistory) {
        const firstTaskId = self.taskHistory[0].taskId;

        return self.task.id !== firstTaskId;
      }
      return false;
    },
    get forceAutoAnnotation() {
      return getEnv(self).forceAutoAnnotation;
    },
    get forceAutoAcceptSuggestions() {
      return getEnv(self).forceAutoAcceptSuggestions;
    },
    get autoAnnotationTooltipActive() {
      return self._autoAnnotationTooltipActive;
    },

    get autoAnnotation() {
      return self.forceAutoAnnotation || self._autoAnnotation;
    },
    get autoAcceptSuggestions() {
      return self.forceAutoAcceptSuggestions || self._autoAcceptSuggestions;
    },
  }))
  .actions((self) => {
    let appControls;

    function setAppControls(controls) {
      appControls = controls;
    }

    function clearApp() {
      appControls?.clear();
    }

    function renderApp() {
      appControls?.render();
    }
    /**
     * Update settings display state
     */
    function toggleSettings() {
      self.showingSettings = !self.showingSettings;
    }

    /**
     * Update description display state
     */
    function toggleDescription() {
      self.showingDescription = !self.showingDescription;
    }

    function setFlags(flags) {
      const names = [
        "showingSettings",
        "showingDescription",
        "isLoading",
        "isSubmitting",
        "noTask",
        "noAccess",
        "labeledSuccess",
        "awaitingSuggestions",
      ];

      for (const n of names) if (n in flags) self[n] = flags[n];
    }

    /**
     * Check for interfaces
     * @param {string} name
     * @returns {string | undefined}
     */
    function hasInterface(...names) {
      return self.interfaces.find((i) => names.includes(i)) !== undefined;
    }

    function addInterface(name) {
      return self.interfaces.push(name);
    }

    function toggleInterface(name, value) {
      const index = self.interfaces.indexOf(name);
      const newValue = value ?? index < 0;

      if (newValue) {
        if (index < 0) self.interfaces.push(name);
      } else {
        if (index < 0) return;
        self.interfaces.splice(index, 1);
      }
    }

    function toggleComments(state) {
      return (self.showComments = state);
    }

    /**
     * Function
     */
    function afterCreate() {
      ToolsManager.setRoot(self);

      // important thing to detect Area atomatically: it hasn't access to store, only via global
      window.Htx = self;

      self.attachHotkeys();

      getEnv(self).events.invoke("labelStudioLoad", self);
    }

    function attachHotkeys() {
      // Unbind previous keys in case LS was re-initialized
      hotkeys.unbindAll();

      /**
       * Hotkey for submit
       */
      if (self.hasInterface("submit", "update", "review")) {
        hotkeys.addNamed("annotation:submit", () => {
          const annotationStore = self.annotationStore;
          const shouldDenyEmptyAnnotation = self.hasInterface("annotations:deny-empty");
          const entity = annotationStore.selected;
          const areResultsEmpty = entity.results.length === 0;
          const isReview = self.hasInterface("review") || entity.canBeReviewed;
          const isUpdate = !isReview && isDefined(entity.pk);
          // no changes were made over previously submitted version — no drafts, no pending changes
          const noChanges = !entity.history.canUndo && !entity.draftId;
          const isUpdateDisabled = isFF(FF_REVIEWER_FLOW) && isUpdate && noChanges;

          if (shouldDenyEmptyAnnotation && areResultsEmpty) return;
          if (annotationStore.viewingAll) return;
          if (isUpdateDisabled) return;

          entity?.submissionInProgress();

          if (isReview) {
            self.acceptAnnotation();
          } else if (!isUpdate && self.hasInterface("submit")) {
            self.submitAnnotation();
          } else if (self.hasInterface("update")) {
            self.updateAnnotation();
          }
        });
      }

      /**
       * Hotkey for skip task
       */
      if (self.hasInterface("skip", "review")) {
        hotkeys.addNamed("annotation:skip", () => {
          if (self.annotationStore.viewingAll) return;

          const entity = self.annotationStore.selected;

          entity?.submissionInProgress();

          if (self.hasInterface("review")) {
            self.rejectAnnotation();
          } else {
            self.skipTask();
          }
        });
      }

      /**
       * Hotkey for delete
       */
      hotkeys.addNamed("region:delete-all", () => {
        const { selected } = self.annotationStore;

        if (window.confirm(getEnv(self).messages.CONFIRM_TO_DELETE_ALL_REGIONS)) {
          selected.deleteAllRegions();
        }
      });

      // create relation
      hotkeys.addNamed("region:relation", () => {
        const c = self.annotationStore.selected;

        if (c && c.highlightedNode && !c.relationMode) {
          c.startRelationMode(c.highlightedNode);
        }
      });

      // Focus fist focusable perregion when region is selected
      hotkeys.addNamed("region:focus", (e) => {
        e.preventDefault();
        const c = self.annotationStore.selected;

        if (c && c.highlightedNode && !c.relationMode) {
          c.highlightedNode.requestPerRegionFocus();
        }
      });

      // unselect region
      hotkeys.addNamed("region:unselect", () => {
        const c = self.annotationStore.selected;

        if (c && !c.relationMode && !c.isDrawing) {
          self.annotationStore.history.forEach((obj) => {
            obj.unselectAll();
          });

          c.unselectAll();
        }
      });

      hotkeys.addNamed("region:visibility", () => {
        const c = self.annotationStore.selected;

        if (c && !c.relationMode) {
          c.hideSelectedRegions();
        }
      });

      hotkeys.addNamed("annotation:undo", () => {
        const annotation = self.annotationStore.selected;

        if (!annotation.isDrawing) annotation.undo();
      });

      hotkeys.addNamed("annotation:redo", () => {
        const annotation = self.annotationStore.selected;

        if (!annotation.isDrawing) annotation.redo();
      });

      hotkeys.addNamed("region:exit", () => {
        const c = self.annotationStore.selected;

        if (c && c.relationMode) {
          c.stopRelationMode();
        } else if (!c.isDrawing) {
          c.unselectAll();
        }
      });

      hotkeys.addNamed("region:delete", () => {
        const c = self.annotationStore.selected;

        if (c) {
          c.deleteSelectedRegions();
        }
      });

      hotkeys.addNamed("region:cycle", () => {
        const c = self.annotationStore.selected;

        c && c.regionStore.selectNext();
      });

      // duplicate selected regions
      hotkeys.addNamed("region:duplicate", (e) => {
        const { selected } = self.annotationStore;
        const { serializedSelection } = selected || {};

        if (!serializedSelection?.length) return;
        e.preventDefault();
        const results = selected.appendResults(serializedSelection);

        selected.selectAreas(results);
      });
    }

    function setTaskHistory(taskHistory) {
      self.taskHistory = taskHistory;
    }

    /**
     *
     * @param {*} taskObject
     * @param {*[]} taskHistory
     */
    function assignTask(taskObject) {
      if (taskObject && !Utils.Checkers.isString(taskObject.data)) {
        taskObject = {
          ...taskObject,
          data: JSON.stringify(taskObject.data),
        };
      }
      self.task = Task.create(taskObject);

      if (!self.taskHistory.some((x) => x.taskId === self.task.id)) {
        self.taskHistory.push({
          taskId: self.task.id,
          annotationId: null,
        });
      }
    }

    function assignConfig(config) {
      const cs = self.annotationStore;

      self.config = config;
      cs.initRoot(self.config);
    }

    /* eslint-disable no-unused-vars */
    function showModal(message, type = "warning") {
      InfoModal[type](message);

      // InfoModal.warning("You need to label at least something!");
    }
    /* eslint-enable no-unused-vars */

    function submitDraft(c, params = {}) {
      return new Promise((resolve) => {
        const events = getEnv(self).events;

        if (!events.hasEvent("submitDraft")) return resolve();
        const res = events.invokeFirst("submitDraft", self, c, params);

        if (res && res.then) res.then(resolve);
        else resolve(res);
      });
    }

    function waitForDraftSubmission() {
      return new Promise((resolve) => {
        if (!self.annotationStore.selected.isDraftSaving) resolve();

        const checkInterval = setInterval(() => {
          if (!self.annotationStore.selected.isDraftSaving) {
            clearInterval(checkInterval);
            resolve();
          }
        }, 100);
      });
    }

    // Set `isSubmitting` flag to block [Submit] and related buttons during request
    // to prevent from sending duplicating requests.
    // Better to return request's Promise from SDK to make this work perfect.
    function handleSubmittingFlag(fn, defaultMessage = "Error during submit") {
      if (self.isSubmitting) return;
      self.setFlags({ isSubmitting: true });
      const res = fn();

      self.commentStore.setAddedCommentThisSession(false);
      // Wait for request, max 5s to not make disabled forever broken button;
      // but block for at least 0.2s to prevent from double clicking.

      Promise.race([Promise.all([res, delay(200)]), delay(5000)])
        .catch((err) => {
          showModal(err?.message || err || defaultMessage);
          console.error(err);
        })
        .then(() => self.setFlags({ isSubmitting: false }));
    }
    function incrementQueuePosition(number = 1) {
      self.queuePosition = clamp(self.queuePosition + number, 1, self.queueTotal);
    }

    function submitAnnotation() {
      if (self.isSubmitting) return;

      const entity = self.annotationStore.selected;
      const event = entity.exists ? "updateAnnotation" : "submitAnnotation";

      entity.beforeSend();

      if (!entity.validate()) return;

      if (!isFF(FF_CUSTOM_SCRIPT)) {
        entity.sendUserGenerate();
      }
      handleSubmittingFlag(async () => {
        if (isFF(FF_CUSTOM_SCRIPT)) {
          await self.waitForDraftSubmission();
          const allowedToSave = await getEnv(self).events.invoke("beforeSaveAnnotation", self, entity, { event });
          if (allowedToSave && allowedToSave.some((x) => x === false)) return;

          entity.sendUserGenerate();
        }
        await getEnv(self).events.invoke(event, self, entity);
        self.incrementQueuePosition();
        if (isFF(FF_CUSTOM_SCRIPT)) {
          entity.dropDraft();
        }
      });
      if (!isFF(FF_CUSTOM_SCRIPT)) {
        entity.dropDraft();
      }
    }

    function updateAnnotation(extraData) {
      if (self.isSubmitting) return;

      const entity = self.annotationStore.selected;

      entity.beforeSend();

      if (!entity.validate()) return;

      handleSubmittingFlag(async () => {
        if (isFF(FF_CUSTOM_SCRIPT)) {
          const allowedToSave = await getEnv(self).events.invoke("beforeSaveAnnotation", self, entity, {
            event: "updateAnnotation",
          });
          if (allowedToSave && allowedToSave.some((x) => x === false)) return;
        }
        await getEnv(self).events.invoke("updateAnnotation", self, entity, extraData);
        self.incrementQueuePosition();
        if (isFF(FF_CUSTOM_SCRIPT)) {
          entity.dropDraft();
          !entity.sentUserGenerate && entity.sendUserGenerate();
        }
      });
      if (!isFF(FF_CUSTOM_SCRIPT)) {
        entity.dropDraft();
        !entity.sentUserGenerate && entity.sendUserGenerate();
      }
    }

    function skipTask(extraData) {
      if (self.isSubmitting) return;
      handleSubmittingFlag(() => {
        getEnv(self).events.invoke("skipTask", self, extraData);
        self.incrementQueuePosition();
      }, "Error during skip, try again");
    }

    function unskipTask() {
      if (self.isSubmitting) return;
      handleSubmittingFlag(() => {
        getEnv(self).events.invoke("unskipTask", self);
      }, "Error during cancel skipping task, try again");
    }

    function acceptAnnotation() {
      if (self.isSubmitting) return;

      handleSubmittingFlag(async () => {
        const entity = self.annotationStore.selected;

        entity.beforeSend();
        if (!entity.validate()) return;
        if (isFF(FF_CUSTOM_SCRIPT)) {
          const allowedToSave = await getEnv(self).events.invoke("beforeSaveAnnotation", self, entity, {
            event: "acceptAnnotation",
          });
          if (allowedToSave && allowedToSave.some((x) => x === false)) return;
        }

        const isDirty = entity.history.canUndo;

        entity.dropDraft();
        await getEnv(self).events.invoke("acceptAnnotation", self, { isDirty, entity });
        self.incrementQueuePosition();
      }, "Error during accept, try again");
    }

    function rejectAnnotation({ comment = null }) {
      if (self.isSubmitting) return;

      handleSubmittingFlag(async () => {
        const entity = self.annotationStore.selected;

        entity.beforeSend();
        if (!entity.validate()) return;
        if (isFF(FF_CUSTOM_SCRIPT)) {
          const allowedToSave = await getEnv(self).events.invoke("beforeSaveAnnotation", self, entity, {
            event: "rejectAnnotation",
          });
          if (allowedToSave && allowedToSave.some((x) => x === false)) return;
        }

        const isDirty = entity.history.canUndo;

        entity.dropDraft();
        await getEnv(self).events.invoke("rejectAnnotation", self, { isDirty, entity, comment });
        self.incrementQueuePosition(-1);
      }, "Error during reject, try again");
    }

    /**
     * Exchange storage url for presigned url for task
     */
    async function presignUrlForProject(url) {
      // Event invocation returns array of results for all handlers.
      const urls = await self.events.invoke("presignUrlForProject", self, url);

      const presignUrl = urls?.[0];

      return presignUrl;
    }

    /**
     * Reset annotation store
     */
    function resetState() {
      // Tools are attached to the control and object tags
      // and need to be recreated when we st a new task
      ToolsManager.removeAllTools();

      // Same with hotkeys
      Hotkey.unbindAll();
      self.attachHotkeys();
      const oldAnnotationStore = self.annotationStore;

      if (oldAnnotationStore) {
        oldAnnotationStore.beforeReset?.();
        if (isFF(FF_LSDV_4998)) {
          destroySharedStore();
        }
        detach(oldAnnotationStore);
        destroy(oldAnnotationStore);
      }

      self.annotationStore = AnnotationStore.create({ annotations: [] });
      self.initialized = false;
    }

    function resetAnnotationStore() {
      const oldAnnotationStore = self.annotationStore;

      if (oldAnnotationStore) {
        oldAnnotationStore.beforeReset?.();
        oldAnnotationStore.resetAnnotations?.();
      }
    }

    /**
     * Function to initialize annotation store
     * Given annotations and predictions
     * `completions` is a fallback for old projects; they'll be saved as `annotations` anyway
     */
    function initializeStore({ annotations = [], completions = [], predictions = [], annotationHistory }) {
      const as = self.annotationStore;

      // some hacks to properly clear react and mobx structures
      as.afterReset?.();

      if (!as.initialized) {
        as.initRoot(self.config);
        if (isFF(FF_LSDV_4620_3_ML) && !appControls?.isRendered()) {
          appControls?.render();
        }
      }

      // goal here is to deserialize everything fast and select only first annotation
      // no extra processes during eserialization and further processes triggered during select
      if (self.simpleInit) {
        window.STORE_INIT_OK = false;

        // add predictions and annotations to the store;
        // `hidden` will stop them from calling any rendering helpers;
        // correct annotation will be selected at the end and everything will be called inside.
        predictions.forEach((p) => {
          const obj = as.addPrediction(p);
          const results = p.result.map((r) => ({ ...r, origin: "prediction" }));

          obj.deserializeResults(results, { hidden: true });
        });

        [...completions, ...annotations].forEach((c) => {
          const obj = as.addAnnotation(c);

          obj.deserializeResults(c.draft || c.result, { hidden: true });
        });

        window.STORE_INIT_OK = true;
        // simple logging to detect if simple init is used on users' machines
        console.log("LSF: deserialization is finished");

        // next line might be unclear after removing FF_SIMPLE_INIT
        // reversing the list caused problems before when task is reloaded and list is reversed again.
        // AnnotationsCarousel has its own ordering anyway, so we just keep technical order
        // as simple as possible.
        const current = as.annotations.at(-1);
        const currentPrediction = !current && as.predictions.at(-1);

        if (current) {
          as.selectAnnotation(current.id);
          // looks like we still need it anyway, but it's fast and harmless,
          // and we only call it once on already visible annotation
          current.reinitHistory();
        } else if (currentPrediction) {
          as.selectPrediction(currentPrediction.id);
        }

        // annotation history is set when annotation is selected,
        // so no need to set it here
      } else {
        (predictions ?? []).forEach((p) => {
          const obj = as.addPrediction(p);

          as.selectPrediction(obj.id);
          obj.deserializeResults(
            p.result.map((r) => ({
              ...r,
              origin: "prediction",
            })),
          );
        });

        [...(completions ?? []), ...(annotations ?? [])]?.forEach((c) => {
          const obj = as.addAnnotation(c);

          as.selectAnnotation(obj.id);
          obj.deserializeResults(c.draft || c.result);
          obj.reinitHistory();
        });

        const current = as.annotations.at(-1);

        if (current) current.setInitialValues();

        self.setHistory(annotationHistory);
      }

      if (!self.initialized) {
        self.initialized = true;
        getEnv(self).events.invoke("storageInitialized", self);
      }
    }

    function setHistory(history = []) {
      const as = self.annotationStore;

      as.clearHistory();

      // always check that history is for correct and submitted annotation
      if (!history.length || !as.selected?.pk) return;
      if (Number(as.selected.pk) !== Number(history[0].annotation_id)) return;

      (history ?? []).forEach((item) => {
        const obj = as.addHistory(item);

        obj.deserializeResults(item.result ?? [], { hidden: true });
      });
    }

    const setAutoAnnotation = (value) => {
      self._autoAnnotation = value;
      localStorage.setItem("autoAnnotation", value);
    };

    const setAutoAnnotationTooltipActive = (value) => {
      self._autoAnnotationTooltipActive = value;
      localStorage.setItem('autoAnnotationTooltipActive', value);
    };

    const setAutoAcceptSuggestions = (value) => {
      self._autoAcceptSuggestions = value;
      localStorage.setItem("autoAcceptSuggestions", value);
    };

    const loadSuggestions = flow(function* (request, dataParser) {
      const requestId = guidGenerator();

      self.suggestionsRequest = requestId;

      self.setFlags({ awaitingSuggestions: true });

      try {
        const response = yield request;

        if (requestId === self.suggestionsRequest) {
          self.annotationStore.selected.setSuggestions(dataParser(response));
          self.setFlags({ awaitingSuggestions: false });
        }
      } catch (e) {
        self.setFlags({ awaitingSuggestions: false });
        // @todo handle errors + situation when task is changed
      }
    });

    function addAnnotationToTaskHistory(annotationId) {
      const taskIndex = self.taskHistory.findIndex(({ taskId }) => taskId === self.task.id);

      if (taskIndex >= 0) {
        self.taskHistory[taskIndex].annotationId = annotationId;
      }
    }

    async function postponeTask() {
      const annotation = self.annotationStore.selected;

      // save draft before postponing; this can be new draft with FF_DEV_4174 off
      // or annotation created from prediction
      await annotation.saveDraft({ was_postponed: true });
      await getEnv(self).events.invoke("nextTask");
      self.incrementQueuePosition();
    }

    function nextTask() {
      if (self.canGoNextTask) {
        const { taskId, annotationId } =
          self.taskHistory[self.taskHistory.findIndex((x) => x.taskId === self.task.id) + 1];

        getEnv(self).events.invoke("nextTask", taskId, annotationId);
        self.incrementQueuePosition();
      }
    }

    function prevTask(e, shouldGoBack = false) {
      const length = shouldGoBack
        ? self.taskHistory.length - 1
        : self.taskHistory.findIndex((x) => x.taskId === self.task.id) - 1;

      if (self.canGoPrevTask || shouldGoBack) {
        const { taskId, annotationId } = self.taskHistory[length];

        getEnv(self).events.invoke("prevTask", taskId, annotationId);
        self.incrementQueuePosition(-1);
      }
    }

    function setUsers(users) {
      self.users.replace(users);
    }

    // @deprecated use `enrichUsers` instead (as mergeUsers will not update existing users and can lose previous data)
    function mergeUsers(users) {
      self.setUsers(uniqBy([...getSnapshot(self.users), ...users], "id"));
    }

    function enrichUsers(users) {
      const oldUsers = getSnapshot(self.users);
      const oldUsersMap = {};
      oldUsers.forEach((user) => {
        oldUsersMap[user.id] = user;
      });
      const newUsers = users.map((user) => {
        return { ...oldUsersMap[user.id], ...user };
      });
      self.setUsers(uniqBy([...newUsers, ...oldUsers], "id"));
    }

    return {
      setFlags,
      addInterface,
      hasInterface,
      toggleInterface,

      afterCreate,
      assignTask,
      assignConfig,
      resetState,
      resetAnnotationStore,
      initializeStore,
      setHistory,
      attachHotkeys,

      skipTask,
      unskipTask,
      setTaskHistory,
      submitDraft,
      waitForDraftSubmission,
      submitAnnotation,
      updateAnnotation,
      acceptAnnotation,
      rejectAnnotation,
      presignUrlForProject,
      setUsers,
      mergeUsers,
      enrichUsers,

      showModal,
      toggleComments,
      toggleSettings,
      toggleDescription,

      setAutoAnnotation,
      setAutoAnnotationTooltipActive,
      setAutoAcceptSuggestions,
      loadSuggestions,

      addAnnotationToTaskHistory,
      nextTask,
      prevTask,
      postponeTask,
      incrementQueuePosition,
      beforeDestroy() {
        ToolsManager.removeAllTools();
        appControls = null;
      },

      setAppControls,
      clearApp,
      renderApp,
      selfDestroy() {
        const children = [];

        walk(self, (node) => {
          if (!isRoot(node) && getParent(node) === self) children.push(node);
        });

        let node;

        while ((node = children.shift())) {
          try {
            destroy(node);
          } catch (e) {
            console.log("Problem: ", e);
          }
        }
      },
    };
  });<|MERGE_RESOLUTION|>--- conflicted
+++ resolved
@@ -178,17 +178,13 @@
           ? [currentUser, ...sn.users.filter(({ id }) => id !== currentUser.id)]
           : [currentUser];
       }
+
     }
     return {
       ...sn,
-<<<<<<< HEAD
-      _autoAnnotation: localStorage.getItem('autoAnnotation') === 'true',
-      _autoAnnotationTooltipActive: localStorage.getItem('autoAnnotationTooltipActive') === 'true',
-      _autoAcceptSuggestions: localStorage.getItem('autoAcceptSuggestions') === 'true',
-=======
       _autoAnnotation: localStorage.getItem("autoAnnotation") === "true",
       _autoAcceptSuggestions: localStorage.getItem("autoAcceptSuggestions") === "true",
->>>>>>> fd1b0ad6
+      _autoAnnotationTooltipActive: localStorage.getItem('autoAnnotationTooltipActive') === 'true',
     };
   })
   .volatile(() => ({
