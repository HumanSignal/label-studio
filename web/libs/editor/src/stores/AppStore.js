--- conflicted
+++ resolved
@@ -15,18 +15,15 @@
 import Task from "./TaskStore";
 import { UserExtended } from "./UserStore";
 import { UserLabels } from "./UserLabels";
-<<<<<<< HEAD
-import { FF_DEV_1536, FF_LSDV_4620_3_ML, FF_LSDV_4998, FF_REVIEWER_FLOW, FF_SIMPLE_INIT, isFF } from "../utils/feature-flags";
-=======
 import {
   FF_CUSTOM_SCRIPT,
   FF_DEV_1536,
   FF_LSDV_4620_3_ML,
   FF_LSDV_4998,
+  FF_REVIEWER_FLOW,
   FF_SIMPLE_INIT,
   isFF,
 } from "../utils/feature-flags";
->>>>>>> 86085eda
 import { CommentStore } from "./Comment/CommentStore";
 import { destroy as destroySharedStore } from "../mixins/SharedChoiceStore/mixin";
 
