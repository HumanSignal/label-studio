--- conflicted
+++ resolved
@@ -20,86 +20,6 @@
   .model({
     selected: types.optional(types.map(types.safeReference(AllRegionsType)), {}),
     drawingSelected: types.optional(types.map(types.safeReference(AllRegionsType)), {}),
-<<<<<<< HEAD
-  }).views(self => {
-  return {
-    get keys() {
-      return Array.from(self.selected.keys());
-    },
-    get annotation() {
-      return getParent(self).annotation;
-    },
-    get highlighted() {
-      return self.selected.size === 1 ? self.selected.values().next().value : null;
-    },
-    get size() {
-      return self.selected.size;
-    },
-    get list() {
-      return Array.from(self.selected.values());
-    },
-    isSelected(region) {
-      return self.selected.has(region.id);
-    },
-  };
-}).actions(self => {
-  const updateResultsFromSelection = debounce(() => {
-    self._updateResultsFromSelection();
-  }, 0);
-
-  return {
-    beforeUnselect(region) {
-      region.perRegionTags.forEach(tag => tag.submitChanges?.());
-    },
-    afterUnselect(region) {
-      region.afterUnselectRegion?.();
-    },
-    drawingSelect(region) {
-      self.drawingSelected.put(region);
-    },
-    drawingUnselect() {
-      Array.from(self.drawingSelected.values()).forEach(region => {
-        self.drawingSelected.delete(region.id);
-      });
-    },
-    select(region) {
-      self.selected.put(region);
-      region.selectRegion && region.selectRegion();
-
-      if (self.highlighted) {
-        // @todo some backward compatibility, should be rewritten to state handling
-        // @todo but there are some actions should be performed like scroll to region
-        self.highlighted.perRegionTags.forEach(tag => tag.updateFromResult?.(undefined));
-        // special case for Taxonomy as labeling tool
-        self.highlighted.labelingTags.forEach(tag => tag.updateFromResult?.(undefined));
-        updateResultsFromSelection();
-      } else {
-        updateResultsFromSelection();
-      }
-
-      // hook for side effects after region selected
-      region.object?.afterRegionSelected?.(region);
-
-    },
-    _updateResultsFromSelection() {
-      self._updateResultsFromRegions(self.selected.values());
-    },
-    _updateResultsFromRegions(regions) {
-      const valuesFromControls = {};
-      const controlsByName = {};
-
-      Array.from(regions).map((region) => {
-        region.results.forEach(result => {
-          const controlName = result.from_name.name;
-          const currentValue = valuesFromControls[controlName];
-
-          if (currentValue !== undefined) {
-            valuesFromControls[controlName] = result.mergeMainValue(currentValue);
-          } else {
-            controlsByName[controlName] = result.from_name;
-            valuesFromControls[controlName] = result.mainValue;
-          }
-=======
   })
   .views((self) => {
     return {
@@ -141,7 +61,6 @@
       drawingUnselect() {
         Array.from(self.drawingSelected.values()).forEach((region) => {
           self.drawingSelected.delete(region.id);
->>>>>>> fd1b0ad6
         });
       },
       select(region) {
@@ -193,66 +112,10 @@
         self.beforeUnselect(region);
         self.selected.delete(region.id);
         self.afterUnselect(region);
-<<<<<<< HEAD
-      }
-    },
-    highlight(region) {
-      self.clear();
-      self.select(region);
-    },
-  };
-});
-
-export default types.model('RegionStore', {
-  sort: types.optional(
-    types.enumeration(['date', 'score']),
-    window.localStorage.getItem(localStorageKeys.sort) ?? 'date',
-  ),
-
-  sortOrder: types.optional(
-    types.enumeration(['asc', 'desc']),
-    window.localStorage.getItem(localStorageKeys.sortDirection) ?? 'asc',
-  ),
-
-  group: types.optional(
-    types.enumeration(['type', 'label', 'manual']),
-    () => window.localStorage.getItem(localStorageKeys.group) ?? 'manual',
-  ),
-
-  filter: types.maybeNull(types.array(types.safeReference(AllRegionsType)), null),
-
-  view: types.optional(
-    types.enumeration(['regions', 'labels']),
-    window.localStorage.getItem(localStorageKeys.view) ?? 'regions',
-  ),
-  selection: types.optional(SelectionMap, {}),
-
-  _showRegionBoundingBoxes: types.optional(types.boolean, false),
-  _showRegionHitBoxes: types.optional(types.boolean, false)
-
-}).views(self => {
-  let lastClickedItem;
-  const getShiftClickSelectedRange = (item, tree) => {
-    const regions = [];
-    let clickedRegionsFound = 0;
-
-    Tree.traverseTree({ children: tree }, (node) => {
-      if (!node.isArea) return;
-      if (node.item === lastClickedItem || node.item === item || clickedRegionsFound === 1) {
-        if (node.item) regions.push(node.item);
-        if (node.item === lastClickedItem) ++clickedRegionsFound;
-        if (node.item === item) ++clickedRegionsFound;
-      }
-      if (clickedRegionsFound >= 2) {
-        return TRAVERSE_STOP;
-      }
-    });
-=======
       },
       clear() {
         // clear() in the middle empties selected regions, so store them in separate array
         const regionEntries = [...self.selected.values()];
->>>>>>> fd1b0ad6
 
         for (const region of regionEntries) {
           self.beforeUnselect(region);
@@ -289,10 +152,12 @@
     filter: types.maybeNull(types.array(types.safeReference(AllRegionsType)), null),
 
     view: types.optional(
-      types.enumeration(["regions", "labels"]),
-      window.localStorage.getItem(localStorageKeys.view) ?? "regions",
+      types.enumeration(['regions', 'labels']),
+      window.localStorage.getItem(localStorageKeys.view) ?? 'regions',
     ),
     selection: types.optional(SelectionMap, {}),
+    _showRegionBoundingBoxes: types.optional(types.boolean, false),
+    _showRegionHitBoxes: types.optional(types.boolean, false)
   })
   .views((self) => {
     let lastClickedItem;
@@ -559,9 +424,29 @@
       get persistantView() {
         return window.localStorage.getItem(localStorageKeys.view) ?? self.view;
       },
+
+      get showRegionBoundingBoxes() {
+        if (!self.annotation.store.settings.enableRegionBoxes) return false;
+        return self._showRegionBoundingBoxes;
+      },
+
+      get showRegionHitBoxes() {
+        if (!self.annotation.store.settings.enableRegionBoxes) return false;
+        return self._showRegionHitBoxes;
+      }
     };
   })
   .actions((self) => ({
+    setRegionBoundingBoxes(value) {
+      if (!self.annotation.store.settings.enableRegionBoxes) return;
+      self._showRegionBoundingBoxes = value;
+    },
+
+    setRegionHitBoxes(value) {
+      if (!self.annotation.store.settings.enableRegionBoxes) return;
+      self._showRegionHitBoxes = value;
+    },
+
     addRegion(region) {
       self.regions.push(region);
       getEnv(self).events.invoke("entityCreate", region);
@@ -645,87 +530,11 @@
       return self.regions.filter((r) => r.parentID === id);
     },
 
-<<<<<<< HEAD
-    get showRegionBoundingBoxes() {
-      if (!self.annotation.store.settings.enableRegionBoxes) return false;
-      return self._showRegionBoundingBoxes;
-    },
-
-    get showRegionHitBoxes() {
-      if (!self.annotation.store.settings.enableRegionBoxes) return false;
-      return self._showRegionHitBoxes;
-    }
-
-  };
-}).actions(self => ({
-
-  setRegionBoundingBoxes(value) {
-    if (!self.annotation.store.settings.enableRegionBoxes) return;
-    self._showRegionBoundingBoxes = value;
-  },
-
-  setRegionHitBoxes(value) {
-    if (!self.annotation.store.settings.enableRegionBoxes) return;
-    self._showRegionHitBoxes = value;
-  },
-
-  addRegion(region) {
-    self.regions.push(region);
-    getEnv(self).events.invoke('entityCreate', region);
-  },
-
-  toggleSortOrder() {
-    if (self.sortOrder === 'asc') self.sortOrder = 'desc';
-    else self.sortOrder = 'asc';
-  },
-
-  setView(view) {
-    if (isFF(FF_DEV_2755)) {
-      window.localStorage.setItem(localStorageKeys.view, view);
-    }
-    self.view = view;
-  },
-
-  setSort(sort) {
-    if (self.sort === sort) {
-      self.toggleSortOrder();
-    } else {
-      self.sortOrder = 'asc';
-      self.sort = sort;
-    }
-
-    window.localStorage.setItem(localStorageKeys.sort, self.sort);
-    window.localStorage.setItem(localStorageKeys.sortDirection, self.sortOrder);
-
-    self.initHotkeys();
-  },
-
-  setGrouping(group) {
-    self.group = group;
-    window.localStorage.setItem(localStorageKeys.group, self.group);
-  },
-
-  setFilteredRegions(filter) {
-
-    if (self.regions.length === filter.length) {
-      self.filter = null;
-      self.regions.forEach((region) => region.filtered && region.toggleFiltered());
-    } else {
-      const filteredIds = filter.map((filter) => filter.id);
-
-      self.filter = filter;
-
-      self.regions.forEach((region) => {
-        if (!region.hideable || (region.hidden && !region.filtered)) return;
-        if (filteredIds.includes(region.id)) region.hidden && region.toggleFiltered();
-        else if (!region.hidden) region.toggleFiltered();
-=======
     afterCreate() {
       onPatch(self, (patch) => {
         if ((patch.op === "add" || patch.op === "delete") && patch.path.indexOf("/regions/") !== -1) {
           self.initHotkeys();
         }
->>>>>>> fd1b0ad6
       });
       self.view =
         window.localStorage.getItem(localStorageKeys.view) ??
@@ -809,10 +618,12 @@
     },
     highlight(area) {
       self.selection.highlight(area);
+      self.updateRegionVisibility();
     },
 
     clearSelection() {
       self.selection.clear();
+      self.updateRegionVisibility();
     },
 
     selectRegionsByIds(ids) {
@@ -829,55 +640,23 @@
       } else {
         self.selection.unselect(region);
       }
-<<<<<<< HEAD
-    });
-  },
-  highlight(area) {
-    self.selection.highlight(area);
-    self.updateRegionVisibility();
-  },
-
-  clearSelection() {
-    self.selection.clear();
-    self.updateRegionVisibility();
-  },
-
-  selectRegionsByIds(ids) {
-    self.regions.map(region => {
-      if (ids.indexOf(region.id) === -1) return;
-      self.toggleSelection(region, true);
-    });
-  },
-
-  toggleSelection(region, isSelected) {
-    if (!isDefined(isSelected)) isSelected = !self.selection.isSelected(region);
-    if (isSelected) {
-      self.selection.select(region);
-    } else {
-      self.selection.unselect(region);
+      self.updateRegionVisibility();
+    },
+
+    updateRegionVisibility () {
+      // Region visibility while annotating.
+
+      const hidingIsAllowed = self.annotation.store.settings.hideNonActiveRegions;
+      const hasSelection = self.selectedIds.length > 0;
+
+      self.filteredRegions.forEach(area => {
+        const isActive = self.selectedIds.includes(area.id);
+        // Toggle area.
+        if ( (hidingIsAllowed && (isActive === area.hidden && hasSelection)) ||
+          (!hidingIsAllowed && area.hidden) ||
+          (!hasSelection && area.hidden) ) {
+          area.toggleHidden();
+        }
+      });
     }
-    self.updateRegionVisibility();
-  },
-
-  updateRegionVisibility () {
-    // Region visibility while annotating.
-
-    const hidingIsAllowed = self.annotation.store.settings.hideNonActiveRegions;
-    const hasSelection = self.selectedIds.length > 0;
-
-    self.filteredRegions.forEach(area => {
-      const isActive = self.selectedIds.includes(area.id);
-      // Toggle area.
-      if ( (hidingIsAllowed && (isActive === area.hidden && hasSelection)) ||
-           (!hidingIsAllowed && area.hidden) ||
-           (!hasSelection && area.hidden) ) {
-        area.toggleHidden();
-      }
-    });
-  }
-
-}));
-=======
-    },
-  }));
->>>>>>> fd1b0ad6
+}));