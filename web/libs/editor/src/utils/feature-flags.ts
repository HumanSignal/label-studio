--- conflicted
+++ resolved
@@ -337,14 +337,12 @@
 
 export const FF_MULTI_OBJECT_HOTKEYS = "fflag_fix_leap_246_multi_object_hotkeys_160124_short";
 
-<<<<<<< HEAD
 /**
  * It changes the reviewer flow to be more user-friendly and intuitive.
  */
 export const FF_REVIEWER_FLOW = "fflag_feat_all_leap_1081_reviewer_flow_updates";
-=======
+
 export const FF_CUSTOM_SCRIPT = "fflag_feat_all_leap_883_custom_script_270524_short";
->>>>>>> 86085eda
 
 Object.assign(window, {
   APP_SETTINGS: {
