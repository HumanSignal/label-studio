import { decode, encode } from "@thi.ng/rle-pack";
import chroma from "chroma-js";
import Constants from "../core/Constants";

<<<<<<< HEAD
import * as Colors from './colors';
import { FF_LSDV_4583, isFF } from './feature-flags';
import {SceneCanvas} from "konva/lib/Canvas";
import {colorToRGBAArray} from "./colors";
=======
import * as Colors from "./colors";
import { FF_LSDV_4583, isFF } from "./feature-flags";
>>>>>>> fd1b0ad6

/**
 * Given a single channel UInt8 image data mask with non-zero values indicating the
 * mask, turn it into a 4 channgel RGBA image data URL filled in with the given
 * color for pixels turned on in the mask.
 * @param {ImageData} Single channel image mask data.
 * @param {number} w Width of the resulting image data URL.
 * @param {number} h Height of the resulting image data URL.
 * @param {string} color Hex color of the resulting mask image.
 * @returns {string} Data URL containing the mask as an image.
 */
function mask2DataURL(singleChannelData, w, h, color) {
  const canvas = document.createElement("canvas");
  const ctx = canvas.getContext("2d");

  canvas.width = w;
  canvas.height = h;

  const numChannels = 1;

  setMaskPixelColors(ctx, singleChannelData, w, h, color, numChannels);

  const url = canvas.toDataURL();

  return url;
}

/**
 * Given an RGBA image data URL, turn it into an actual DOM Image filled in with the current
 * class color.
 * @param {string} maskDataURL Data URL, such as returned from mask2DataURL, containing
 *  an image.
 * @param {string} color The fill color of the image produced from the Data URL.
 * @returns {Promise<Image>} DOM Image filled out with the resulting mask data URL.
 */
function maskDataURL2Image(maskDataURL, { color = Constants.FILL_COLOR } = {}) {
  return new Promise((resolve, _reject) => {
    const img = document.createElement("img");

    img.onload = () => {
      const canvas = document.createElement("canvas");
      const nw = img.width;
      const nh = img.height;

      canvas.width = nw;
      canvas.height = nh;

      const ctx = canvas.getContext("2d");

      ctx.drawImage(img, 0, 0);

      const imgData = ctx.getImageData(0, 0, nw, nh);

      const numChannels = 4; // RGBA

      setMaskPixelColors(ctx, imgData.data, nw, nh, color, numChannels);

      img.src = canvas.toDataURL();

      resolve(img);
    };
    img.src = maskDataURL;
  });
}

/**
 * Given some RGBA mask pixel array, efficiently sets the colors. Note that we assume that the same value is set
 * throughout the channels of the mask, so that no channel will be set to 0 if there is a valid mask
 * position there (i.e. all channels might be 255 if a mask is present).
 * @param {CanvasRenderingContext2D} ctx DOM canvas surface to draw on.
 * @param {ImageData} Raw canvas.getImageData() to work with.
 * @param {number} nw The natural width (i.e. the true width of the canvas independent of how its being displayed).
 * @param {number} nh Similar, but the natural height.
 * @param {string} color Hex string color to use for mask, such as '#ff8800'.
 * @param {number} numChannels The source image could either be a 1-channel mask, or
 *  a full color 4-channel RGBA image.
 */
function setMaskPixelColors(ctx, data, nw, nh, color, numChannels) {
  const [red, green, blue] = chroma(color).rgb();
  const alpha = 255;

  // Efficently expand the single channel mask to be multi-channel by treating the
  // target array as single 32-bit numbers, so that the RGBA values can be set in
  // a single machine instruction via bit-shifting in a performance conscious way.
  const resultsData = ctx.getImageData(0, 0, nw, nh);
  const buffer = new ArrayBuffer(nw * nh * 4); // RGBA
  const dataView = new Uint32Array(buffer);
  const expandedView = new Uint8ClampedArray(buffer);

  // Clamped arrays have different byte endian ordering for different platforms,
  // effecting the order in which we set 8-bit colors via 32-bit values.
  const endian = checkEndian();
  let finalColor;

  if (endian === "little endian") {
    finalColor = (alpha << 24) | (blue << 16) | (green << 8) | red;
  } else if (endian === "big endian") {
    finalColor = (red << 24) | (green << 16) | (blue << 8) | alpha;
  } else {
    // The most common architectures (x86 and ARM) are both little endian, so just assume that.
    console.error(`Unknown platform endianness (${endian}), assuming little endian`);
    finalColor = (alpha << 24) | (blue << 16) | (green << 8) | red;
  }

  let x;
  let y;
  const sourceNumChannels = numChannels; // Could be 1-channel mask or RGBA mask.

  for (y = 0; y <= nh; y++) {
    for (x = 0; x <= nw; x++) {
      // The source is UInt8, while the target is UInt32.
      // This means indexing the source should be multiplied by the number
      // of channels, while for the target every 32-bit entry contains the full
      // RGBA value so we can index into it directly.
      const idx = y * nw + x;

      if (data[idx * sourceNumChannels]) {
        // If the mask is set at this position...
        dataView[idx] = finalColor;
      }
    }
  }

  resultsData.data.set(expandedView);
  ctx.putImageData(resultsData, 0, 0);
}

/**
 * Given the RLE array returns the DOM Image element with loaded image.
 * @param {string} rle RLE encoded image to be turned into a Region object.
 * @param {tags.object.Image} image Image the region will be interacting with.
 * @param {string} color Fill color for the region that will be produced.
 * @returns {Image} DOM image filled in with RLE contents.
 */
function RLE2Region(item, { color = Constants.FILL_COLOR } = {}) {
  const { rle } = item;
  const nw = item.currentImageEntity.naturalWidth;
  const nh = item.currentImageEntity.naturalHeight;

  const canvas = document.createElement("canvas");
  const ctx = canvas.getContext("2d");

  canvas.width = nw;
  canvas.height = nh;

  const newdata = ctx.createImageData(nw, nh);
  const decoded = decode(rle);

  newdata.data.set(decoded, 0);

  const rgb = chroma(color).rgb();

  for (let i = newdata.data.length / 4; i--; ) {
    if (newdata.data[i * 4 + 3]) {
      newdata.data[i * 4] = rgb[0];
      newdata.data[i * 4 + 1] = rgb[1];
      newdata.data[i * 4 + 2] = rgb[2];
    }
  }

  ctx.putImageData(newdata, 0, 0);

  const new_image = new Image();

  new_image.src = canvas.toDataURL();
  return new_image;
}


/**
 * Create a image bit map where all pixels are converted to the provided mask colour.
 *
 * @param image
 * @param size
 * @param offset
 * @param maskColour
 * @return {Promise}
 * @constructor
 */
function ImageToMaskBitmap(image, size, offset, maskColour) {

  const canvas = document.createElement('canvas');
  const ctx = canvas.getContext('2d');
  canvas.width = size.width;
  canvas.height = size.height;

  ctx.drawImage(image, 0, 0, size.width, size.height);

  const imageData = ctx.getImageData(offset.x, offset.y, size.width, size.height);

  for (let i = imageData.data.length / 4 - 1; i >= 0; i--) {
    if (imageData.data[i * 4 + 3] > 0) {
      for (let k = 0; k < 3; k++) {
        imageData.data[i * 4 + k] = maskColour[k];
      }
    }
  }

  return createImageBitmap(imageData);
}


/**
 * Exports region using canvas. Doesn't require Konva#Stage access
 * @param {Region} region Brush region
 */
function exportRLE(region) {
  const { naturalWidth, naturalHeight } = region.currentImageEntity;

  // Prepare the canvas with sizes of image and stage
  const canvas = document.createElement("canvas");

  // We only care about physical size, so set canvas dimensions to
  // image's natural dimensions
  canvas.width = naturalWidth;
  canvas.height = naturalHeight;

  // Make canvas offscreen and invisible
  canvas.style.setProperty("position", "absolute");
  canvas.style.setProperty("bottom", "200%");
  canvas.style.setProperty("right", "200%");
  canvas.style.setProperty("opacity", "0");

  const ctx = canvas.getContext("2d");

  document.body.appendChild(canvas);

  // Restore original RLE if available
  if (region.rle && region.rle.length > 0) {
    // Apply RLE to existing image data
    const imageData = ctx.createImageData(naturalWidth, naturalHeight);

    imageData.data.set(decode(region.rle));

    ctx.putImageData(imageData, 0, 0);
  }

  const maskImage = region.getMaskImage?.();

  if (maskImage) {
    // Apply maskDataURL to existing image data
    ctx.drawImage(maskImage, 0, 0);
  }

  // If the region was changed manually, we'll have access to user tuoches
  // Render those on the canvas after RLE
  if (region.touches.length > 0) {
    region.touches.forEach((touch) => {
      // We're using relative coordinates to calculate points
      // This way we don't need to have access to Konva#Stage and
      // render relatively to the image's natural dimensions
      const { relativePoints: points } = touch.toJSON();

      /**
       * Converts any given relative (x, y) to absolute position on an image
       * @param {number} x
       * @param {number} y
       */
      const relativeToAbsolutePoint = (x, y) => {
        return [naturalWidth * (x / 100), naturalHeight * (y / 100)];
      };

      ctx.save();
      ctx.beginPath();
      ctx.moveTo(...relativeToAbsolutePoint(points[0], points[1]));

      for (let i = 0; i < points.length / 2; i++) {
        ctx.lineTo(...relativeToAbsolutePoint(points[2 * i], points[2 * i + 1]));
      }

      ctx.strokeStyle = "#000";
      ctx.lineWidth = (touch.relativeStrokeWidth / 100) * naturalWidth;
      ctx.lineCap = "round";
      ctx.lineJoin = "round";
      ctx.globalCompositeOperation = touch.compositeOperation;
      ctx.stroke();
    });
  }

  const imageData = ctx.getImageData(0, 0, naturalWidth, naturalHeight).data;

  // Grayscale pixels respecting the opacity
  for (let i = imageData.length / 4; i--; ) {
    imageData[i * 4] = imageData[i * 4 + 1] = imageData[i * 4 + 2] = imageData[i * 4 + 3];
  }

  // When finished, remove the canvas
  canvas.remove();

  return encode(imageData, imageData.length);
}


/**
 * Modify the layer to fix konva canvas scaling issue where sometimes the pixel ratio multiplied by the
 * current image entity width becomes smaller than the expected output width. Causing it to floored to the next valid
 * integer which throws off the RLE conversion.
 *
 * Taken from https://github.com/konvajs/konva/blob/master/src/Node.ts
 *
 * @param layer
 * @param config
 */
function getCanvasBySize (layer, config) {
  config = config || {};

  const box = layer.getClientRect();

  const stage = layer.getStage(),
    x = config.x !== undefined ? config.x : Math.floor(box.x),
    y = config.y !== undefined ? config.y : Math.floor(box.y),
    pixelRatio = config.pixelRatio || 1,
    canvas = new SceneCanvas({
      width:
        config.width || Math.ceil(box.width) || (stage ? stage.width() : 0),
      height:
        config.height ||
        Math.ceil(box.height) ||
        (stage ? stage.height() : 0),
      pixelRatio: pixelRatio,
    }),
    context = canvas.getContext();

  const bufferCanvas = new SceneCanvas({
    // width and height already multiplied by pixelRatio
    // so we need to revert that
    // also increase size by x nd y offset to make sure content fits canvas
    width: canvas.width / canvas.pixelRatio + Math.abs(x),
    height: canvas.height / canvas.pixelRatio + Math.abs(y),
    pixelRatio: canvas.pixelRatio,
  });

  if (config.scale) {
    // Scale the canvas after creation to keep pixel ratio of 1.
    canvas.getContext().scale(config.scale.width, config.scale.height);
    bufferCanvas.getContext().scale(config.scale.width, config.scale.height);
  }

  if (config.imageSmoothingEnabled === false) {
    context._context.imageSmoothingEnabled = false;
  }
  context.save();

  if (x || y) {
    context.translate(-1 * x, -1 * y);
  }

  layer.drawScene(canvas, undefined, bufferCanvas);
  context.restore();

  return canvas._canvas;
}

/**
 * Given a brush region return the RLE encoded array.
 * @param {BrushRegion} region BrushRegtion to turn into RLE array.
 * @param {tags.object.Image} image Image the region will be interacting with.
 * @returns {string} RLE encoded contents.
 */
function Region2RLE(region) {
  // New way of exporting brush regions
  if (isFF(FF_LSDV_4583)) return exportRLE(region);

  // Legacy encoder
  const nw = region.currentImageEntity.naturalWidth;
  const nh = region.currentImageEntity.naturalHeight;
  const stage = region.object?.stageRef;
  const parent = region.parent;
  if (!stage) {
    console.error(`Stage not found for area #${region.cleanId}`);
    return;
  }

  const layer = stage.findOne(`#${region.cleanId}`);

  if (!layer) {
    console.error(`Layer #${region.id} was not found on Stage`);
    return [];
  }
  const isVisible = layer.visible();

  !isVisible && layer.show();
  // hide labels on regions and show them later
  layer.findOne(".highlight").hide();

  const width = stage.getWidth();
  const height = stage.getHeight();
  const scaleX = stage.getScaleX();
  const scaleY = stage.getScaleY();
  const x = stage.getX();
  const y = stage.getY();
  const offsetX = stage.getOffsetX();
  const offsetY = stage.getOffsetY();
  const rotation = stage.getRotation();

  stage
    .setWidth(parent.stageWidth)
    .setHeight(parent.stageHeight)
    .setScaleX(1)
    .setScaleY(1)
    .setX(0)
    .setY(0)
    .setOffsetX(0)
    .setOffsetY(0)
    .setRotation(0);
  stage.drawScene();
<<<<<<< HEAD
=======
  // resize to original size
  const canvas = layer.toCanvas({ pixelRatio: nw / region.currentImageEntity.stageWidth });
  const ctx = canvas.getContext("2d");
>>>>>>> fd1b0ad6

  const scale = {
    width: nw / region.currentImageEntity.stageWidth,
    height: nh / region.currentImageEntity.stageHeight
  }
  const canvas = getCanvasBySize(layer, {width: nw, height: nw, scale})
  const ctx = canvas.getContext('2d');
  // get the resulting raw data and encode into RLE format
  const data = ctx.getImageData(0, 0, nw, nh);

  for (let i = data.data.length / 4; i--; ) {
    data.data[i * 4] = data.data[i * 4 + 1] = data.data[i * 4 + 2] = data.data[i * 4 + 3];
  }
  layer.findOne(".highlight").show();
  stage
    .setWidth(width)
    .setHeight(height)
    .setScaleX(scaleX)
    .setScaleY(scaleY)
    .setX(x)
    .setY(y)
    .setOffsetX(offsetX)
    .setOffsetY(offsetY)
    .setRotation(rotation);
  stage.drawScene();
  const rle = encode(data.data, data.data.length);

  !isVisible && layer.hide();
  return rle;
}

<<<<<<< HEAD
function brushSizeCircle(size, dashes = 0) {
  const canvas = document.createElement('canvas');
  const ctx = canvas.getContext('2d');

  canvas.width = size + 8;
  canvas.height = size + 8;

  const lineWidth = 2;

  const arcStep = 2 * Math.PI / (dashes + 1);

  for (let i = 0; i < dashes + 1; i++) {
    const startAngle = i * arcStep;
    const endAngle = startAngle + (dashes > 0 ? (arcStep / 2) : arcStep);

    ctx.beginPath();
    ctx.arc(size / 2, size / 2, (size / 2), startAngle, endAngle, false);

    ctx.lineWidth = lineWidth;
    ctx.strokeStyle = 'white';
    ctx.stroke();
  }
=======
function brushSizeCircle(size) {
  const canvas = document.createElement("canvas");
  const ctx = canvas.getContext("2d");
  const canvasPadding = 8;
  const canvasOffset = 4;
  const canvasSize = size * 4 + canvasPadding;
  const circlePos = size / 2 + canvasOffset;
  const circleRadius = size / 2;

  canvas.width = canvasSize;
  canvas.height = canvasSize;

  ctx.beginPath();
  ctx.arc(circlePos, circlePos, circleRadius, 0, 2 * Math.PI, false);

  ctx.lineWidth = 3;
  ctx.strokeStyle = "black";
  ctx.stroke();

  ctx.beginPath();
  ctx.arc(circlePos, circlePos, circleRadius, 0, 2 * Math.PI, false);

  ctx.lineWidth = 2;
  ctx.strokeStyle = "white";
  ctx.stroke();
>>>>>>> fd1b0ad6

  return canvas.toDataURL();
}

/**
 * Given a string of SVG xml, encode it into a data URL
 * @param {string} data SVG XML string to encode
 * @returns {string} Data URL containing inline SVG already enclosed in quotes
 */
function encodeSVG(data) {
  data = data.replace(/\s{2,}/g, " ");

  const symbols = /[\r\n%#()<>?[\\\]^`{|}]/g;
  const escaped = data.replace(symbols, encodeURIComponent);

  return `'data:image/svg+xml,${escaped}'`;
}

/**
 * Given a label and optional score, return an SVG data URL to use it in regions.
 * Has internal caching to avoid recalculating the same SVGs.
 * @param {string} label Label text
 * @param {number} [score] Score in [0, 1] range
 * @returns {string} Data URL containing inline SVG already enclosed in quotes
 */
const labelToSVG = (() => {
  const SVG_CACHE = {};

  function calculateTextWidth(text) {
    const svg = document.createElement("svg");
    const svgText = document.createElement("text");

    svgText.style = "font-size: 9.5px; font-weight: bold; color: red; fill: red; font-family: Monaco";
    svgText.innerHTML = text;

    svg.appendChild(svgText);
    document.body.appendChild(svg);

    const textLen = svgText.getBoundingClientRect().width;

    svg.remove();

    return textLen;
  }

  return ({ label, score }) => {
    let cacheKey = label;

    if (score !== null) cacheKey = cacheKey + score;

    if (cacheKey in SVG_CACHE) return SVG_CACHE[cacheKey];

    let width = 0;
    const items = [];

    if (score !== null && score !== undefined) {
      const fillColor = Colors.getScaleGradient(score);

      items.push(`<rect x="0" y="0" rx="2" ry="2" width="24" height="14" style="fill:${fillColor};opacity:0.5" />`);
      items.push(`<text x="3" y="10" style="font-size: 8px; font-family: Monaco">${score.toFixed(2)}</text>`);
      width = width + 26;
    }

    if (label) {
      items.push(
        `<text x="${width}" y="11" style="font-size: 9.5px; font-weight: bold; font-family: Monaco">${label}</text>`,
      );
      width = width + calculateTextWidth(label) + 2;
    }

    const xmlns = 'xmlns="http://www.w3.org/2000/svg"';
    const res = `<svg ${xmlns} height="16" width="${width}">${items.join("")}</svg>`;
    const enc = encodeSVG(res);

    SVG_CACHE[cacheKey] = enc;
    return enc;
  };
})();

/**
 *
 * @param {HTMLCanvasElement} canvas
 * @returns {{
 * canvas: HTMLCanvasElement,
 * bbox: {
 *   left: number,
 *   top: number,
 *   right: number,
 *   bottom: number,
 *   width: number,
 *   height: number
 * }
 * }}
 */
const trim = (canvas) => {
  let copy;
  let width = canvas.width;
  let height = canvas.height;
  const ctx = canvas.getContext("2d");
  const bbox = {
    top: null,
    left: null,
    right: null,
    bottom: null,
  };

  try {
    copy = document.createElement("canvas").getContext("2d");
    const pixels = ctx.getImageData(0, 0, canvas.width, canvas.height);
    const l = pixels.data.length;
    let i;
    let x;
    let y;

    for (i = 0; i < l; i += 4) {
      if (pixels.data[i + 3] !== 0) {
        x = (i / 4) % canvas.width;
        y = ~~(i / 4 / canvas.width);

        if (bbox.top === null) {
          bbox.top = y;
        }

        if (bbox.left === null) {
          bbox.left = x;
        } else if (x < bbox.left) {
          bbox.left = x;
        }

        if (bbox.right === null) {
          bbox.right = x;
        } else if (bbox.right < x) {
          bbox.right = x;
        }

        if (bbox.bottom === null) {
          bbox.bottom = y;
        } else if (bbox.bottom < y) {
          bbox.bottom = y;
        }
      }
    }

    width = bbox.right - bbox.left;
    height = bbox.bottom - bbox.top;
    const trimmed = ctx.getImageData(bbox.left, bbox.top, width, height);

    copy.canvas.width = width;
    copy.canvas.height = height;
    copy.putImageData(trimmed, 0, 0);
  } catch (err) {
    /* Gotcha! */
  }

  // open new window with trimmed image:
  return {
    canvas: copy?.canvas ?? canvas,
    bbox: {
      ...bbox,
      width,
      height,
    },
  };
};

/**
 * JavaScript clamped arrays will follow the byte ordering of their platform (either little-
 * or big endian).
 * @returns {string} "little endian" if byte ordering starts to the right, or
 * "big endian" if byte ordering starts from the left.
 */
function checkEndian() {
  const arrayBuffer = new ArrayBuffer(2);
  const uint8Array = new Uint8Array(arrayBuffer);
  const uint16array = new Uint16Array(arrayBuffer);

  uint8Array[0] = 0xaa; // set first byte
  uint8Array[1] = 0xbb; // set second byte

  if (uint16array[0] === 0xbbaa) {
    return "little endian";
  }
  if (uint16array[0] === 0xaabb) {
    return "big endian";
  }
  // The most common architectures (x86 and ARM) are both little endian, so just assume that.
  console.error("Can not determine platform endianness, assuming little endian");
  return "little endian";
}

export default {
  Region2RLE,
  RLE2Region,
  ImageToMaskBitmap,
  mask2DataURL,
  maskDataURL2Image,
  brushSizeCircle,
  labelToSVG,
  trim,
};<|MERGE_RESOLUTION|>--- conflicted
+++ resolved
@@ -2,15 +2,11 @@
 import chroma from "chroma-js";
 import Constants from "../core/Constants";
 
-<<<<<<< HEAD
-import * as Colors from './colors';
-import { FF_LSDV_4583, isFF } from './feature-flags';
+import * as Colors from "./colors";
+import { FF_LSDV_4583, isFF } from "./feature-flags";
 import {SceneCanvas} from "konva/lib/Canvas";
 import {colorToRGBAArray} from "./colors";
-=======
-import * as Colors from "./colors";
-import { FF_LSDV_4583, isFF } from "./feature-flags";
->>>>>>> fd1b0ad6
+
 
 /**
  * Given a single channel UInt8 image data mask with non-zero values indicating the
@@ -417,12 +413,6 @@
     .setOffsetY(0)
     .setRotation(0);
   stage.drawScene();
-<<<<<<< HEAD
-=======
-  // resize to original size
-  const canvas = layer.toCanvas({ pixelRatio: nw / region.currentImageEntity.stageWidth });
-  const ctx = canvas.getContext("2d");
->>>>>>> fd1b0ad6
 
   const scale = {
     width: nw / region.currentImageEntity.stageWidth,
@@ -454,33 +444,9 @@
   return rle;
 }
 
-<<<<<<< HEAD
 function brushSizeCircle(size, dashes = 0) {
   const canvas = document.createElement('canvas');
   const ctx = canvas.getContext('2d');
-
-  canvas.width = size + 8;
-  canvas.height = size + 8;
-
-  const lineWidth = 2;
-
-  const arcStep = 2 * Math.PI / (dashes + 1);
-
-  for (let i = 0; i < dashes + 1; i++) {
-    const startAngle = i * arcStep;
-    const endAngle = startAngle + (dashes > 0 ? (arcStep / 2) : arcStep);
-
-    ctx.beginPath();
-    ctx.arc(size / 2, size / 2, (size / 2), startAngle, endAngle, false);
-
-    ctx.lineWidth = lineWidth;
-    ctx.strokeStyle = 'white';
-    ctx.stroke();
-  }
-=======
-function brushSizeCircle(size) {
-  const canvas = document.createElement("canvas");
-  const ctx = canvas.getContext("2d");
   const canvasPadding = 8;
   const canvasOffset = 4;
   const canvasSize = size * 4 + canvasPadding;
@@ -490,20 +456,21 @@
   canvas.width = canvasSize;
   canvas.height = canvasSize;
 
-  ctx.beginPath();
-  ctx.arc(circlePos, circlePos, circleRadius, 0, 2 * Math.PI, false);
-
-  ctx.lineWidth = 3;
-  ctx.strokeStyle = "black";
-  ctx.stroke();
-
-  ctx.beginPath();
-  ctx.arc(circlePos, circlePos, circleRadius, 0, 2 * Math.PI, false);
-
-  ctx.lineWidth = 2;
-  ctx.strokeStyle = "white";
-  ctx.stroke();
->>>>>>> fd1b0ad6
+  const lineWidth = 2;
+
+  const arcStep = 2 * Math.PI / (dashes + 1);
+
+  for (let i = 0; i < dashes + 1; i++) {
+    const startAngle = i * arcStep;
+    const endAngle = startAngle + (dashes > 0 ? (arcStep / 2) : arcStep);
+
+    ctx.beginPath();
+    ctx.arc(size / 2, size / 2, (size / 2), startAngle, endAngle, false);
+
+    ctx.lineWidth = lineWidth;
+    ctx.strokeStyle = 'white';
+    ctx.stroke();
+  }
 
   return canvas.toDataURL();
 }
