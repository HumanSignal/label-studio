--- conflicted
+++ resolved
@@ -145,15 +145,9 @@
     },
 
     get isInSelectionArea() {
-<<<<<<< HEAD
-      const result = (!isFF(FF_LSDV_4930) || !self.hidden)
-        && self.parent?.selectionArea?.isActive ? self.parent.selectionArea.intersectsBbox(self.bboxCoords) : false;
-      return result;
-=======
       return (!isFF(FF_LSDV_4930) || !self.hidden) && self.parent?.selectionArea?.isActive
         ? self.parent.selectionArea.intersectsBbox(self.bboxCoords)
         : false;
->>>>>>> fd1b0ad6
     },
 
     get supportSuggestions() {
