// export { default as Zoom } from "./Zoom";
// export { default as KeyPoint } from "./KeyPoint";

import { Brush } from "./Brush";
import { Erase } from "./Erase";
import { KeyPoint } from "./KeyPoint";
import { Polygon } from "./Polygon";
import { Rect, Rect3Point } from "./Rect";
import { Ellipse } from "./Ellipse";
import { Zoom } from "./Zoom";
import { Rotate } from "./Rotate";
import { Brightness } from "./Brightness";
import { Contrast } from "./Contrast";
import { MagicWand } from "./MagicWand";
import { Selection } from "./Selection";

<<<<<<< HEAD
export { Brush, Erase, KeyPoint, Polygon, Rect, Rect3Point, Ellipse, Brightness, Contrast, Rotate, Zoom, MagicWand,
  Selection };
=======
export {
  Brush,
  Erase,
  KeyPoint,
  Polygon,
  Rect,
  Rect3Point,
  Ellipse,
  Brightness,
  Contrast,
  Rotate,
  Zoom,
  MagicWand,
  Selection,
};
>>>>>>> fd1b0ad6
<|MERGE_RESOLUTION|>--- conflicted
+++ resolved
@@ -14,10 +14,6 @@
 import { MagicWand } from "./MagicWand";
 import { Selection } from "./Selection";
 
-<<<<<<< HEAD
-export { Brush, Erase, KeyPoint, Polygon, Rect, Rect3Point, Ellipse, Brightness, Contrast, Rotate, Zoom, MagicWand,
-  Selection };
-=======
 export {
   Brush,
   Erase,
@@ -31,6 +27,5 @@
   Rotate,
   Zoom,
   MagicWand,
-  Selection,
-};
->>>>>>> fd1b0ad6
+  Selection
+};