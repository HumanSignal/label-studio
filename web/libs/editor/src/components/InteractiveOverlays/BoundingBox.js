import { FF_DEV_2715, isFF } from "../../utils/feature-flags";
import { wrapArray } from "../../utils/utilities";
import { Geometry } from "./Geometry";

/**
 * @type {import("./Geometry").BBox}
 */
const DEFAULT_BBOX = { x: 0, y: 0, width: 0, height: 0 };

/**
 * Provides an abstract boudnign box for any types of regions
 */
export class BoundingBox {
  options = {};

  static bbox(region) {
    const bbox = _detect(region);

    return wrapArray(bbox).map((bbox) => Object.assign({ ...DEFAULT_BBOX }, bbox));
  }

  /**
   * Contructor
   *
   * _source_ might be any object that provides its dimensions and position
   *
   * @param {{
   * source: any,
   * getX: (any) => number,
   * getY: (any) => number,
   * getXWidth: (any) => number,
   * getHeight: (any) => number
   * }} options
   */
  constructor(options) {
    Object.assign(this.options, options);
  }

  get _source() {
    return this.options.source;
  }

  get x() {
    return this.options.getX(this._source);
  }

  get y() {
    return this.options.getY(this._source);
  }

  get width() {
    return this.options.getWidth(this._source);
  }

  get height() {
    return this.options.getHeight(this._source);
  }
}

const stageRelatedBBox = (region, bbox) => {
  // If there is no stageRef we just wait for it in the next renders
  if (!region.parent?.stageRef) return null;
  const imageBbox = Geometry.getDOMBBox(region.parent.stageRef.content, true);
  const transformedBBox = Geometry.clampBBox(
    Geometry.modifyBBoxCoords(bbox, region.parent.zoomOriginalCoords),
    { x: 0, y: 0 },
    { x: region.parent.canvasSize.width, y: region.parent.canvasSize.height },
  );

  return {
    ...transformedBBox,
    x: imageBbox.x + transformedBBox.x,
    y: imageBbox.y + transformedBBox.y,
  };
};

const _detect = (region) => {
<<<<<<< HEAD
  let type = region.type;
  if (type === "audioregion") {
    if (isFF(FF_DEV_2715)) {
      type = "audioregion::ultra";
    } else {
      type = "audioregion::old";
    }
  }
  switch (type) {
=======
  // that's a tricky way to detect bbox of exact result instead of whole region
  // works for global classifications and per-regions
  const isResult = !!region.from_name;
  if (isResult) {
    return Geometry.getDOMBBox(region.from_name.elementRef?.current);
  }
  switch (region.type) {
>>>>>>> 7cb43001
    case "textrange":
    case "richtextregion":
    case "textarearegion":
    case "audioregion::old":
    case "paragraphs":
    case "timeseriesregion": {
      const regionBbox = Geometry.getDOMBBox(region.getRegionElement());
      const container = region.parent?.visibleNodeRef?.current;

      if (container?.tagName === "IFRAME") {
        const iframeBbox = Geometry.getDOMBBox(container, true);

        return (
          regionBbox?.map((bbox) => ({
            ...bbox,
            x: bbox.x + iframeBbox.x,
            y: bbox.y + iframeBbox.y,
          })) || null
        );
      }

      return regionBbox;
    }
    case "audioregion::ultra": {
      const bbox = region.bboxCoordsCanvas;
      const stageEl = region.parent?.stageRef?.current;
      const stageBbox = Geometry.getDOMBBox(stageEl, true);

      return bbox
        ? stageBbox
          ? {
              x: stageBbox.x + bbox.left,
              y: stageBbox.y + bbox.top,
              width: bbox.right - bbox.left,
              height: bbox.bottom - bbox.top,
            }
          : bbox
        : DEFAULT_BBOX;
    }
    case "rectangleregion":
    case "ellipseregion":
    case "polygonregion":
    case "keypointregion":
    case "brushregion": {
      const bbox = region.bboxCoordsCanvas;

      return bbox
        ? stageRelatedBBox(region, {
            x: bbox.left,
            y: bbox.top,
            width: bbox.right - bbox.left,
            height: bbox.bottom - bbox.top,
          })
        : DEFAULT_BBOX;
    }
    default: {
      console.warn(`Unknown region type: ${region.type}`);
      return { ...DEFAULT_BBOX };
    }
  }
};<|MERGE_RESOLUTION|>--- conflicted
+++ resolved
@@ -75,7 +75,13 @@
 };
 
 const _detect = (region) => {
-<<<<<<< HEAD
+  // that's a tricky way to detect bbox of exact result instead of whole region
+  // works for global classifications and per-regions
+  const isResult = !!region.from_name;
+  if (isResult) {
+    return Geometry.getDOMBBox(region.from_name.elementRef?.current);
+  }
+
   let type = region.type;
   if (type === "audioregion") {
     if (isFF(FF_DEV_2715)) {
@@ -85,15 +91,6 @@
     }
   }
   switch (type) {
-=======
-  // that's a tricky way to detect bbox of exact result instead of whole region
-  // works for global classifications and per-regions
-  const isResult = !!region.from_name;
-  if (isResult) {
-    return Geometry.getDOMBBox(region.from_name.elementRef?.current);
-  }
-  switch (region.type) {
->>>>>>> 7cb43001
     case "textrange":
     case "richtextregion":
     case "textarearegion":
