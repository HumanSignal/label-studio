--- conflicted
+++ resolved
@@ -1,15 +1,9 @@
 import { observer } from "mobx-react";
 import { Block, Elem } from "../../utils/bem";
 import { Actions } from "./Actions";
-<<<<<<< HEAD
 import { Controls, CustomControls } from "./Controls";
-import "./BottomBar.styl";
+import "./BottomBar.scss";
 import { FF_BULK_ANNOTATION, FF_DEV_3873, isFF } from "../../utils/feature-flags";
-=======
-import { Controls } from "./Controls";
-import "./BottomBar.scss";
-import { FF_DEV_3873, isFF } from "../../utils/feature-flags";
->>>>>>> 97c881dd
 
 export const BottomBar = observer(({ store }) => {
   const annotationStore = store.annotationStore;
