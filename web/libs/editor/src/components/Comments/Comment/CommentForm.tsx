--- conflicted
+++ resolved
@@ -127,13 +127,8 @@
 
   const currentLinkingComment = annotationStore.selected.currentLinkingMode?.comment;
   const currentComment = getCurrentComment();
-<<<<<<< HEAD
   const { text = "", regionRef, classifications } = currentComment || {};
-  const { region } = regionRef || {};
-=======
-  const { text = "", regionRef } = currentComment || {};
   const { region, result } = regionRef || {};
->>>>>>> 688f3cee
   const linking = !!linkingComment && currentLinkingComment === linkingComment && globalLinking;
   const hasLinkState = linking || region;
   const selections = taxonomyPathsToSelectedItems(classifications?.default?.values);
