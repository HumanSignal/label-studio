--- conflicted
+++ resolved
@@ -24,7 +24,6 @@
  */
 import { Space } from "../../common/Space/Space";
 import { Button } from "../../common/Button/Button";
-<<<<<<< HEAD
 import { Block, Elem } from "../../utils/bem";
 import {
   FF_BULK_ANNOTATION,
@@ -34,10 +33,6 @@
   FF_SIMPLE_INIT,
   isFF,
 } from "../../utils/feature-flags";
-=======
-import { Block, cn, Elem } from "../../utils/bem";
-import { FF_DEV_1170, FF_DEV_3873, FF_LSDV_4620_3_ML, FF_SIMPLE_INIT, isFF } from "../../utils/feature-flags";
->>>>>>> 3c001842
 import { sanitizeHtml } from "../../utils/html";
 import { reactCleaner } from "../../utils/reactCleaner";
 import { guidGenerator } from "../../utils/unique";
