--- conflicted
+++ resolved
@@ -146,7 +146,6 @@
     else setExpandedKeys(undefined);
   }, []);
 
-<<<<<<< HEAD
   const renderDropdown = useCallback((origin: ReactNode) => {
     return (
       <>
@@ -174,35 +173,6 @@
     }
   }, [refInput]);
   
-=======
-  const renderDropdown = useCallback(
-    (origin: ReactNode) => {
-      return (
-        <>
-          {!defaultSearch && <TaxonomySearch ref={refInput} treeData={treeData} onChange={handleSearch} />}
-          {origin}
-        </>
-      );
-    },
-    [treeData],
-  );
-
-  const handleDropdownChange = useCallback(
-    (open: boolean) => {
-      if (open) {
-        // handleDropdownChange is being called before the dropdown is rendered,
-        // 200ms is the time that we have to wait to dropdown be rendered and animated
-        setTimeout(() => {
-          refInput.current?.focus();
-        }, 200);
-      } else {
-        refInput.current?.resetValue();
-      }
-    },
-    [refInput],
-  );
-
->>>>>>> ddf21eba
   return (
     <TreeSelect
       treeData={defaultSearch ? treeData : filteredTreeData}
