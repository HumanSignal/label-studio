<<<<<<< HEAD
.menu {
  .ant-tree {
    padding: 16px 0;
  }
=======
.entities {
  margin-top: 12px;
  padding-top: 12px;
  border-top: 1px solid var(--sand_300);
  border-bottom: 1px solid var(--sand_300);
>>>>>>> 97c881dd

  &__header {
    font-size: 16px;
    line-height: 22px;
    color: var(--sand_600);
    height: 46px;
    display: flex;
    align-items: center;
    padding: 12px 15px 12px 24px;
    border-bottom: 1px solid var(--sand_300);
  }

  &__sort {
    display: flex;
    align-items: center;
  }

  &__sort-icon {
    display: flex;
    align-items: center;
    justify-content: center;
    width: 24px;
    height: 24px;
    margin-right: 4px;
  }

  &__source {
    padding: 0 15px;
  }

  &__counter {
    color: var(--sand_500);
  }

  &__empty {
    height: 32px;
    display: flex;
    padding: 0 15px;
    align-items: center;
  }

  &__visibility {
    padding: 0 !important;
    width: 24px;

    &_hidden {
      opacity: 1;
    }
  }

  &__regions,
  &__labels {
    padding: 0;
  }
}

:global(.ant-tree .ant-tree-node-content-wrapper) {
  min-width: 0;
}

:global(.ant-tree-draggable-icon) {
  flex: 14px 0 0;
}<|MERGE_RESOLUTION|>--- conflicted
+++ resolved
@@ -1,15 +1,8 @@
-<<<<<<< HEAD
-.menu {
-  .ant-tree {
-    padding: 16px 0;
-  }
-=======
 .entities {
   margin-top: 12px;
   padding-top: 12px;
   border-top: 1px solid var(--sand_300);
   border-bottom: 1px solid var(--sand_300);
->>>>>>> 97c881dd
 
   &__header {
     font-size: 16px;
