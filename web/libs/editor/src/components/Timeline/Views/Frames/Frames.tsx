import { clamp } from "lodash";
import { type FC, type MouseEvent, useCallback, useEffect, useMemo, useRef, useState } from "react";
import { useMemoizedHandlers } from "../../../../hooks/useMemoizedHandlers";
import { Block, Elem } from "../../../../utils/bem";
import { isDefined } from "../../../../utils/utilities";
<<<<<<< HEAD
import type { TimelineRegion, TimelineViewProps } from "../../Types";
import "./Frames.styl";
=======
import type { TimelineViewProps } from "../../Types";
import "./Frames.scss";
>>>>>>> b182cad2
import { Keypoints } from "./Keypoints";

const toSteps = (num: number, step: number) => {
  return Math.floor(num / step);
};

const roundToStep = (num: number, step: number) => {
  const steps = toSteps(num, step);

  return steps * step;
};

export const Frames: FC<TimelineViewProps> = ({
  offset = 0,
  position = 1,
  length = 1024,
  step,
  regions,
  onScroll,
  onPositionChange,
  onResize,
  onSelectRegion,
  ...props
}) => {
  const scrollMultiplier = 1.25;
  const timelineStartOffset = props.leftOffset ?? 150;

  const scrollable = useRef<HTMLDivElement>();
  const lastScrollPosition = useRef<number>(0);
  const lastPosition = useRef<number>(position);
  const [hoverEnabled, setHoverEnabled] = useState(true);
  const [hoverOffset, setHoverOffset] = useState<number | null>(null);
  const [offsetX, setOffsetX] = useState(offset);
  const lastOffsetX = useRef(offsetX);
  const [offsetY, setOffsetY] = useState(0);
  const [regionSelectionDisabled, setRegionSelectionDisabled] = useState(false);

  // Ensure offsetX is not stale in the main useEffect that syncs position updates with the offsetX, without triggering
  // near infinite loops.
  lastOffsetX.current = offsetX;

  const viewWidth = useMemo(() => {
    return length * step;
  }, [length, step]);

  const framesInView = useMemo(
    () => toSteps(roundToStep((scrollable.current?.clientWidth ?? 0) - timelineStartOffset, step), step),
    [scrollable.current, step, timelineStartOffset],
  );

  const handlers = useMemoizedHandlers({
    onPositionChange,
  });

  const background = useMemo(() => {
    const bg = [
      `repeating-linear-gradient(90deg, #fff 1px, #fff ${step - 1}px, rgba(255,255,255,0) ${
        step - 1
      }px, rgba(255,255,255,0) ${step + 1}px)`,
      "linear-gradient(0deg, #FAFAFA, rgba(255,255,255,0) 50%)",
    ];

    return bg.join(", ");
  }, [step]);

  const setScroll = useCallback(
    ({ left, top }: { left?: number, top?: number }) => {
      if (!length) return;

      setHoverOffset(null);

      if (isDefined(top) && offsetY !== top) {
        setOffsetY(top);
      }

      if (isDefined(left) && offsetX !== left) {
        setOffsetX(left);

        const frame = toSteps(roundToStep(left, step), step);

        onScroll?.(clamp(frame, 1, length));
      }
    },
    [offsetX, offsetY, step, length],
  );

  const setIndicatorOffset = useCallback(
    (value) => {
      const frame = toSteps(roundToStep(value, step), step);

      handlers.onPositionChange?.(clamp(frame + 1, 1, length));
    },
    [step, length, position],
  );

  const scrollHandler = useCallback(
    (e) => {
      const scroll = scrollable.current!;

      if (Math.abs(e.deltaX) > Math.abs(e.deltaY)) {
        const limit = scroll.scrollWidth - scroll.clientWidth;
        const newOffsetX = clamp(offsetX + e.deltaX * scrollMultiplier, 0, limit);

        setScroll({ left: newOffsetX });
      } else {
        const limit = scroll.scrollHeight - scroll.clientHeight;
        const newOffsetY = clamp(offsetY + e.deltaY * scrollMultiplier, 0, limit);

        setScroll({ top: newOffsetY });
      }
    },
    [scrollable, offsetX, offsetY, setScroll],
  );

  const currentOffsetX = useMemo(() => {
    const value = roundToStep(offsetX, step);

    return value;
  }, [offsetX, step, length]);

  const currentOffsetY = useMemo(() => {
    return offsetY;
  }, [offsetY]);

  const handleMovement = useCallback(
    (e) => {
      setHoverEnabled(false);

      const indicator = e.target;
      const startOffset = indicator.offsetLeft + currentOffsetX;
      const startMouse = e.pageX;
      const limit = scrollable.current!.scrollWidth - indicator.clientWidth;

      let lastOffset = 0;

      const onMouseMove = (e: globalThis.MouseEvent) => {
        const targetOffset = roundToStep(e.pageX - startMouse, step);
        const finalOffset = clamp(startOffset + targetOffset, 0, limit);

        if (finalOffset !== lastOffset) {
          lastOffset = finalOffset;
          setIndicatorOffset(finalOffset);
        }
      };

      const onMouseUp = () => {
        document.removeEventListener("mousemove", onMouseMove);
        document.removeEventListener("mouseup", onMouseUp);
        setHoverEnabled(true);
      };

      document.addEventListener("mousemove", onMouseMove);
      document.addEventListener("mouseup", onMouseUp);
    },
    [currentOffsetX, setIndicatorOffset, step],
  );

  const hoverHandler = useCallback(
    (e) => {
      if (scrollable.current) {
        const currentOffset = e.pageX - scrollable.current.getBoundingClientRect().left - timelineStartOffset;

        if (currentOffset > 0) {
          setHoverOffset(currentOffset);
        } else {
          setHoverOffset(null);
        }
      }
    },
    [currentOffsetX, step],
  );

  const scrollClickHandler = useCallback(() => {
    if (hoverOffset) {
      setIndicatorOffset(hoverOffset + currentOffsetX);
      setHoverOffset(null);
    }
  }, [hoverOffset, currentOffsetX, step, setIndicatorOffset]);

  const seekerOffset = useMemo(() => {
    const pixelOffset = clamp(position, 0, length) * step;
    const value = roundToStep(pixelOffset - currentOffsetX, step);

    return value + timelineStartOffset;
  }, [position, currentOffsetX, step, length]);

  const onFrameScrub = useCallback(
    (e: MouseEvent) => {
      const dimensions = scrollable.current!.getBoundingClientRect();
      const offsetLeft = dimensions.left;
      const rightLimit = dimensions.width - timelineStartOffset;
      const target = (e.target as Element);
      // every region has `data-id` attribute, so looking for them
      const regionRow = target.closest('[data-id]') as HTMLElement | null;
      // not clicking on labels area
      const onKeyframes = e.pageX - offsetLeft > timelineStartOffset;
      // don't draw on region lines, only on the empty space or special new line
      const isDrawing = onKeyframes && (!regionRow || regionRow.dataset?.id === "new");
      let region: any;

      const getMouseToFrame = (e: MouseEvent | globalThis.MouseEvent) => {
        const mouseOffset = e.pageX - offsetLeft - timelineStartOffset;

        return mouseOffset + currentOffsetX;
      };

      const offset = getMouseToFrame(e);
      const baseFrame = toSteps(offset, step) + 1;

      setIndicatorOffset(offset);

      if (isDrawing) {
        region = props.onStartDrawing?.(baseFrame);
      }

      const onMouseMove = (e: globalThis.MouseEvent) => {
        const offset = getMouseToFrame(e);
        const frame = toSteps(offset, step) + 1;

        if (offset >= 0 && offset <= rightLimit) {
          setHoverEnabled(false);
          setRegionSelectionDisabled(true);
          setIndicatorOffset(offset);
        }

        if (region) {
          const [start, end] = frame > baseFrame ? [baseFrame, frame] : [frame, baseFrame];
          region.setSequence([{ frame: start, enabled: true }, { frame: end, enabled: false }]);
        }
      };

      const onMouseUp = () => {
        setHoverEnabled(true);
        setRegionSelectionDisabled(false);
        props.onFinishDrawing?.();
        document.removeEventListener("mousemove", onMouseMove);
        document.removeEventListener("mouseup", onMouseUp);
      };

      document.addEventListener("mousemove", onMouseMove);
      document.addEventListener("mouseup", onMouseUp);
    },
    [currentOffsetX, setIndicatorOffset],
  );

  useEffect(() => {
    if (scrollable.current) {
      scrollable.current.scrollLeft = currentOffsetX;
      scrollable.current.scrollTop = currentOffsetY;
    }
  }, [currentOffsetX, currentOffsetY]);

  // wheel is a passive event, so we have to add proper event to prevent default scroll
  useEffect(() => {
    const target = scrollable.current!;

    const handler = (e: globalThis.WheelEvent) => {
      const currentScroll = target.scrollTop;
      const maxScroll = target.scrollHeight - target.clientHeight;
      const horizontalScroll = Math.abs(e.deltaX) > Math.abs(e.deltaY);

      const { deltaY: delta } = e;

      const allowScroll =
        !horizontalScroll && ((currentScroll === 0 && delta < 0) || (currentScroll === maxScroll && delta > 0));

      if (!allowScroll) e.preventDefault();
    };

    target.addEventListener("wheel", handler);

    return () => target.removeEventListener("wheel", handler);
  }, []);

  useEffect(() => {
    onResize?.(toSteps(scrollable.current!.clientWidth, step));
  }, [viewWidth, step]);

  useEffect(() => {
    const scroll = scrollable.current;

    if (isDefined(scroll)) {
      const nextScrollOffset = clamp(offset * step, 0, scroll.scrollWidth - scroll.clientWidth);

      lastScrollPosition.current = roundToStep(nextScrollOffset, step);

      setOffsetX(nextScrollOffset);
    }
  }, [offset, step]);

  useEffect(() => {
    const scroll = scrollable.current;
    // Scrollable element is not available on first render
    // so there is nothing to compute yet

    if (!isDefined(scroll) || framesInView < 1) return;

    const firstFrame = toSteps(roundToStep(lastOffsetX.current, step), step);
    const lastFrame = firstFrame + framesInView;

    const positionDelta = Math.abs(position - lastPosition.current);

    lastPosition.current = position;

    // Handle position change frame by frame within the same scroll
    // this ensures the calculation of offset is kept correct.
    // This is needed because the position is not always a multiple of the step
    // and the offset used to calculate the position is always a multiple of the step.
    if (positionDelta === 1 && position >= firstFrame && position <= lastFrame) {
      // set to previous frame scroll
      // if position is 0, then it will be set to 0
      if (position <= firstFrame) {
        const prevLeft = clamp((firstFrame - 1 - framesInView) * step, 0, scroll.scrollWidth - scroll.clientWidth);

        lastScrollPosition.current = roundToStep(prevLeft, step);

        setScroll({ left: prevLeft });

        // set to next frame scroll
        // if position is last frame, then it will be set to last frame scroll
      } else if (position > lastFrame) {
        const nextLeft = clamp(lastFrame * step, 0, scroll.scrollWidth - scroll.clientWidth);

        lastScrollPosition.current = roundToStep(nextLeft, step);

        setScroll({ left: nextLeft });
      }

      return;
    }

    // Handle position change outside of the current scroll
    // This updates when the user clicks within the track to change the position
    // or when keyframe hops are used and the position is changed more than 1 frame
    const scrollTo = roundToStep(position, framesInView);

    if (lastScrollPosition.current !== scrollTo) {
      setScroll({ left: scrollTo * step });
    }
    lastScrollPosition.current = scrollTo;
  }, [position, framesInView, step]);

  const styles = {
    "--view-height": props.height ? `${props.height}px` : null,
    "--frame-size": `${step}px`,
    "--view-size": `${viewWidth}px`,
    "--offset": `${timelineStartOffset}px`,
  };

  return (
    <Block name="timeline-frames" style={styles as any}>
      <Elem name="controls">
        <Elem
          name="indicator"
          onMouseDown={handleMovement}
          style={{ left: clamp(seekerOffset - step, timelineStartOffset - step, viewWidth) }}
        />

        {isDefined(hoverOffset) && hoverEnabled && (
          <Elem
            name="hover"
            style={{ left: roundToStep(hoverOffset, step), marginLeft: timelineStartOffset }}
            data-frame={toSteps(currentOffsetX + hoverOffset, step) + 1}
          />
        )}
      </Elem>

      <Elem name="labels-bg" style={{ width: timelineStartOffset }} />

      <Elem
        name="scroll"
        ref={scrollable as any}
        onWheel={scrollHandler}
        onMouseMove={hoverHandler}
        onMouseLeave={() => setHoverOffset(null)}
        onClickCapture={scrollClickHandler}
        onMouseDown={onFrameScrub}
      >
        <Elem name="filler">
          <KeypointsVirtual
            regions={regions}
            scrollTop={currentOffsetY}
            startOffset={timelineStartOffset}
            onSelectRegion={onSelectRegion}
            disabled={regionSelectionDisabled}
          />
        </Elem>
      </Elem>

      <Elem name="background" style={{ backgroundImage: background }} />
    </Block>
  );
};

interface KeypointsVirtualProps {
  regions: TimelineRegion[];
  startOffset: number;
  scrollTop: number;
  disabled?: boolean;
  onSelectRegion: TimelineViewProps["onSelectRegion"];
}

const KeypointsVirtual: FC<KeypointsVirtualProps> = ({ regions, startOffset, scrollTop, disabled, onSelectRegion }) => {
  const extra = 5;
  const height = 24;
  const bounds = useMemo(() => {
    const sIdx = clamp(Math.ceil(scrollTop / height) - 1, 0, regions.length);
    const eIdx = clamp(sIdx + (Math.ceil(165 / height) - 1), 0, regions.length);

    return [clamp(sIdx - extra, 0, regions.length), clamp(eIdx + extra, 0, regions.length)];
  }, [scrollTop, regions.length]);

  return (
    <Elem name="keypoints" style={{ height: regions.length * height }}>
      {regions.map((region, i) => {
        return region.sequence.length > 0 || region.timeline ? (
          <Keypoints
            key={region.id}
            idx={region.index}
            region={region}
            startOffset={startOffset}
            onSelectRegion={disabled ? undefined : onSelectRegion}
            renderable={bounds[0] <= i && i <= bounds[1]}
          />
        ) : null;
      })}
    </Elem>
  );
};<|MERGE_RESOLUTION|>--- conflicted
+++ resolved
@@ -3,14 +3,9 @@
 import { useMemoizedHandlers } from "../../../../hooks/useMemoizedHandlers";
 import { Block, Elem } from "../../../../utils/bem";
 import { isDefined } from "../../../../utils/utilities";
-<<<<<<< HEAD
 import type { TimelineRegion, TimelineViewProps } from "../../Types";
-import "./Frames.styl";
-=======
-import type { TimelineViewProps } from "../../Types";
+import { Keypoints } from "./Keypoints";
 import "./Frames.scss";
->>>>>>> b182cad2
-import { Keypoints } from "./Keypoints";
 
 const toSteps = (num: number, step: number) => {
   return Math.floor(num / step);
