.keypoints {
  --hover: transparent;

  height: 24px;
  display: flex;
  background-color: var(--hover);

  &__label {
    left: 0;
    flex: none;
    width: var(--offset);
    height: 24px;
    z-index: 2;
    align-items: center;
    position: sticky;
    display: flex;
    padding: 0 8px;
    justify-content: space-between;
    background: linear-gradient(0deg, var(--hover), var(--hover) 100%), linear-gradient(0deg, #FAFAFA, #FAFAFA 100%);
    box-shadow: 1px 0 0 rgb(0 0 0 / 5%);
  }

  &__data {
    display: grid;
    text-align: right;
    grid-auto-flow: column;
    grid-auto-columns: minmax(24px, 1fr);
  }

  &__data-item {
    &_faded {
      opacity: 0.4;
    }
  }

  &__name {
    font-size: 14px;
    width: min-content;
    color: var(--color);
  }

  &__keypoints {
    flex: 1;
    z-index: 1;
    height: 100%;
    position: relative;
  }

  &__lifespan {
    top: 50%;
    height: 2px;
    width: 100%;
    z-index: 1;
    position: absolute;
    transform: translateY(-50%);
    background-color: var(--lifespan-color);

    &_hidden {
      opacity: 0.3;
    }
  }

  &_timeline &__lifespan {
    height: 20px;
  }

  &__point {
    top: 50%;
    width: 9px;
    height: 9px;
    z-index: 2;
    position: absolute;
    border-radius: 2px;
    transform: translate3d(-50%, -50%, 0) rotate(45deg);
    background-color: var(--point-color);
  }

  &_timeline &__point {
    width: 3px;
    height: 20px;
    transform: translate3d(-100%, -50%, 0);
  }
  &_timeline &__point:last-child {
    transform: translate3d(0, -50%, 0);
  }
  &_timeline &__point:first-child:last-child {
    width: 6px;
    transform: translate3d(-50%, -50%, 0);
  }

  &__actions {
    display: flex;
  }

<<<<<<< HEAD
  &:hover {
    --hover: rgba(0, 0, 0, 0.04);
=======
  &:hover,
  &_selected {
    --hover: rgb(0 0 0 / 4%);
>>>>>>> 87037bce
  }
  &_selected,
  &_selected:hover {
    --hover: rgba(0, 0, 0, 0.08);
  }
}

.region-action {
  margin: 1px;
  margin-left: 2px;
  height: 18px;
  min-width: 18px;
  cursor: pointer;
  border-radius: 3px;
  background: var(--sand_0);
  box-shadow: 0 1px 0 rgb(0 0 0 / 10%), 0 0 0 1px rgb(0 0 0 / 15%);

  svg {
    width: 18px;
    height: 18px;
  }

  &_danger {
    color: var(--danger_color);
  }
}<|MERGE_RESOLUTION|>--- conflicted
+++ resolved
@@ -92,18 +92,12 @@
     display: flex;
   }
 
-<<<<<<< HEAD
   &:hover {
-    --hover: rgba(0, 0, 0, 0.04);
-=======
-  &:hover,
-  &_selected {
     --hover: rgb(0 0 0 / 4%);
->>>>>>> 87037bce
   }
   &_selected,
   &_selected:hover {
-    --hover: rgba(0, 0, 0, 0.08);
+    --hover: rgb(0 0 0 / 8%);
   }
 }
 
