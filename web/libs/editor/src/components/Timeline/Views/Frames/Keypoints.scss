--- conflicted
+++ resolved
@@ -16,13 +16,8 @@
     display: flex;
     padding: 0 8px;
     justify-content: space-between;
-<<<<<<< HEAD
     background: linear-gradient(0deg, var(transparent), var(transparent) 100%), linear-gradient(0deg, #FAFAFA, #FAFAFA 100%);
     box-shadow: 1px 0 0 rgb(0 0 0 / 5%);
-=======
-    background: linear-gradient(0deg, transparent, transparent 100%), linear-gradient(0deg, #FAFAFA, #FAFAFA 100%);
-    box-shadow: 1px 0px 0px rgba(0, 0, 0, 0.05);
->>>>>>> 4fde2d11
   }
 
   &__data {
