--- conflicted
+++ resolved
@@ -185,27 +185,6 @@
           }
         });
       }
-<<<<<<< HEAD
-
-      // if (rule.test.toString().includes("styl")) {
-      //   const r = rule.oneOf.filter((r) => r.use && r.use.find((u) => u.loader && u.loader.includes("stylus-loader")));
-
-      //   r.forEach((_r) => {
-      //     const l = _r.use.filter((u) => u.loader && u.loader.includes("stylus-loader"));
-
-      //     l.forEach((_l) => {
-      //       _l.options = {
-      //         ..._l.options,
-      //         stylusOptions: {
-      //           ..._l.options.stylusOptions,
-      //           import: [path.resolve(__dirname, "apps/labelstudio/src/themes/default/variables.styl")],
-      //         },
-      //       };
-      //     });
-      //   });
-      // }
-=======
->>>>>>> a3455aa6
     });
 
     config.module.rules.push(
