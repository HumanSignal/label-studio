--- conflicted
+++ resolved
@@ -26,12 +26,8 @@
 export { ReactComponent as IconUpload } from './upload.svg';
 export { ReactComponent as LsPencil } from './pencil.svg';
 export { ReactComponent as IconInfoOutline } from './info-outline.svg';
-<<<<<<< HEAD
-export { ReactComponent as IconSpark } from './spark.svg'
 export { ReactComponent as IconSparkGrey } from './spark_grey.svg'
 export { ReactComponent as IconPredictions } from './predictions.svg'
 export { ReactComponent as IconEmptyPredictions } from './empty-predictions.svg'
-=======
 export { ReactComponent as IconSpark } from './spark.svg';
-export { ReactComponent as IconModel } from './model.svg';
->>>>>>> 0b5e0390
+export { ReactComponent as IconModel } from './model.svg';