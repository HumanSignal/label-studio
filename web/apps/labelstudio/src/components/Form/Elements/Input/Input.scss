--- conflicted
+++ resolved
@@ -21,11 +21,7 @@
   }
 }
 
-<<<<<<< HEAD
 input.input[type="radio"] {
-=======
-input.input-ls[type=radio] {
->>>>>>> b182cad2
   width: 16px;
   height: 16px;
   min-height: 0;
