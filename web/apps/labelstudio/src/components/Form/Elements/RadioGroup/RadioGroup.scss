.radio-group-ls {
  --radius: 8px;
  --padding: 4px;
  --font-size: 16px;
  --button-padding: 0 10px;
  --button-checked-shadow: 0px 1px 0px rgb(0 0 0 / 10%), 0px 0px 0px 1px rgb(0 0 0 / 2%), 0px 5px 10px rgb(0 0 0 / 15%);

  border-radius: var(--radius);
  padding: var(--padding);
  background: var(--sand_100);
  border: 1px solid var(--sand_300);
  box-sizing: border-box;

  &__buttons {
    height: calc(var(--height) - calc(var(--padding) * 2));
    display: grid;
    grid-auto-columns: 1fr; 
    grid-auto-flow: column;
  }

  .radio-group-ls_horizontal &__buttons {
    display: grid;
    grid-auto-columns: min-content;
    column-gap: 16px;
    align-items: center;
    grid-auto-flow: column;
    margin: 0;
  }

  .radio-group-ls_simple &__buttons {
    all: unset;
    display: inline-block;
    margin-bottom: 16px;
  }

  & .label-ls__text {
    font-weight: 500;

    &::before {
      content: '';
      background: var(--sand_0);
      border-radius: 100%;
      border: 1px solid var(--sand_300);
      display: inline-block;
      width: 1.4em;
      height: 1.4em;
      position: relative;
      top: -10px;
      margin-right: 0.25rem;
      vertical-align: top;
      cursor: pointer;
      text-align: center;
      transition: all 200ms ease;
    }
  }

  & input[type="radio"] {
    display: none;
  }

  &__button {
    display: flex;
    opacity: 0.6;
    padding: var(--button-padding);
    cursor: pointer;
    font-weight: 500;
    position: relative;
    text-align: center;
    align-items: center;
    justify-content: center;
    font-size: var(--font-size);
    border-radius: 4px;
    height: calc(var(--height) - calc(var(--padding) * 2));

    &_checked {
      opacity: 1;
      background-color: var(--sand_0);
      box-shadow: var(--button-checked-shadow);

<<<<<<< HEAD
      & .label__text {
        &::before {
=======
      & .label-ls__text {
        &:before {
>>>>>>> b182cad2
          background-color: var(--sand_0);
          box-shadow: inset 0 0 0 4px var(--grape_500);
        }
      }
    }

    &_disabled {
      opacity: 0.3;
      cursor: not-allowed;
    }
  }

  .radio-group-ls_horizontal &__button {
    margin: 0;
  }

  .radio-group-ls_simple &__button {
    all: unset;
    display: block;
    margin-bottom: 0.5rem !important;
  }

  &__input {
    top: 0;
    left: 0;
    opacity: 0;
    width: 100%;
    height: 100%;
    position: absolute;
  }

  &_size {
    &_large {
      --height: 40px;
      --radius: 8px;
    }

    &_compact {
      --height: 32px;
      --radius: 8px;
    }

    &_small {
      --height: 24px;
      --radius: 4px;
      --padding: 2px;
      --font-size: 12px;
      --button-padding: 0 5px;
      --button-checked-shadow: 0px 1px 0px rgb(0 0 0 / 10%), 0px 0px 0px 1px rgb(0 0 0 / 2%), 0px 2px 4px rgb(0 0 0 / 15%);
    }
  }

  &_simple {
    --height: auto;

    all: unset;
    display: block;
  }
}<|MERGE_RESOLUTION|>--- conflicted
+++ resolved
@@ -77,13 +77,8 @@
       background-color: var(--sand_0);
       box-shadow: var(--button-checked-shadow);
 
-<<<<<<< HEAD
       & .label__text {
         &::before {
-=======
-      & .label-ls__text {
-        &:before {
->>>>>>> b182cad2
           background-color: var(--sand_0);
           box-shadow: inset 0 0 0 4px var(--grape_500);
         }
