{
<<<<<<< HEAD
  "message": "fix: OPTIC-945: Improve the bundling strategy and ship a single entrypoint with a common vendor chunk across all libs (#6152)",
  "commit": "8105d62fabce9cb9a4d20e2b3f9bce2825786f45",
  "date": "2024-08-13T13:39:02.000Z",
=======
  "message": "fix: OPTIC-966: converting stylus files to scss (#6187)",
  "commit": "e535785c6a63529cd972e3e4438df6699ad61052",
  "date": "2024-08-15T11:41:17.000Z",
>>>>>>> 63efc366
  "branch": "develop"
}<|MERGE_RESOLUTION|>--- conflicted
+++ resolved
@@ -1,12 +1,6 @@
 {
-<<<<<<< HEAD
-  "message": "fix: OPTIC-945: Improve the bundling strategy and ship a single entrypoint with a common vendor chunk across all libs (#6152)",
-  "commit": "8105d62fabce9cb9a4d20e2b3f9bce2825786f45",
-  "date": "2024-08-13T13:39:02.000Z",
-=======
   "message": "fix: OPTIC-966: converting stylus files to scss (#6187)",
   "commit": "e535785c6a63529cd972e3e4438df6699ad61052",
   "date": "2024-08-15T11:41:17.000Z",
->>>>>>> 63efc366
   "branch": "develop"
 }