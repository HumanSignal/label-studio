{
<<<<<<< HEAD
  "message": "Merge branch 'develop' into 'fb-leap-883/custom-scripts'",
  "commit": "66e862dac1f414e7f278d88fb9c4d6956125eb96",
  "date": "2024-05-22T15:15:13.000Z",
  "branch": "fb-leap-883/custom-scripts"
=======
  "message": "reordering resolutions",
  "commit": "f471a7ea61f3e0c75d3058015efe6b4e216011e3",
  "date": "2024-05-24T14:29:55.000Z",
  "branch": "fb-leap-913"
>>>>>>> 13b0128c
}<|MERGE_RESOLUTION|>--- conflicted
+++ resolved
@@ -1,13 +1,6 @@
 {
-<<<<<<< HEAD
-  "message": "Merge branch 'develop' into 'fb-leap-883/custom-scripts'",
-  "commit": "66e862dac1f414e7f278d88fb9c4d6956125eb96",
-  "date": "2024-05-22T15:15:13.000Z",
-  "branch": "fb-leap-883/custom-scripts"
-=======
   "message": "reordering resolutions",
   "commit": "f471a7ea61f3e0c75d3058015efe6b4e216011e3",
   "date": "2024-05-24T14:29:55.000Z",
   "branch": "fb-leap-913"
->>>>>>> 13b0128c
 }