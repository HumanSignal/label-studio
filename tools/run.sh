--- conflicted
+++ resolved
@@ -1,9 +1,5 @@
 #!/bin/bash
 
-<<<<<<< HEAD
-label-studio start ${PROJECT_NAME:-my_project} --init -b --host ${HOST:-0.0.0.0} --port ${PORT:-8080} \
-=======
 label-studio start ${PROJECT_NAME:-my_project} --init -b \
              --host ${HOST:-0.0.0.0} --port ${PORT:-8080} --protocol ${PROTOCOL:-http://} \
->>>>>>> b7e55761
              --username ${USERNAME:-""} --password ${PASSWORD:-""}