--- conflicted
+++ resolved
@@ -92,11 +92,7 @@
           pytest --cov=. --cov-report=xml -vv -n auto
 
       - name: Upload coverage to Codecov
-<<<<<<< HEAD
-        uses: codecov/codecov-action@v3.0.0
-=======
         uses: codecov/codecov-action@v3.1.0
->>>>>>> 3d4d2140
         with:
           fail_ci_if_error: true
           files: ./label_studio/coverage.xml
@@ -215,11 +211,7 @@
           pytest --cov=. --cov-report=xml -vv -n auto
 
       - name: Upload coverage to Codecov
-<<<<<<< HEAD
-        uses: codecov/codecov-action@v3.0.0
-=======
         uses: codecov/codecov-action@v3.1.0
->>>>>>> 3d4d2140
         with:
           fail_ci_if_error: true
           files: ./label_studio/coverage.xml
