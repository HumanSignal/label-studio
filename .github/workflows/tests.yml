--- conflicted
+++ resolved
@@ -56,28 +56,12 @@
           sudo apt-get update
           sudo apt-get install libffi7 libldap2-dev libsasl2-dev libssl-dev libxml2-dev libxslt-dev python3-dev
 
-<<<<<<< HEAD
       - name: Set up Poetry
         uses: snok/install-poetry@v1
-=======
-      - uses: actions/cache@v3
-        name: Configure pip cache
-        id: pip-cache
-        with:
-          path: ~/.cache/pip
-          key: ${{ env.CACHE_NAME_PREFIX }}-${{ runner.os }}-pip-ls-python-${{ steps.setup_python.outputs.python-version }}-${{ hashFiles('deploy/requirements.txt', 'deploy/requirements-test.txt') }}
->>>>>>> f20e1208
 
       - name: Install Python dependencies
         run: |
-<<<<<<< HEAD
           poetry install --with test
-=======
-          pip install -r deploy/requirements-mw.txt
-          pip install -r deploy/requirements.txt 
-          pip install -r deploy/requirements-test.txt
-          pip install -e .
->>>>>>> f20e1208
 
       - name: Setup node
         id: setup_node
@@ -194,28 +178,12 @@
           sudo apt-get update
           sudo apt-get install libffi7 libldap2-dev libsasl2-dev libssl-dev libxml2-dev libxslt-dev python3-dev
 
-<<<<<<< HEAD
       - name: Set up Poetry
         uses: snok/install-poetry@v1
-=======
-      - uses: actions/cache@v3
-        name: Configure pip cache
-        id: pip-cache
-        with:
-          path: ~/.cache/pip
-          key: ${{ env.CACHE_NAME_PREFIX }}-${{ runner.os }}-pip-ls-python-${{ steps.setup_python.outputs.python-version }}-${{ hashFiles('deploy/requirements.txt', 'deploy/requirements-test.txt') }}
->>>>>>> f20e1208
 
       - name: Install Python dependencies
         run: |
-<<<<<<< HEAD
           poetry install --with test
-=======
-          pip install -r deploy/requirements-mw.txt
-          pip install -r deploy/requirements.txt 
-          pip install -r deploy/requirements-test.txt
-          pip install -e .
->>>>>>> f20e1208
 
       - name: Setup node
         id: setup_node
@@ -299,29 +267,12 @@
         with:
           python-version: ${{ matrix.python-version }}
 
-<<<<<<< HEAD
       - name: Set up Poetry
         uses: snok/install-poetry@v1
-=======
-      - uses: actions/cache@v3
-        name: Configure pip cache
-        with:
-          path: ~\AppData\Local\pip\Cache
-          key: ${{ env.CACHE_NAME_PREFIX }}-${{ runner.os }}-pip-ls-python-${{ steps.setup_python.outputs.python-version }}-${{ hashFiles('deploy/requirements.txt', 'deploy/requirements-test.txt') }}
->>>>>>> f20e1208
 
       - name: Install Python dependencies
         run: |
-<<<<<<< HEAD
           poetry install --with test
-=======
-          pip install -r deploy/requirements-mw.txt
-          if (Test-Path -Path '.\deploy\requirements.txt' -PathType Leaf)
-          {pip install -r deploy\requirements.txt}
-          if (Test-Path -Path '.\deploy\requirements-test.txt' -PathType Leaf)
-          {pip install -r deploy/requirements-test.txt}
-          pip install -e .
->>>>>>> f20e1208
 
       - name: Fix sqlite.dll for python < 3.9
         if: ${{ contains(matrix.python-version, '3.8') }}
