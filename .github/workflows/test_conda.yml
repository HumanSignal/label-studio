--- conflicted
+++ resolved
@@ -46,17 +46,8 @@
           python-version: ${{ matrix.python-version }}
           activate-environment: test-environment
 
-<<<<<<< HEAD
       - name: Set up Poetry
         uses: snok/install-poetry@v1
-=======
-      - uses: actions/cache@v3
-        name: Configure pip cache
-        id: pip-cache
-        with:
-          path: ${{ matrix.pip-cache-path }}
-          key: ${{ env.CACHE_NAME_PREFIX }}-${{ runner.os }}-conda-ls-python-${{ matrix.python-version }}-${{ hashFiles('deploy/requirements.txt', 'deploy/requirements-test.txt') }}
->>>>>>> f20e1208
 
       - name: Install Python dependencies
         run: |
