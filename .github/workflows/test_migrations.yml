name: "Tests"

on:
  workflow_call:
    inputs:
      head_sha:
        required: true
        type: string

env:
  NODE: '18'
  CACHE_NAME_PREFIX: v1

jobs:
  migrations:
    name: "migrations"
    runs-on: ubuntu-latest
    timeout-minutes: 20
    env:
      DJANGO_SETTINGS_MODULE: core.settings.label_studio
      COVERAGE_PROCESS_START: 1
      LOG_DIR: pytest_logs
      collect_analytics: true
      DEBUG_CONTEXTLOG: true
      LABEL_STUDIO_TEST_ENVIRONMENT: false
      SENTRY_ENVIRONMENT: tests-ubuntu-sqlite
      SENTRY_RATE: 0
      DJANGO_DB: sqlite
      JSON_LOG: 0
      # SENTRY_DSN:

    steps:
      - uses: hmarr/debug-action@v2.1.0

      - name: Checkout
        uses: actions/checkout@v4
        with:
          ref: ${{ inputs.ref }}

      - name: Set up Python
        id: setup_python
        uses: actions/setup-python@v4
        with:
          python-version: '3.10'

      - name: Install OS dependencies
        run: |
          sudo apt-get update
          sudo apt-get install libsasl2-dev python3-dev libldap2-dev libssl-dev libxml2-dev libxslt-dev

<<<<<<< HEAD
      - name: Set up Poetry
        uses: snok/install-poetry@v1
=======
      - uses: actions/cache@v3
        name: Configure pip cache
        id: pip-cache
        with:
          path: ~/.cache/pip
          key: ${{ env.CACHE_NAME_PREFIX }}-${{ runner.os }}-pip-ls-python-${{ steps.setup_python.outputs.python-version }}-${{ hashFiles('deploy/requirements.txt') }}
>>>>>>> f20e1208

      - name: Install Python dependencies
        run: |
          poetry install

      - name: Test migrations
        run: |
          output=$(poetry run python label_studio/manage.py makemigrations)
          if ! grep 'No changes detected' <<< "${output}"; then
            error="${output}"
            error="${error//'%'/'%25'}"
            error="${error//$'\n'/'%0A'}"
            error="${error//$'\r'/'%0D'}"
            echo "::error::${error}"
            exit 1
          fi<|MERGE_RESOLUTION|>--- conflicted
+++ resolved
@@ -48,17 +48,8 @@
           sudo apt-get update
           sudo apt-get install libsasl2-dev python3-dev libldap2-dev libssl-dev libxml2-dev libxslt-dev
 
-<<<<<<< HEAD
       - name: Set up Poetry
         uses: snok/install-poetry@v1
-=======
-      - uses: actions/cache@v3
-        name: Configure pip cache
-        id: pip-cache
-        with:
-          path: ~/.cache/pip
-          key: ${{ env.CACHE_NAME_PREFIX }}-${{ runner.os }}-pip-ls-python-${{ steps.setup_python.outputs.python-version }}-${{ hashFiles('deploy/requirements.txt') }}
->>>>>>> f20e1208
 
       - name: Install Python dependencies
         run: |
