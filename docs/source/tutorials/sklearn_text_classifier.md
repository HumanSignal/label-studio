--- conflicted
+++ resolved
@@ -1,11 +1,6 @@
 ---
 title: Sklearn Text Classifier model
 type: guide
-<<<<<<< HEAD
-hide_menu: true
-hide_frontmatter_title: true
-=======
->>>>>>> 8090c777
 tier: all
 order: 50
 hide_menu: true
