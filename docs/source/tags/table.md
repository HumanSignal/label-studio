--- conflicted
+++ resolved
@@ -1,11 +1,7 @@
 ---
 title: Table
 type: tags
-<<<<<<< HEAD
-order: 305
-=======
 order: 306
->>>>>>> fdc8b5af
 meta_title: Table Tag to Display Keys & Values in Tables
 meta_description: Customize Label Studio by displaying key-value pairs in tasks for machine learning and data science projects.
 ---
