--- conflicted
+++ resolved
@@ -2,36 +2,18 @@
 title: Label and annotate data 
 type: guide
 order: 402
-<<<<<<< HEAD
 meta_title: Label and annotate data
 meta_description: Label and annotate data using the Label Studio UI to create bounding boxes, label text spans, set up relations, and filter and sort project data for your machine learning dataset creation.
-=======
-meta_title: Labeling Interface
-meta_description: Label Studio Documentation for labeling and annotating various types of data and labeling tasks for machine learning and data science projects.
->>>>>>> 4a86e638
 ---
 
 Label and annotate your data with the open source data labeling tool, Label Studio. After you [set up your project](setup_project.html) and [labeling interface](setup.html) and [import your data](tasks.html), you can start labeling and annotating your data.  
 
-<<<<<<< HEAD
-1. Open a project in Label Studio and optionally filter or sort the data.    
-2. Click **Label** to start labeling.
-3. Use keyboard shortcuts or your mouse to label the data and submit your annotations.
-4. Follow the project instructions for labeling and deciding whether to skip tasks. 
-5. Click the project name to return to the data manager. 
 
-When collaborating with other users, tasks are locked so that you don't accidentally overwrite the annotations of another annotator. After the other annotator finishes with the task, it can appear in your queue for labeling. By default, tasks only need to be annotated by one annotator. 
-
-<div class="enterprise"><p>
-If you're using Label Studio Enterprise and want more than one annotator to annotate tasks, <a href="setup_project.html">update the project settings</a>. 
-</p></div>
-=======
 1. Open a project in Label Studio and optionally [filter or sort the data](#Filter-or-sort-project-data).    
 2. Click **Label** to [start labeling](#Start-labeling).
 3. Use [keyboard shortcuts](#Use-keyboard-shortcuts-to-label-regions-faster) or your mouse to label the data and submit your annotations.
 4. Follow the project instructions for labeling and deciding whether to skip tasks. 
 5. Click the project name to return to the data manager.
->>>>>>> 4a86e638
 
 ## Filter or sort project data
 
