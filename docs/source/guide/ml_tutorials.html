---
title: ML Examples and Tutorials
type: guide
tier: all
order: 260
order_enterprise: 260
section: "Machine Learning"
meta_title: Machine Learning Example Tutorials
meta_description: Tutorial documentation for setting up a machine learning model with predictions using OpenAI, SAM, Hugging Face, and other popular frameworks.
layout: templates

cards:
- categories:
  - Natural Language Processing
  - Named Entity Recognition
  - SpaCy
  image: /tutorials/spacy.png
  meta_description: Tutorial on how to use Label Studio and spaCy for faster NER and
    POS labeling
  meta_title: Use spaCy models with Label Studio
  order: 70
  tier: all
  title: spaCy models for NER
  type: blog
  url: /tutorials/spacy.html
- categories:
  - Natural Language Processing
  - Text Classification
  - Scikit-learn
  image: /tutorials/scikit-learn.png
  meta_description: Tutorial on how to use an example ML backend for Label Studio
    with Scikit-learn logistic regression
  meta_title: Sklearn Text Classifier model for Label Studio
  order: 50
  tier: all
  title: Sklearn Text Classifier model
  type: blog
  url: /tutorials/sklearn_text_classifier.html
- categories:
  - Generative AI
  - Large Language Model
  - OpenAI
  - Azure
  - ChatGPT
  image: /tutorials/llm-interactive.png
  meta_description: Label Studio tutorial for interactive LLM labeling with OpenAI
    or Azure API
  meta_title: Interactive LLM labeling with OpenAI or Azure API
  order: 5
  tier: all
  title: Interactive LLM labeling with GPT
  type: blog
  url: /tutorials/llm_interactive.html
- categories:
  - Computer Vision
  - Object Detection
  - Image Annotation
  - OpenMMLab
  - MMDetection
  image: /tutorials/openmmlab.png
  meta_description: This is a tutorial on how to use the example MMDetection model
    backend with Label Studio for image segmentation tasks.
  meta_title: Object detection in images with Label Studio and MMDetection
  order: 65
  tier: all
  title: Object detection with bounding boxes using MMDetection
  type: blog
  url: /tutorials/mmdetection-3.html
- categories:
  - Computer Vision
  - Optical Character Recognition
  - Tesseract
  image: /tutorials/tesseract.png
  meta_description: Tutorial for how to use Label Studio and Tesseract to assist with
    your OCR projects
  meta_title: Interactive bounding boxes OCR in Label Studio with a Tesseract backend
  order: 55
  tier: all
  title: Interactive bounding boxes OCR with Tesseract
  type: blog
  url: /tutorials/tesseract.html
- categories:
  - Natural Language Processing
  - Named Entity Recognition
  - Flair
  image: /tutorials/flair.png
  meta_description: Tutorial on how to use Label Studio and Flair for faster NER labeling
  meta_title: Use Flair with Label Studio
  order: 75
  tier: all
  title: NER labeling with Flair
  type: blog
  url: /tutorials/flair.html
- categories:
  - Computer Vision
  - Image Annotation
  - Object Detection
  - Zero-shot Image Segmentation
  - Grounding DINO
  - Segment Anything Model
  image: /tutorials/grounding-dino.png
  meta_description: Label Studio tutorial for using Grounding DINO for zero-shot object
    detection in images
  meta_title: Image segmentation in Label Studio using a Grounding DINO backend
  order: 15
  tier: all
  title: Zero-shot object detection and image segmentation with Grounding DINO
  type: blog
  url: /tutorials/grounding_dino.html
- categories:
  - Natural Language Processing
  - Named Entity Recognition
  - Interactive matching
  image: /tutorials/interactive-substring-matching.png
  meta_description: Use the interactive substring matching model for labeling NER
    tasks in Label Studio
  meta_title: Interactive substring matching for NER tasks
  order: 30
  tier: all
  title: Interactive substring matching for NER tasks
  type: blog
  url: /tutorials/interactive_substring_matching.html
- categories:
  - Natural Language Processing
  - Named Entity Recognition
  - Hugging Face
  image: /tutorials/hf-ner.png
  meta_description: This tutorial explains how to run a Hugging Face NER backend in
    Label Studio.
  meta_title: Label Studio tutorial to run Hugging Face NER backend
  order: 25
  tier: all
  title: Hugging Face NER
  type: blog
  url: /tutorials/huggingface_ner.html
- categories:
  - Computer Vision
  - Object Detection
  - Image Annotation
  - Segment Anything Model
  - Facebook
  - ONNX
  image: /tutorials/segment-anything.png
  meta_description: Label Studio tutorial for labeling images with MobileSAM or ONNX
    SAM.
  meta_title: Interactive annotation in Label Studio with Segment Anything Model (SAM)
  order: 10
  tier: all
  title: Interactive annotation with Segment Anything Model
  type: blog
  url: /tutorials/segment_anything_model.html
- categories:
  - Natural Language Processing
  - Text Classification
  - BERT
  - Hugging Face
  image: /tutorials/bert.png
  meta_description: Tutorial on how to use BERT-based text classification with your
    Label Studio project
  meta_title: BERT-based text classification
  order: 35
  tier: all
  title: Classify text with a BERT model
  type: blog
  url: /tutorials/bert_classifier.html
- categories:
  - Audio/Speech Processing
  - Automatic Speech Recognition
  - NeMo
  - NVidia
  image: /tutorials/nvidia.png
  meta_description: Tutorial on how to use set up Nvidia NeMo to use for ASR tasks
    in Label Studio
  meta_title: Automatic Speech Recognition with NeMo
  order: 60
  tier: all
  title: Automatic Speech Recognition with NVidia NeMo
  type: blog
  url: /tutorials/nemo_asr.html
- categories:
  - Computer Vision
  - Optical Character Recognition
  - EasyOCR
  image: /tutorials/easyocr.png
  meta_description: The EasyOCR model connection integrates the capabilities of EasyOCR
    with Label Studio to assist in machine learning labeling tasks involving Optical
    Character Recognition (OCR).
  meta_title: EasyOCR model connection for transcribing text in images
  order: 40
  tier: all
  title: Transcribe text from images with EasyOCR
  type: blog
  url: /tutorials/easyocr.html
- categories:
  - Generative AI
  - Large Language Model
  - Text Generation
  - Hugging Face
  image: /tutorials/hf-llm.png
  meta_description: This tutorial explains how to run Hugging Face Large Language
    model backend in Label Studio. Hugging Face Large Language Model Backend is a
    machine learning backend designed to work with Label Studio, providing a custom
    model for text generation.
  meta_title: Label Studio tutorial to run Hugging Face Large Language Model backend
  order: 20
  tier: all
  title: Hugging Face Large Language Model (LLM)
  type: blog
  url: /tutorials/huggingface_llm.html
- categories:
  - Generative AI
  - Retrieval Augmented Generation
  - Google
  - OpenAI
  - Langchain
  image: /tutorials/langchain.png
  meta_description: Use Langchain, OpenAI, and Google to generate responses based
    on Google search results.
  meta_title: RAG with a Langchain search agent
  order: 45
  tier: all
  title: RAG with a Langchain search agent
  type: blog
  url: /tutorials/langchain_search_agent.html
<<<<<<< HEAD
=======
- categories:
  - Natural Language Processing
  - Named Entity Recognition
  - GLiNER
  - BERT
  - Hugging Face
  hide_frontmatter_title: true
  hide_sidebar: true
  image: /tutorials/gliner.png
  meta_description: Tutorial on how to use GLiNER with your Label Studio project to
    complete NER tasks
  meta_title: Use GLiNER for NER annotation
  order: 37
  tier: all
  title: Use GLiNER for NER annotation
  type: guide
  url: /tutorials/gliner.html
layout: templates
meta_description: Tutorial documentation for setting up a machine learning model with
  predictions using PyTorch, GPT2, Sci-kit learn, and other popular frameworks.
meta_title: Machine Learning Example Tutorials
order: 365
order_enterprise: 320
section: Machine learning
tier: all
title: ML Examples and Tutorials
type: guide
>>>>>>> 77533014
---<|MERGE_RESOLUTION|>--- conflicted
+++ resolved
@@ -222,8 +222,6 @@
   title: RAG with a Langchain search agent
   type: blog
   url: /tutorials/langchain_search_agent.html
-<<<<<<< HEAD
-=======
 - categories:
   - Natural Language Processing
   - Named Entity Recognition
@@ -251,5 +249,4 @@
 tier: all
 title: ML Examples and Tutorials
 type: guide
->>>>>>> 77533014
 ---