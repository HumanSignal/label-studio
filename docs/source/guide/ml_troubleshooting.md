--- conflicted
+++ resolved
@@ -27,8 +27,6 @@
 - Training logs are located in `logs/rq.log`
 - Main process and inference logs are located in `logs/uwsgi.log`
 
-<<<<<<< HEAD
-=======
 ## Label Studio default timeout settings for ML server requests
 Label studio has default timeouts for all types of requests to ML server.   
 
@@ -57,7 +55,6 @@
 
 You can modify them in [ml/api_connector.py](https://github.com/heartexlabs/label-studio/blob/develop/label_studio/ml/api_connector.py#L22..L31).
 
->>>>>>> 0a147e0b
 
 ## I launched the ML backend, but it appears as **Disconnected** after adding it in the Label Studio UI
 
