--- conflicted
+++ resolved
@@ -106,8 +106,6 @@
 {% enddetails %}
 
 
-<<<<<<< HEAD
-=======
 ## How to retrieve data
 
 There are several steps to retrieve the data to display in the `Object` tag. The data retrieval is also used in [dynamic choices](/templates/serp_ranking.html) and [labels](/templates/inventory_tracking.html). Use the following parameters in the `Object` tag.
@@ -235,8 +233,7 @@
 
 For example, `resolver="csv|headless|separator=;|column=1"`
 
-
->>>>>>> d8b105a5
+  
 ## How to format your data to import it
 
 Label Studio treats various file types in different ways. 
@@ -273,13 +270,9 @@
 
 ### Example JSON format
 
-<<<<<<< HEAD
+
 For an example text classification project, you can set up the following label configuration
 ```html
-=======
-For an example text classification project, you can set up a label config like the following:
-```xml
->>>>>>> d8b105a5
 <View>
   <Text name="message" value="$my_text"/>
   <Choices name="sentiment_class" toName="message">
@@ -474,11 +467,7 @@
   The script collects the links to the files provided by that HTTP server and saves them to a `files.txt` file with one URL per line. 
 2. Import the file with URLs into Label Studio using the Label Studio UI. 
 
-<<<<<<< HEAD
-!!! note
-=======
 !!! note 
->>>>>>> d8b105a5
     You must keep the web server running while you perform your data labeling so that the URLs remain accessible to Label Studio.
 
 If your labeling configuration supports HyperText or multiple data types, use the Label Studio JSON format to specify the local file locations instead of a `txt` file. See [an example of this format](storage.html#Tasks-with-local-storage-file-references).
@@ -531,4 +520,3 @@
 By default, Label Studio expects JSON-formatted tasks using the [Basic Label Studio JSON format](tasks.html#Basic-Label-Studio-JSON-format). 
 
 If you add more files to a local directory after Label Studio starts, you must restart Label Studio to import the tasks in the additional files.
-  