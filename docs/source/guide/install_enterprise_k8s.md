--- conflicted
+++ resolved
@@ -173,13 +173,8 @@
 
 > For more complex configurations, you can create your own file based on the [list of all available Helm values](helm_values.html).
 
-<<<<<<< HEAD
-### Set up SSL authentication for PostgreSQL
-To configure Label Studio Enterprise to use SSL authentication for PostgreSQL, do the following:
-=======
-## Setting up TLS for PostgreSQL
-To configure Label Studio Enterprise to use TLS for end-client connections with PostgreSQL, do the following.
->>>>>>> 122af0ec
+## Set up TLS for PostgreSQL
+To configure Label Studio Enterprise to use TLS for end-client connections with PostgreSQL, do the following:
 
 1. Enable TLS for your PostgreSQL instance and save Root TLS certificate, client certificate and its key for the next steps.
 2. Create a Kubernetes secret with your certificates, replacing `<PATH_TO_CA>`, `<PATH_TO_CLIENT_CRT>` and `<PATH_TO_CLIENT_KEY>` with paths to your certificates:
@@ -222,12 +217,7 @@
         defaultMode: 0640
 ```
 
-<<<<<<< HEAD
-3. Deploy Label Studio Enterprise using Helm, or if you want to update an existing installation, uninstall the unsecured version of Label Studio Enterprise and redeploy using the revised Helm chart. See below for more details.
-=======
 4. Install or upgrade Label Studio Enterprise using Helm.
-
->>>>>>> 122af0ec
 
 ### Use Helm to install Label Studio Enterprise on your Kubernetes cluster
 
