--- conflicted
+++ resolved
@@ -247,46 +247,6 @@
    This command overrides the tag value stored in `lse-values.yaml`. You must update the tag value when you upgrade or redeploy your instance to avoid version downgrades.
 
 
-<<<<<<< HEAD
-## Install Label Studio Enterprise without public internet access
-
-If you need to install Label Studio Enterprise on a server that blocks access to the internet using a proxy, or an airgapped server that does not allow outgoing connections to the internet, follow these steps:
-
-- If you access the internet from your server using an HTTPS proxy, see [Install behind an HTTPS proxy](#Install-behind-an-HTTPS-proxy).
-- If you do not have access to the internet from your server, or use a different proxy, see [Install without internet access or HTTPS proxy](#Install-without-internet-access-or-HTTPS-proxy).
-
-### Install behind an HTTPS proxy
-If your organization uses an HTTPS proxy to manage access to the internet, do the following.
-> If you're using a SOCKS proxy, Helm 3 does not support SOCKS proxies. See [Install without internet access or HTTPS proxy](#Install-without-internet-access-or-HTTPS-proxy).
-
-1. Work with your network security team to whitelist `https://charts.heartex.com` so that you can access the Helm charts for deploymnet.
-2. On the Label Studio Enterprise server, set an environment variable with the HTTPS proxy address:
-```shell
-export HTTPS_PROXY=<your_proxy>
-```
-3. [Install Label Studio Enterprise using Helm on a Kubernetes cluster](#Install-Label-Studio-Enterprise-using-Helm-on-a-Kubernetes-cluster).
-
-### Install without internet access or HTTPS proxy
-
-If you can't access the internet using a proxy supported by Helm or at all, follow these steps to download the Helm charts necessary to deploy Label Studio Enterprise on an airgapped Kubernetes cluster. 
-
-> You need the Label Studio Enterprise credentials provided to you by your account manager to download the Helm charts.
-
-1. Download the latest version of Label Studio Enterprise. From the command line, run the following, replacing `<USERNAME>` and `<PASSWORD>` with the credentials provided to you by your account manager:
-   ```shell
-   helm repo add heartex https://charts.heartex.com/ --username <USERNAME> --password <PASSWORD>
-   helm repo update heartex
-   helm pull heartex/label-studio-enterprise
-   ```
-2. Transfer the downloaded `tar.gz` archive to the host that has `kubectl` and `helm` installed.
-3. Expand the `tar.gz` archive.
-4. [Install Label Studio Enterprise](#Install-Label-Studio-Enterprise-using-Helm-on-a-Kubernetes-cluster), updating the path in the `helm` commands to reference the relative path of the folder where you expanded Label Studio Enterprise. For example, if you expanded the archive file in the current directory, run the following:
-```shell
-helm install lse ./label-studio-enterprise -f lse-values.yaml
-```
-
-=======
->>>>>>> 694df098
 ## Uninstall Label Studio using Helm
 
 To uninstall Label Studio Enterprise using Helm, delete the configuration.
