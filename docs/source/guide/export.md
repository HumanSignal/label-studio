---
title: Export annotations and data from Label Studio
short: Export annotations
type: guide
order: 415
meta_title: Export Annotations
meta_description: Label Studio documentation for exporting data labeling annotations in multiple formats that you can use in machine learning models and data science projects.
---

At any point in your labeling project, you can export the annotations from Label Studio. 

Label Studio stores your annotations in a raw JSON format in the SQLite database backend, PostgreSQL database backend, or whichever cloud or database storage you specify as target storage. Cloud storage buckets contain one file per labeled task named `task_id.json`. For more information about syncing target storage, see [Cloud storage setup](storage.html).

Image annotations exported in JSON format use percentages of overall image size, not pixels, to describe the size and location of the bounding boxes. For more information, see [how to convert the image annotation units](#Units-of-image-annotations).


## Export data from Label Studio

Export your completed annotations from Label Studio. 

!!! note
    Some export formats export only the annotations and not the data from the task. For more information, see the [export formats supported by Label Studio](#Export-formats-supported-by-Label-Studio).

### Export using the UI in Community Edition of Label Studio

Use the following steps to export data and annotations from the Label Studio UI. 

1. For a project, click **Export**.
2. Select an available export format.
3. Click **Export** to export your data.

!!! note
    1. The export will always include the annotated tasks, regardless of filters set on the tab. 
    2. Cancelled annotated tasks will be included in the exported result too.
    3. If you want to apply tab filters to the export, try to use [export snapshots using the SDK](https://labelstud.io/sdk/project.html#label_studio_sdk.project.Project.export_snapshot_create) or [API](#Export-snapshots-using-the-API).

### Export timeout in Community Edition

If the export times out, see how to [export snapshots using the SDK](https://labelstud.io/sdk/project.html#label_studio_sdk.project.Project.export_snapshot_create) or [API](#Export-snapshots-using-the-API). You can also use a [console command](#Export-using-console-command) to export your project. For more information, see the following section.

### Export using console command

Use the following command to export data and annotations.

```shell
label-studio export <project-id> <export-format> --path=<output-path>
```

To enable logs: 
```shell
DEBUG=1 LOG_LEVEL=DEBUG label-studio export <project-id> <export-format> --path=<output-path>
```

### Export all tasks including tasks without annotations

Label Studio open source exports tasks with annotations only by default. If you want to easily export all tasks including tasks without annotations, you can call  the [Easy Export API](https://api.labelstud.io/#operation/api_projects_export_read) with query param `download_all_tasks=true`. For example:
```
curl -X GET https://localhost:8080/api/projects/{id}/export?exportType=JSON&download_all_tasks=true
``` 

If your project is large, you can use a [snapshot export](https://api.labelstud.io/#operation/api_projects_exports_create) (or [snapshot SDK](https://labelstud.io/sdk/project.html#create-new-export-snapshot)) to avoid timeouts in most cases. Snapshots include all tasks without annotations by default.


### <i class='ent'></i> Export snapshots using the UI

<img src="/images/lse-export-snapshots-ui.png" alt="" class="gif-border" />
<br>

In Label Studio Enterprise, create a snapshot of your data and annotations. Create a snapshot to export exactly what you want from your data labeling project. This delayed export method makes it easier to export large labeling projects from the Label Studio UI.  


1. Within a project in the Label Studio UI, click **Export**.
2. Click **Create New Snapshot**.
3. **Apply filters from tab ...**: Select **Default** from the drop-down list. 
4. (Optional) **Snapshot Name**: Enter a snapshot name to make it easier to find in the future. By default, export snapshots are named `PROJECT-NAME-at-YEAR-MM-DD-HH-MM`, where the time is in UTC.
5. **Include in the Snapshot…**: Choose which type of data you want to include in the snapshot. Select **All tasks**, **Only annotated** tasks, or **Only reviewed** tasks. 
6. **Drafts**: Choose whether to export the complete draft annotations (**Complete drafts**) for tasks, or only the IDs (**Only IDs**) of draft annotations, to indicate that drafts exist. 
7. **Predictions**: Choose whether to export the complete predictions (**Complete predictions**) for tasks, or only the IDs (**Only IDs**) of predictions to indicate that the tasks had predictions.
8. **Annotations**: Enable the types of annotations that you want to export. You can specify **Annotations**, **Ground Truth** annotations, and **Skipped** annotations. By default, only annotations are exported.
9. (Optional) Enable the **Remove user details** option to remove the user's details. 
10. Click **Create a Snapshot** to start the export process.
11. You see the list of snapshots available to download, with details about what is included in the snapshot, when it was created, and who created it. 
12. Click **Download** and select the export format that you want to use. Now, the snapshot file downloads to your computer. 

### Export using the API

You can call the Label Studio API to export annotations. For a small labeling project, call the [export endpoint](/api#operation/api_projects_export_read) to export annotations.

### Export snapshots using the API 

For a large labeling project with hundreds of thousands of tasks, do the following:
1. Make a POST request to [create a new export file or snapshot](/api#operation/api_projects_exports_create). The response includes an `id` for the created file.
2. [Check the status of the export file created](/api#operation/api_projects_exports_read) using the `id` as the `export_pk`. 
3. Using the `id` from the created snapshot as the export primary key, or `export_pk`, make a GET request to [download the export file](/api#operation/api_projects_exports_download_read).

## Manually convert JSON annotations to another format
You can run the [Label Studio converter tool](https://github.com/heartexlabs/label-studio-converter) on a directory or file of completed JSON annotations using the command line or Python to convert the completed annotations from Label Studio JSON format into another format. 

!!! note
    If you use versions of Label Studio earlier than 1.0.0, then this is the only way to convert your Label Studio JSON format annotations into another labeling format. 


## Export formats supported by Label Studio

Label Studio supports many common and standard formats for exporting completed labeling tasks. If you don't see a format that works for you, you can contribute one. For more information, see the [GitHub repository for the Label Studio Converter tool](https://github.com/heartexlabs/label-studio-converter).

### ASR_MANIFEST

Export audio transcription labels for automatic speech recognition as the JSON manifest format expected by [NVIDIA NeMo models](https://docs.nvidia.com/deeplearning/nemo/user-guide/docs/en/v0.11.0/collections/nemo_asr.html). Supports audio transcription labeling projects that use the `Audio` or `AudioPlus` tags with the `TextArea` tag.

```json
{“audio_filepath”: “/path/to/audio.wav”, “text”: “the transcription”, “offset”: 301.75, “duration”: 0.82, “utt”: “utterance_id”, “ctm_utt”: “en_4156”, “side”: “A”}
```

### Brush labels to NumPy and PNG

Export your brush mask labels as NumPy 2d arrays and PNG images. Each label outputs as one image. Supports brush labeling image projects that use the `BrushLabels` tag.

### COCO

A popular machine learning format used by the [COCO dataset](http://cocodataset.org/#home) for object detection and image segmentation tasks. Supports bounding box and polygon image labeling projects that use the `RectangleLabels` or `PolygonLabels` tags.

### CoNLL2003

A popular format used for the [CoNLL-2003 named entity recognition challenge](https://www.clips.uantwerpen.be/conll2003/ner/). Supports text labeling projects that use the `Text` and `Labels` tags.

### CSV

Results are stored as comma-separated values with the column names specified by the values of the `"from_name"` and `"to_name"` fields in the labeling configuration. Supports all project types.

### JSON

List of items in [raw JSON format](#Label-Studio-JSON-format-of-annotated-tasks) stored in one JSON file. Use this format to export both the data and the annotations for a dataset. Supports all project types.

### JSON_MIN

List of items where only `"from_name", "to_name"` values from the [raw JSON format](#Label-Studio-JSON-format-of-annotated-tasks) are exported. Use this format to export the annotations and the data for a dataset, and no Label-Studio-specific fields. Supports all project types.

For example: 
```json
{
  "image": "https://htx-misc.s3.amazonaws.com/opensource/label-studio/examples/images/nick-owuor-astro-nic-visuals-wDifg5xc9Z4-unsplash.jpg",
  "tag": [{
    "height": 10.458911419423693,
    "rectanglelabels": [
        "Moonwalker"
    ],
    "rotation": 0,
    "width": 12.4,
    "x": 50.8,
    "y": 5.869797225186766
  }]
}
```

### Pascal VOC XML

A popular XML-formatted task data is used for object detection and image segmentation tasks. Supports bounding box image labeling projects that use the `RectangleLabels` tag.

### spaCy 

Label Studio does not support exporting directly to spaCy binary format, but you can convert annotations exported from Label Studio to a format compatible with spaCy. You must have the spacy python package installed to perform this conversion. 

To transform Label Studio annotations into spaCy binary format, do the following:
1. Export your annotations to CONLL2003 format.
2. Open the downloaded file and update the first line of the exported file to add `O` on the first line:
```
-DOCSTART- -X- O O
```
3. From the command line, run spacy convert to convert the CoNLL-formatted annotations to spaCy binary format, replacing `/path/to/<filename>` with the path and file name of your annotations:

    spacy version 2:
    ```shell
    spacy convert /path/to/<filename>.conll -c ner
    ```
    spacy version 3:
    ```shell
    spacy convert /path/to/<filename>.conll -c conll . 
    ```

    For more information, see the spaCy documentation on [Converting existing corpora and annotations](https://spacy.io/usage/training#data-convert) on running spacy convert.

### TSV

Results are stored in a tab-separated tabular file with column names specified by `"from_name"` and `"to_name"` values in the labeling configuration. Supports all project types.

### YOLO

Export object detection annotations in the YOLOv3 and YOLOv4 format. Supports object detection labeling projects that use the `RectangleLabels` tag. 


## Label Studio JSON format of annotated tasks 

When you annotate data, Label Studio stores the output in JSON format. The raw JSON structure of each completed task uses the following example: 

```json
{
    "id": 1,

    "data": {
        "image": "https://example.com/opensource/label-studio/examples/images/nick-owuor-astro-nic-visuals-wDifg5xc9Z4-unsplash.jpg"
    },
    "created_at":"2021-03-09T21:52:49.513742Z",
    "updated_at":"2021-03-09T22:16:08.746926Z",
    "project":83,
    "annotations": [
        {
            "id": "1001",
            "result": [
                {
                    "from_name": "tag",
                    "id": "Dx_aB91ISN",
                    "source": "$image",
                    "to_name": "img",
                    "type": "rectanglelabels",
                    "value": {
                        "height": 10.458911419423693,
                        "rectanglelabels": [
                            "Moonwalker"
                        ],
                        "rotation": 0,
                        "width": 12.4,
                        "x": 50.8,
                        "y": 5.869797225186766
                    }
                }
            ],
            "was_cancelled":false,
            "ground_truth":false,
            "created_at":"2021-03-09T22:16:08.728353Z",
            "updated_at":"2021-03-09T22:16:08.728378Z",
            "lead_time":4.288,
            "result_count":0,
            "task":1,
            "completed_by":10
        }
    ],

    "predictions": [
        {
            "created_ago": "3 hours",
            "model_version": "model 1",
            "result": [
                {
                    "from_name": "tag",
                    "id": "t5sp3TyXPo",
                    "source": "$image",
                    "to_name": "img",
                    "type": "rectanglelabels",
                    "value": {
                        "height": 11.612284069097889,
                        "rectanglelabels": [
                            "Moonwalker"
                        ],
                        "rotation": 0,
                        "width": 39.6,
                        "x": 13.2,
                        "y": 34.702495201535505
                    }
                }
            ]
        },
        {
            "created_ago": "4 hours",
            "model_version": "model 2",
            "result": [
                {
                    "from_name": "tag",
                    "id": "t5sp3TyXPo",
                    "source": "$image",
                    "to_name": "img",
                    "type": "rectanglelabels",
                    "value": {
                        "height": 33.61228406909789,
                        "rectanglelabels": [
                            "Moonwalker"
                        ],
                        "rotation": 0,
                        "width": 39.6,
                        "x": 13.2,
                        "y": 54.702495201535505
                    }
                }
            ]
        }
    ]
}
```

### Relevant JSON property descriptions

Review the full list of JSON properties in the [API documentation](api.html).

| JSON property name | Description |
| --- | --- | 
| id | Identifier for the labeling task from the dataset. |
| data | Data copied from the input data task format. See the documentation for [Task Format](tasks.html#Basic-Label-Studio-JSON-format). |
| project | Identifier for a specific project in Label Studio. |
| annotations | Array containing the labeling results for the task. |
| annotations.id | Identifier for the completed task. |
| annotations.lead_time | Time in seconds to label the task. |
| annotations.result | Array containing the results of the labeling or annotation task. |
| result.id | Identifier for the specific annotation result for this task.|
| result.from_name | Name of the tag used to label the region. See [control tags](/tags). |
| result.to_name | Name of the object tag that provided the region to be labeled. See [object tags](/tags). |
| result.type | Type of tag used to annotate the task. |
| result.value | Tag-specific value that includes details of the result of labeling the task. The value structure depends on the tag for the label. For more information, see [Explore each tag](/tags). |
| annotations.completed_by | User ID of the user that created the annotation. Matches the list order of users on the People page on the Label Studio UI. |
| annotations.was_cancelled | Boolean. Details about whether or not the annotation was skipped, or cancelled. | 
| annotations.reviews | <i class='ent'></i> Array containing the details of reviews for this annotation.  |
| reviews.id | Enterprise only. ID of the specific annotation review. |
| reviews.created_by |  <i class='ent'></i> Dictionary containing user ID, email, first name and last name of the user performing the review. |
| reviews.accepted |  <i class='ent'></i> Boolean. Whether the reviewer accepted the annotation as part of their review. |  
| drafts | Array of draft annotations. Follows similar format as the annotations array. Included only for tasks exported as a snapshot [from the UI](#Export-snapshots-using-the-UI) or [using the API](#Export-snapshots-using-the-API).
| predictions | Array of machine learning predictions. Follows the same format as the annotations array, with one additional parameter. |
| predictions.score | The overall score of the result, based on the probabilistic output, confidence level, or other. | 

<!-- md image_units.md -->


<!-- md annotation_ids.md -->

## Access task data (images, audio, texts) outside of Label Studio
<<<<<<< HEAD

Machine Learning backend uses data from tasks for predictions, and you need to download them on Machine Learning backend side. Label Studio provides tools for downloading of these resources, and they are located in label-studio-tools Python package. If you are using official Label Studio Machine Learning backend, label-studio-tools package is installed automatically with other requirements.
=======
>>>>>>> effcc8ac

Machine Learning backend uses data from tasks for predictions and you need to download them on Machine Learning backend side. Label Studio provides tools for downloading of these resources and they are located in label-studio-tools python package. If you are using official Label Studio Machine Learning Backend, label-studio-tools package is installed automatically with other requirements.

<<<<<<< HEAD
There are several ways of storing tasks data in Label Studio:
- Cloud storages
=======
### Accessing task data from Label Studio instance

There are several ways of storing tasks resources (images, audio, texts, etc) in Label Studio:
- Cloud storages 
>>>>>>> effcc8ac
- External web links 
- Uploaded files
- Local files directory

Label Studio stores uploaded files in Project level structure. Each project has it's own folder for files.

<<<<<<< HEAD
Label Studio stores local files in Project level structure. Each project has it's own folder for files.

You can use `label_studio_tools.core.utils.io.get_local_path` to get task data - it will transform path or URL from task data to local path.
=======
You can use `label_studio_tools.core.utils.io.get_local_path` from label-studio-tools package to get task data - it will transform path or URL from task data to local path.
>>>>>>> effcc8ac
In case of local path it will return full local path and download resource in case of using `download_resources` parameter.

Provide `Hostname` and `access_token` for accessing external resource.

### Accessing task data outside of Label Studio instance

<<<<<<< HEAD
You can use `label_studio_tools.core.utils.io.get_local_path` method to get data from outside machine for external links and cloud storages. 

!!! attention "important"
    Don't forget to provide credentials.

You can get data with `label_studio_tools.core.utils.io.get_local_path` in case if you mount same disk to your machine. If you mount same disk to external box 
=======
You can use `label_studio_tools.core.utils.io.get_local_path` method from label-studio-tools package to get data from outside machine for external links and cloud storages. Don't forget to provide credentials.

You can get data with `label_studio_tools.core.utils.io.get_local_path` from label-studio-tools package in case if you mount same disk to your machine. If you mount same disk to external instance. 
>>>>>>> effcc8ac

Another way of accessing data is to use link from task and ACCESS_TOKEN ([see documentation for authentication](api.html#Authenticate-to-the-API)). Concatenate Label Studio hostname and link from task data. Then add access token to your request:

```json
curl -X GET http://localhost:8080/api/projects/ -H 'Authorization: Token {YOUR_TOKEN}'
```

### Frequently asked questions 

#### Question #1: I have made a request and received the following API responses: 
- No data was provided.
- 404 or 403 error code was returned. 

**Answer:**
First check the network access to your Label Studio instance when you send API requests. You can execute test curl request with sample data. 

#### Question #2: I tried to access files and received a `FileNotFound` error.

**Answer:**
1. Check that you have mounted the same disk as your Label Studio instance. Then check your files' existence in Label Studio instance first. 

2. Check `LOCAL_FILES_DOCUMENT_ROOT` environment variable in your Label Studio instance and add it to your accessing data script.<|MERGE_RESOLUTION|>--- conflicted
+++ resolved
@@ -321,54 +321,32 @@
 <!-- md annotation_ids.md -->
 
 ## Access task data (images, audio, texts) outside of Label Studio
-<<<<<<< HEAD
 
 Machine Learning backend uses data from tasks for predictions, and you need to download them on Machine Learning backend side. Label Studio provides tools for downloading of these resources, and they are located in label-studio-tools Python package. If you are using official Label Studio Machine Learning backend, label-studio-tools package is installed automatically with other requirements.
-=======
->>>>>>> effcc8ac
-
-Machine Learning backend uses data from tasks for predictions and you need to download them on Machine Learning backend side. Label Studio provides tools for downloading of these resources and they are located in label-studio-tools python package. If you are using official Label Studio Machine Learning Backend, label-studio-tools package is installed automatically with other requirements.
-
-<<<<<<< HEAD
-There are several ways of storing tasks data in Label Studio:
-- Cloud storages
-=======
+
 ### Accessing task data from Label Studio instance
 
 There are several ways of storing tasks resources (images, audio, texts, etc) in Label Studio:
 - Cloud storages 
->>>>>>> effcc8ac
 - External web links 
 - Uploaded files
 - Local files directory
 
 Label Studio stores uploaded files in Project level structure. Each project has it's own folder for files.
 
-<<<<<<< HEAD
-Label Studio stores local files in Project level structure. Each project has it's own folder for files.
-
 You can use `label_studio_tools.core.utils.io.get_local_path` to get task data - it will transform path or URL from task data to local path.
-=======
-You can use `label_studio_tools.core.utils.io.get_local_path` from label-studio-tools package to get task data - it will transform path or URL from task data to local path.
->>>>>>> effcc8ac
 In case of local path it will return full local path and download resource in case of using `download_resources` parameter.
 
 Provide `Hostname` and `access_token` for accessing external resource.
 
 ### Accessing task data outside of Label Studio instance
 
-<<<<<<< HEAD
 You can use `label_studio_tools.core.utils.io.get_local_path` method to get data from outside machine for external links and cloud storages. 
 
 !!! attention "important"
     Don't forget to provide credentials.
 
 You can get data with `label_studio_tools.core.utils.io.get_local_path` in case if you mount same disk to your machine. If you mount same disk to external box 
-=======
-You can use `label_studio_tools.core.utils.io.get_local_path` method from label-studio-tools package to get data from outside machine for external links and cloud storages. Don't forget to provide credentials.
-
-You can get data with `label_studio_tools.core.utils.io.get_local_path` from label-studio-tools package in case if you mount same disk to your machine. If you mount same disk to external instance. 
->>>>>>> effcc8ac
 
 Another way of accessing data is to use link from task and ACCESS_TOKEN ([see documentation for authentication](api.html#Authenticate-to-the-API)). Concatenate Label Studio hostname and link from task data. Then add access token to your request:
 
