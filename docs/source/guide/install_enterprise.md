---
title: Install Label Studio Enterprise on-premises using Docker
badge: <i class='ent'/></i>
type: guide
order: 201
meta_title: Install Label Studio Enterprise on-premises using Docker
meta_description: Install, back up, and upgrade Label Studio Enterprise with Docker to create machine learning and data science projects on-premises.
---

> Beta documentation: Label Studio Enterprise v2.0.0 is currently in Beta. As a result, this documentation might not reflect the current functionality of the product.

Install Label Studio Enterprise on-premises if you need to meet strong privacy regulations, legal requirements, or want to manage a custom installation on your own infrastructure using Docker or public cloud. To deploy Label Studio Enterprise on Amazon AWS in a Virtual Private Cloud (VPC), see [Install Label Studio Enterprise on AWS Private Cloud](install_enterprise_vpc.html). 

You can run Label Studio Enterprise in an airgapped environment, and no data leaves your infrastructure. See [Secure Label Studio](security.html) for more details about security and hardening for Label Studio Enterprise.

<div class="enterprise"><p>
To install Label Studio Community Edition, see <a href="install.html">Install and Upgrade Label Studio</a>. This page is specific to the Enterprise version of Label Studio.
</p></div>

<!-- md deploy.md -->

## Install Label Studio Enterprise using Docker

1. Pull the latest image.
2. Add the license file.
3. Start the server using Docker Compose.

### Prerequisites
Make sure you have an authorization token to retrieve Docker images and a current license file. If you are a Label Studio Enterprise customer and do not have access, [contact us](mailto:hello@heartex.ai) to receive an authorization token and a copy of your license file.

Make sure [Docker Compose](https://docs.docker.com/compose/install/) is installed on your system.

After you install Label Studio Enterprise, the app is automatically connected to the following running services:
- PostgresSQL (versions 11, 12, 13)
- Redis (version 5)

### Pull the latest image

You must be authorized to access Label Studio Enterprise images. 

1. Set up the Docker login to retrieve the latest Docker image:
```bash
docker login --username heartexlabs
```
When prompted to enter the password, enter the token. If login succeeds, a `~/.docker/config.json` file is created with the authorization settings.  

> If you have default registries specified when logging into Docker, you might need to explicitly specify the registry: `docker  login --username heartexlabs docker.io`.

2. Pull the latest Label Studio Enterprise image:
```bash
docker pull heartexlabs/label-studio-enterprise:latest
```
> Note: You might need to use `sudo` to log in or pull images.

### Add the license file 
After you retrieve the latest Label Studio Enterprise image, add the license file. You can't start the Docker image without a license file. 

1. Create a working directory called `label-studio-enterprise` and place the license file in it.
```bash
mkdir -p label-studio-enterprise
cd label-studio-enterprise
```
2. Move the license file, `license.txt`, to the `label-studio-enterprise` directory.

### Start using Docker Compose

To run Label Studio Enterprise in production, start it using [Docker compose](https://docs.docker.com/compose/). This configuration lets you connect Label Studio to external databases and services.

1. Create a file, `label-studio-enterprise/env.list` with the required environmental variables:
```
<<<<<<< HEAD
# The main server URL (must be a full path like protocol://host:port)
LABEL_STUDIO_HOST=https://my.heartex.domain.com

# Specify the license file name
LICENSE=license.txt
=======
# Specify the path to the license file. 
# Alternatively, it can be a URL like LICENSE=https://lic.heartex.ai/db/20210203-1234-ab123456.lic
LICENSE=/label-studio-enterprise/license.txt

# Database engine (PostgreSQL by default)
DJANGO_DB=default

# Default configuration
DJANGO_SETTINGS_MODULE=htx.settings.label_studio
>>>>>>> 176b6200

DJANGO_DB=default
DEBUG=false
LOG_LEVEL=ERROR
DJANGO_SETTINGS_MODULE=htx.settings.label_studio

# Edit if you used version 1 of the Heartex platform and must migrate data
V1_DATABASE_DSN=host=v1.prod.database.us-east-1.rds.amazonaws.com password=AbCdE12345678 dbname=v1_db user=v1_user port=5432

# Email server settings
EMAIL_BACKEND=sendgrid_backend.SendgridBackend
SENDGRID_API_KEY=

# PostgreSQL database name
POSTGRE_NAME=prod_db
# PostgreSQL database user
POSTGRE_USER=postgres
# PostgreSQL database password
POSTGRE_PASSWORD=
# PostgreSQL database host
POSTGRE_HOST=v2.prod.database.us-east-1.rds.amazonaws.com
# PostgreSQL database port
POSTGRE_PORT=5432

<<<<<<< HEAD
#If you use Redis instead of Postgres, use these options
# Redis location e.g. redis://[:password]@localhost:6379/1
REDIS_LOCATION=redis://@v2.prod.redis.cache.amazonaws.com:6379/1
# Redis database
REDIS_DB=1
# Redis password
REDIS_PASSWORD=12345
# Redis socket timeout
REDIS_SOCKET_TIMEOUT=3600
# Use Redis SSL connection
REDIS_SSL=1
# Require certificate
REDIS_SSL_CERTS_REQS=required
# Specify Redis SSL certificate
REDIS_SSL_CA_CERTS=redis-ca-bundle.pem
```

2. After you set all the environment variables, run Docker exposing port 8080:

```bash
docker run -d \
-p 8080:8080 \
--env-file env.list \
-v `pwd`/license.txt:/heartex/label-studio-enterprise/htx/settings/license.txt \
-v `pwd`/logs:/var/log/label-studio-enterprise \
-v `pwd`/postgre-ca-bundle.pem:/etc/ssl/certs/postgre-ca-bundle.pem \
-v `pwd`/redis-ca-bundle.pem:/etc/ssl/certs/redis-ca-bundle.pem \
--name label-studio-enterprise \
heartexlabs/label-studio-enterprise:latest
```

> Note: If you expose port 80, you must start Docker with `sudo`.

### Start using Docker Compose

To run Label Studio Enterprise in development mode, start Label Studio using Docker Compose and local PostgreSQL and Redis servers to store data and configurations. 

> Follow these instructions only if you plan to use Label Studio Enterprise in development mode. Otherwise, see [Start Using Docker](#Start-using-Docker) on this page.

#### Prerequisites
Make sure [Docker Compose](https://docs.docker.com/compose/install/) version 1.25.0 or higher is installed on your system.

#### Start Label Studio Enterprise in development mode

1. Create a Docker Compose configuration file `label-studio-enterprise/config.yml` with the following content:
=======
# Optional: PostgreSQL SSL mode
POSTGRE_SSL_MODE=require

# Optional: Specify Postgre SSL certificate
POSTGRE_SSLROOTCERT=postgre-ca-bundle.pem

# Redis location e.g. redis://[:password]@localhost:6379/1
REDIS_LOCATION=localhost:6379

# Optional: Redis database
REDIS_DB=1

# Optional: Redis password
REDIS_PASSWORD=12345

# Optional: Redis socket timeout
REDIS_SOCKET_TIMEOUT=3600

# Optional: Use Redis SSL connection
REDIS_SSL=1

# Optional: Require certificate
REDIS_SSL_CERTS_REQS=required

# Optional: Specify Redis SSL certificate
REDIS_SSL_CA_CERTS=redis-ca-bundle.pem
```

2. After you set all the environment variables, create the following `docker-compose.yml`:
>>>>>>> 176b6200

```yaml
version: '3.3'

services:
  app:
<<<<<<< HEAD
=======
    stdin_open: true
    tty: true
>>>>>>> 176b6200
    image: heartexlabs/label-studio-enterprise:latest
    ports:
      - 80:8000
    env_file:
<<<<<<< HEAD
      - env.example
    volumes:
      - ./mydata:/label-studio/data:rw
      - ./license.txt:/heartex/label_studio_enterprise/htx/settings/license.txt
=======
      - env.list
    volumes:
      - ./license.txt:/label_studio_enterprise/license.txt
      - ./mydata:/label-studio/data:rw
>>>>>>> 176b6200
    working_dir: /label-studio-enterprise
    command: [ "uwsgi", "--ini", "deploy/uwsgi.ini"]

  rqworkers:
    image: heartexlabs/label-studio-enterprise:latest
    env_file:
      - env.list
    volumes:
      - ./mydata:/label-studio/data:rw
<<<<<<< HEAD
      - ./license.txt:/heartex/label_studio_enterprise/htx/settings/license.txt
    working_dir: /label-studio-enterprise
    command: [ "python3", "/label-studio-enterprise/label_studio_enterprise/manage.py", "rqworker", "default" ]
```
If you have existing services running on ports 5432, 6379, or 8080, update the `config.yml` file to use different ports. 
2. Start all servers using docker-compose:
```bash
docker-compose -f config.yml up
```
3. Open [http://localhost:8080](http://localhost:8080) in a browser and start using Label Studio Enterprise in development mode. 

#### Data persistence
=======
    working_dir: /label-studio-enterprise
    command: [ "python3", "/label-studio-enterprise/label_studio_enterprise/manage.py", "rqworker", "default" ]
>>>>>>> 176b6200


<<<<<<< HEAD
The integrity of these folders ensures that your data is not lost even if you completely stop and remove all running containers and images. The `./postgres-data` files are specific to the PostgreSQL version. The current supported PostgreSQL version is 11.5.

## Update Label Studio Enterprise

1. [Back up your existing container](#Back-up-Label-Studio-Enterprise).
2. Pull the latest image
3. Update the container

### Get the Docker image version

To check the version of the Label Studio Enterprise Docker image, run [`docker ps`](https://docs.docker.com/engine/reference/commandline/ps/) on the host.

Run the following command as root or using `sudo` and review the output:
```bash
$ docker ps
CONTAINER ID        IMAGE                        COMMAND                  CREATED             STATUS              PORTS                    NAMES
b1dd57a685fb        heartexlabs/label-studio-enterprise:latest   "./deploy/start.sh"      36 minutes ago      Up 36 minutes       0.0.0.0:8080->8000/tcp   label-studio-enterprise
```

The image column displays the Docker image and version number. The image `heartexlabs/label-studio-enterprise:latest` is using the version `latest`.

### Back up Label Studio Enterprise

Back up your Label Studio Enterprise Docker container before you upgrade your version and for disaster recovery purposes. 

1. From the command line, run Docker stop to stop the currently running container with Label Studio Enterprise: 
```bash
docker stop label-studio-enterprise
```
2. Rename the existing container to avoid name conflicts when updating to the latest version:
```bash
docker rename label-studio-enterprise label-studio-enterprise-backup
=======
volumes:
  static: {} 
>>>>>>> 176b6200
```

3. Run Docker Compose:

```bash
<<<<<<< HEAD
docker pull heartexlabs/label-studio-enterprise:latest
=======
docker-compose up
>>>>>>> 176b6200
```

> Note: If you expose port 80, you must start Docker with `sudo`.

4. If you're starting Docker for the first time, you must run the database migrations to make sure that the `postgres` database already exists:

```bash
<<<<<<< HEAD
docker run -d \
-p $EXPOSE_PORT:8080 \
-v `pwd`/license.txt:/label-studio-enterprise/web/htx/settings/license_docker.txt \
-v `pwd`/logs:/var/log/label-studio-enterprise \
-v `pwd`/postgre-ca-bundle.pem:/etc/ssl/certs/postgre-ca-bundle.pem \
-v `pwd`/redis-ca-bundle.pem:/etc/ssl/certs/redis-ca-bundle.pem \
--name label-studio-enterprise \
heartexlabs/label-studio-enterprise:latest
=======
docker-compose run app python3 label_studio_enterprise/manage.py migrate
>>>>>>> 176b6200
```

### Get the Docker image version

To check the version of the Label Studio Enterprise Docker image, use the [`docker ps`](https://docs.docker.com/engine/reference/commandline/ps/) command on the host. 

<<<<<<< HEAD
1. From the command line, stop the latest running container and remove it:
```bash
docker stop label-studio-enterprise && docker rm label-studio-enterprise
```
2. Rename the backup container:
```bash
docker rename label-studio-enterprise-backup label-studio-enterprise
```
3. Start the backup container: 
```bash
docker start label-studio-enterprise
```
=======
From the command line, run the following as root or using `sudo` and review the output:
```bash
$ docker ps
03b88eebdb65   heartexlabs/label-studio-enterprise:latest   "uwsgi --ini deploy/…"   36 hours ago   Up 36 hours   0.0.0.0:80->8000/tcp   label-studio-enterprise_app_1
```
In this example output, the image column displays the Docker image and version number. The image `heartexlabs/label-studio-enterprise:latest` is using the version `latest`.
>>>>>>> 176b6200
<|MERGE_RESOLUTION|>--- conflicted
+++ resolved
@@ -68,13 +68,6 @@
 
 1. Create a file, `label-studio-enterprise/env.list` with the required environmental variables:
 ```
-<<<<<<< HEAD
-# The main server URL (must be a full path like protocol://host:port)
-LABEL_STUDIO_HOST=https://my.heartex.domain.com
-
-# Specify the license file name
-LICENSE=license.txt
-=======
 # Specify the path to the license file. 
 # Alternatively, it can be a URL like LICENSE=https://lic.heartex.ai/db/20210203-1234-ab123456.lic
 LICENSE=/label-studio-enterprise/license.txt
@@ -84,78 +77,22 @@
 
 # Default configuration
 DJANGO_SETTINGS_MODULE=htx.settings.label_studio
->>>>>>> 176b6200
-
-DJANGO_DB=default
-DEBUG=false
-LOG_LEVEL=ERROR
-DJANGO_SETTINGS_MODULE=htx.settings.label_studio
-
-# Edit if you used version 1 of the Heartex platform and must migrate data
-V1_DATABASE_DSN=host=v1.prod.database.us-east-1.rds.amazonaws.com password=AbCdE12345678 dbname=v1_db user=v1_user port=5432
-
-# Email server settings
-EMAIL_BACKEND=sendgrid_backend.SendgridBackend
-SENDGRID_API_KEY=
 
 # PostgreSQL database name
-POSTGRE_NAME=prod_db
+POSTGRE_NAME=postgres
+
 # PostgreSQL database user
 POSTGRE_USER=postgres
+
 # PostgreSQL database password
 POSTGRE_PASSWORD=
+
 # PostgreSQL database host
-POSTGRE_HOST=v2.prod.database.us-east-1.rds.amazonaws.com
+POSTGRE_HOST=db
+
 # PostgreSQL database port
 POSTGRE_PORT=5432
 
-<<<<<<< HEAD
-#If you use Redis instead of Postgres, use these options
-# Redis location e.g. redis://[:password]@localhost:6379/1
-REDIS_LOCATION=redis://@v2.prod.redis.cache.amazonaws.com:6379/1
-# Redis database
-REDIS_DB=1
-# Redis password
-REDIS_PASSWORD=12345
-# Redis socket timeout
-REDIS_SOCKET_TIMEOUT=3600
-# Use Redis SSL connection
-REDIS_SSL=1
-# Require certificate
-REDIS_SSL_CERTS_REQS=required
-# Specify Redis SSL certificate
-REDIS_SSL_CA_CERTS=redis-ca-bundle.pem
-```
-
-2. After you set all the environment variables, run Docker exposing port 8080:
-
-```bash
-docker run -d \
--p 8080:8080 \
---env-file env.list \
--v `pwd`/license.txt:/heartex/label-studio-enterprise/htx/settings/license.txt \
--v `pwd`/logs:/var/log/label-studio-enterprise \
--v `pwd`/postgre-ca-bundle.pem:/etc/ssl/certs/postgre-ca-bundle.pem \
--v `pwd`/redis-ca-bundle.pem:/etc/ssl/certs/redis-ca-bundle.pem \
---name label-studio-enterprise \
-heartexlabs/label-studio-enterprise:latest
-```
-
-> Note: If you expose port 80, you must start Docker with `sudo`.
-
-### Start using Docker Compose
-
-To run Label Studio Enterprise in development mode, start Label Studio using Docker Compose and local PostgreSQL and Redis servers to store data and configurations. 
-
-> Follow these instructions only if you plan to use Label Studio Enterprise in development mode. Otherwise, see [Start Using Docker](#Start-using-Docker) on this page.
-
-#### Prerequisites
-Make sure [Docker Compose](https://docs.docker.com/compose/install/) version 1.25.0 or higher is installed on your system.
-
-#### Start Label Studio Enterprise in development mode
-
-1. Create a Docker Compose configuration file `label-studio-enterprise/config.yml` with the following content:
-=======
 # Optional: PostgreSQL SSL mode
 POSTGRE_SSL_MODE=require
 
@@ -185,33 +122,22 @@
 ```
 
 2. After you set all the environment variables, create the following `docker-compose.yml`:
->>>>>>> 176b6200
 
 ```yaml
 version: '3.3'
 
 services:
   app:
-<<<<<<< HEAD
-=======
     stdin_open: true
     tty: true
->>>>>>> 176b6200
     image: heartexlabs/label-studio-enterprise:latest
     ports:
       - 80:8000
     env_file:
-<<<<<<< HEAD
-      - env.example
-    volumes:
-      - ./mydata:/label-studio/data:rw
-      - ./license.txt:/heartex/label_studio_enterprise/htx/settings/license.txt
-=======
       - env.list
     volumes:
       - ./license.txt:/label_studio_enterprise/license.txt
       - ./mydata:/label-studio/data:rw
->>>>>>> 176b6200
     working_dir: /label-studio-enterprise
     command: [ "uwsgi", "--ini", "deploy/uwsgi.ini"]
 
@@ -221,72 +147,18 @@
       - env.list
     volumes:
       - ./mydata:/label-studio/data:rw
-<<<<<<< HEAD
-      - ./license.txt:/heartex/label_studio_enterprise/htx/settings/license.txt
     working_dir: /label-studio-enterprise
     command: [ "python3", "/label-studio-enterprise/label_studio_enterprise/manage.py", "rqworker", "default" ]
-```
-If you have existing services running on ports 5432, 6379, or 8080, update the `config.yml` file to use different ports. 
-2. Start all servers using docker-compose:
-```bash
-docker-compose -f config.yml up
-```
-3. Open [http://localhost:8080](http://localhost:8080) in a browser and start using Label Studio Enterprise in development mode. 
-
-#### Data persistence
-=======
-    working_dir: /label-studio-enterprise
-    command: [ "python3", "/label-studio-enterprise/label_studio_enterprise/manage.py", "rqworker", "default" ]
->>>>>>> 176b6200
 
 
-<<<<<<< HEAD
-The integrity of these folders ensures that your data is not lost even if you completely stop and remove all running containers and images. The `./postgres-data` files are specific to the PostgreSQL version. The current supported PostgreSQL version is 11.5.
-
-## Update Label Studio Enterprise
-
-1. [Back up your existing container](#Back-up-Label-Studio-Enterprise).
-2. Pull the latest image
-3. Update the container
-
-### Get the Docker image version
-
-To check the version of the Label Studio Enterprise Docker image, run [`docker ps`](https://docs.docker.com/engine/reference/commandline/ps/) on the host.
-
-Run the following command as root or using `sudo` and review the output:
-```bash
-$ docker ps
-CONTAINER ID        IMAGE                        COMMAND                  CREATED             STATUS              PORTS                    NAMES
-b1dd57a685fb        heartexlabs/label-studio-enterprise:latest   "./deploy/start.sh"      36 minutes ago      Up 36 minutes       0.0.0.0:8080->8000/tcp   label-studio-enterprise
-```
-
-The image column displays the Docker image and version number. The image `heartexlabs/label-studio-enterprise:latest` is using the version `latest`.
-
-### Back up Label Studio Enterprise
-
-Back up your Label Studio Enterprise Docker container before you upgrade your version and for disaster recovery purposes. 
-
-1. From the command line, run Docker stop to stop the currently running container with Label Studio Enterprise: 
-```bash
-docker stop label-studio-enterprise
-```
-2. Rename the existing container to avoid name conflicts when updating to the latest version:
-```bash
-docker rename label-studio-enterprise label-studio-enterprise-backup
-=======
 volumes:
   static: {} 
->>>>>>> 176b6200
 ```
 
 3. Run Docker Compose:
 
 ```bash
-<<<<<<< HEAD
-docker pull heartexlabs/label-studio-enterprise:latest
-=======
 docker-compose up
->>>>>>> 176b6200
 ```
 
 > Note: If you expose port 80, you must start Docker with `sudo`.
@@ -294,42 +166,16 @@
 4. If you're starting Docker for the first time, you must run the database migrations to make sure that the `postgres` database already exists:
 
 ```bash
-<<<<<<< HEAD
-docker run -d \
--p $EXPOSE_PORT:8080 \
--v `pwd`/license.txt:/label-studio-enterprise/web/htx/settings/license_docker.txt \
--v `pwd`/logs:/var/log/label-studio-enterprise \
--v `pwd`/postgre-ca-bundle.pem:/etc/ssl/certs/postgre-ca-bundle.pem \
--v `pwd`/redis-ca-bundle.pem:/etc/ssl/certs/redis-ca-bundle.pem \
---name label-studio-enterprise \
-heartexlabs/label-studio-enterprise:latest
-=======
 docker-compose run app python3 label_studio_enterprise/manage.py migrate
->>>>>>> 176b6200
 ```
 
 ### Get the Docker image version
 
 To check the version of the Label Studio Enterprise Docker image, use the [`docker ps`](https://docs.docker.com/engine/reference/commandline/ps/) command on the host. 
 
-<<<<<<< HEAD
-1. From the command line, stop the latest running container and remove it:
-```bash
-docker stop label-studio-enterprise && docker rm label-studio-enterprise
-```
-2. Rename the backup container:
-```bash
-docker rename label-studio-enterprise-backup label-studio-enterprise
-```
-3. Start the backup container: 
-```bash
-docker start label-studio-enterprise
-```
-=======
 From the command line, run the following as root or using `sudo` and review the output:
 ```bash
 $ docker ps
 03b88eebdb65   heartexlabs/label-studio-enterprise:latest   "uwsgi --ini deploy/…"   36 hours ago   Up 36 hours   0.0.0.0:80->8000/tcp   label-studio-enterprise_app_1
 ```
-In this example output, the image column displays the Docker image and version number. The image `heartexlabs/label-studio-enterprise:latest` is using the version `latest`.
->>>>>>> 176b6200
+In this example output, the image column displays the Docker image and version number. The image `heartexlabs/label-studio-enterprise:latest` is using the version `latest`.