--- conflicted
+++ resolved
@@ -10,7 +10,6 @@
 label-studio start
 ```
 
-<<<<<<< HEAD
 By default, Label Studio starts with a SQLite database to store labeling tasks and annotations. You can specify different source and target storage for labeling tasks and annotations using Label Studio UI or the API. See [Database storage](storedata.html) for more.
 
 ## Command line arguments for starting Label Studio
@@ -95,7 +94,6 @@
 ...
 ```
 
-
 ## Run Label Studio with HTTPS
 To run Label Studio with HTTPS and access the web server using HTTPS in the browser, specify a certificate and private key when starting Label Studio. 
 
@@ -127,27 +125,10 @@
 ```
 Then you can specify the required environment variables for a PostgreSQL connection as config variables. See [Database storage](install.html#Database_storage).
 
-
+<!--
 ## Run Label Studio on the cloud using a different cloud provider
 To run Label Studio on the cloud using a cloud provider such as Google Cloud Services (GCS), Amazon Web Services (AWS), or Microsoft Azure, 
-=======
-By default, Label Studio starts with a SQLite database to store labeling tasks and annotations. You can specify different source and target storage for labeling tasks and annotations using Label Studio UI or the API. See [Database storage](install.html#Database-storage) for more.
-
-## Labeling performance 
-
-The SQLite database works well for projects with tens of thousands of labeling tasks. If you want to annotate millions of tasks or anticipate a lot of concurrent users, use a PostgreSQL database. See [Install and upgrade Label Studio](install.html#PostgreSQL-database) for more.  
-
-For example, if you import data while labeling is being performed, labeling tasks can take more than 10 seconds to load and annotations can take more than 10 seconds to perform. If you want to label more than 100,000 tasks with 5 or more concurrent users, consider using PostgreSQL or another database with Label Studio. 
-
-## Command line arguments for starting Label Studio
-
-You can specify project config, machine learning backend and other options using the command line interface. Run `label-studio start --help` to see all available options. Many command line arguments are deprecated and removed in version 1.0.0. 
-
-* The Label Studio web server always uses the `0.0.0.0` address to start. If you need to change it to `localhost`, set `--internal-host` from console arguments to `localhost` and the web server starts at `localhost`.
->>>>>>> fb07c867
-
-* You can use the `--port` or `PORT` environment var to set port for Label Studio web server. 
-
+-->
 ## Run Label Studio with an external domain name
 
 If you want multiple people to collaborate on a project, you might want to run Label Studio with an external domain name. 
@@ -160,7 +141,6 @@
 - Specify the parameters when you start Label Studio: `label-studio start --host http://your.domain.com/ls-root`.
 - Specify the parameters as environment variables `HOST` especially when setting up Docker: `HOST=https://your.domain.com:7777`. 
 
-<<<<<<< HEAD
 Or, you can use environment variables:
 ```
 LABEL_STUDIO_HOST = https://subdomain.example.com:7777
@@ -169,24 +149,15 @@
 You must specify the protocol for the domain name: `http://` or `https://`
 
 If your external host has a port, specify the port as part of the host name. 
-=======
-> Don't forget to specify protocol: `http://` or `https://`
->>>>>>> fb07c867
-
-> If your external host has a port, e.g.: `http://77.77.77.77:1234` then you have to specify HOST with the port together `HOST=http://77.77.77.77:1234`. 
 
 ## Set up task sampling for your project 
 
-<<<<<<< HEAD
 When you start Label Studio, you can control the order in which tasks are exposed to annotators for a specific project.  
 
 For example, to create a project with sequential task ordering for annotators:
 ```bash
 label-studio start <project_name> --sampling sequential
 ```
-=======
-When you start Label Studio, you can define the way of how your imported tasks are exposed to annotators by setting up task sampling. To enable task sampling, specify one of the sampling option with the `--sampling=<option>` command line argument when you start Label Studio. 
->>>>>>> fb07c867
 
 The following table lists the available sampling options: 
 
@@ -194,12 +165,7 @@
 | --- | --- | 
 | sequential | Default. Tasks are shown to annotators in ascending order by the `id` field. |
 | uniform | Tasks are sampled with equal probabilities. |
-<<<<<<< HEAD
 
 You can also use the API to set up sampling for a specific project. Send a PATCH request to the `/api/projects/<project_id>` endpoint to set sampling for the specified project. See the [API reference for projects](https://labelstud.io/api#operation/projects_partial_update). 
 
-Individual annotators can also control the order in which they label tasks by adjusting the filtering and ordering of labeling tasks in the Label Studio UI. See [Set up your labeling project](setup.html).
-=======
-| prediction-score-min | Tasks with the minimum average prediction score are shown to annotators. To use this option, you must also include predictions data in the task data that you import into Label Studio. |
-| prediction-score-max | Tasks with the maximum average prediction score are shown to annotators. To use this option, you must also include predictions data in the task data that you import into Label Studio. |
->>>>>>> fb07c867
+Individual annotators can also control the order in which they label tasks by adjusting the filtering and ordering of labeling tasks in the Label Studio UI. See [Set up your labeling project](setup.html).