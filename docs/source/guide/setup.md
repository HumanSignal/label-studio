---
title: Start annotation
type: guide
order: 102
---

## Quickstart

To start annotating your data, you have to

- [Import your data](/guide/tasks.html)
- Select any of predefined annotation _project_ template on **Setup** page.

<div style="margin:auto; text-align:center; width:100%"><img src="/images/setup-page.png"/></div>

For more advanced configuration, please address to [this section](#Labeling-config).

## Command line arguments

Label Studio app is a highly configurable engine for any of your annotation ideas. Most of the configuration part you can carry on web UI, but sometimes it becomes easier to set up something once on the launch.
To look over all possible parameters you can specify on Label Studio launch, run:

```bash
label-studio start --help
```

## Labeling interface

Let's explore the complex example of multi-task labeling which includes text + image + audio data objects:
<br>

<img src="/images/labeling.png">

* Labeling interface is implemented using JavaScript + React and placed to separated repository [Label Studio Frontend](https://github.com/heartexlabs/label-studio-frontend). Label Studio has integrated Label Studio Frontend build. 

* Labeling interface is highly configurable: you can enable or disable some parts of it (completions panel, predictions panel, results panel, controls, submit & skip buttons).  


### Instructions

Most of the actions described in this section are similar for all the data objects (images, audio, text, etc.).

### Choices, TextArea and other simple tags
Such tags have straightforward labeling mechanics. It’s intuitive for users, so let’s talk about more complex things below. 

### Add region
1. Select label you want to add (if you use Tag without labels like Polygon, just go to 2)
2. Click on your data object (image, audio, text, etc) 

### Change label
You can change the label of the existing region:
1. Select entity (span, bounding box, image segment, audio region, etc)
2. Select a new label

### Delete entity
1. Select entity 
2. Press Backspace or go to Results panel and remove selected item 

### Add relation

You can create relations between two results with  
 * direction 
 * and labels ([read more about relations with labels](/tags/relations.html))

<br>
<img src="/images/screens/relations.png">

1. Select a first region (bounding box, text span, etc)
2. Click on "Create Relation" button
3. Select the second region
4. **Optionally**: After the relation is created you can change the direction by click on the direction button
4. **Optionally**: [If you've configured labels](/tags/relations.html), click on the triple dots button and add your predefined labels

### Hotkeys
Use hotkeys to improve your labeling performance. Hotkeys help is available in the labeling settings dialog.

<table>
<tr><th>Key</th><th>Description</th></tr>
<tr><td>ctrl+enter</td><td>Submit a task</td></tr>
<tr><td>ctrl+backspace</td><td>Delete all regions</td></tr>
<tr><td>escape</td><td>Exit relation mode</td></tr>
<tr><td>backspace</td><td>Delete selected region</td></tr>
<tr><td>alt+shift+$n</td><td>Select a region</td></tr>
</table>


## Project structure

**Project** is a directory where all annotation assets are located. It is a self-contained entity: when you start Label Studio for the first time e.g. `label-studio start ./my_project --init`,
it creates a directory `./my_project` from where its launched.

If you want to start another project, just remove `./my_project` directory, or create a new one by running `label-studio start /path/to/new/project --init`.

**Project directory** is structured as follows:

```bash
├── my_project
│   ├── config.json     // project settings
│   ├── tasks.json      // all imported tasks in a dict like {task_id: task}
│   ├── config.xml      // current project labeling config
│   ├── completions     // directory with one completion per task_id stored in one file
│   │   ├── <task_id>.json
│   ├── export          // stores archives with all results exported form web UI 
│   │   ├── 2020-03-06-15-23-47.zip
```

> Warning: It is not recommended to modify any of the internal project files. For importing tasks, exporting completions or changing label config please use web UI or command line arguments (see `label-studio start --help` for details)

## Labeling config

Project labeling config is an XML file that consists of:

- **object tags** specifying input data sources from imported tasks,
- **control tags** for configuring labeling schema (how annotation result looks like),
- **visual tags** applying different user interface styles.

<a class="button" href="/tags">Check Available Tags</a>

#### Example

Here an example config for classifying images provided by `image_url` key into two classes:

```html
<View>
  <Image name="image_object" value="$image_url"/>
  <Choices name="image_classes" toName="image_object">
    <Choice value="Cat"/>
    <Choice value="Dog"/>
  </Choices>
</View>
```

### Setup labeling config from file

It is possible to initialize a new project with predefined `config.xml`:

```bash
label-studio my_new_project start --init --label-config config.xml
```

### Setup labeling config from UI

You can also use the web interface at [`/setup`](http://localhost:8080/setup) to paste your labeling config. Using web UI you also get a live update while you're editting the config.



### Setup labeling config from API

<<<<<<< HEAD
Save labeling config for the project using API: 
```
curl -X POST -H Content-Type:application/json http://localhost:8080/api/project/config \
--data "{\"label_config\": \"<View>[...]</View>\"}"
```

The backend should return status 201 if config is valid and saved. 
If errors occur the backend returns status 400 and response body will be JSON dict: 
```
{
  "label_config": ["error 1 description", " error 2 description", ...]
}
```

## Sampling

You can define the way of how your imported tasks are exposed to annotators. Several options are available. To enable one of them, specify `--sampling=<option>` as command line option.

#### sequential

Tasks are ordered ascending by their `"id"` fields. This is default mode.

#### uniform

Tasks are sampled with equal probabilities.

#### prediction-score-min

Task with minimum average prediction score is taken. When this option is set, `task["predictions"]` list should be presented along with `"score"` field within each prediction.

#### prediction-score-max

Task with maximum average prediction score is taken. When this option is set, `task["predictions"]` list should be presented along with `"score"` field within each prediction.
=======
You can configure your labeling config via server API. Check [Backend API page](api.html) for more details.
>>>>>>> cf0269e8
<|MERGE_RESOLUTION|>--- conflicted
+++ resolved
@@ -143,24 +143,6 @@
 You can also use the web interface at [`/setup`](http://localhost:8080/setup) to paste your labeling config. Using web UI you also get a live update while you're editting the config.
 
 
-
-### Setup labeling config from API
-
-<<<<<<< HEAD
-Save labeling config for the project using API: 
-```
-curl -X POST -H Content-Type:application/json http://localhost:8080/api/project/config \
---data "{\"label_config\": \"<View>[...]</View>\"}"
-```
-
-The backend should return status 201 if config is valid and saved. 
-If errors occur the backend returns status 400 and response body will be JSON dict: 
-```
-{
-  "label_config": ["error 1 description", " error 2 description", ...]
-}
-```
-
 ## Sampling
 
 You can define the way of how your imported tasks are exposed to annotators. Several options are available. To enable one of them, specify `--sampling=<option>` as command line option.
@@ -180,6 +162,8 @@
 #### prediction-score-max
 
 Task with maximum average prediction score is taken. When this option is set, `task["predictions"]` list should be presented along with `"score"` field within each prediction.
-=======
-You can configure your labeling config via server API. Check [Backend API page](api.html) for more details.
->>>>>>> cf0269e8
+
+
+### Setup labeling config from API
+
+You can configure your labeling config via server API. Check [Backend API page](api.html) for more details.