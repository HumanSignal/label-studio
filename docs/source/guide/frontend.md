---
title: Frontend library
type: guide
order: 705
---

The [Label Studio Frontend](https://github.com/heartexlabs/label-studio-frontend) (LSF) is the frontend library for Label Studio, based on React and mobx-state-tree and distributed as an NPM package. You can include it in your applications without using the Label Studio Backend (LSB) to provide data annotation support to your users. You can customize and extend the frontend library. 

<<<<<<< HEAD
LSF is located as a separate GitHub repository: 
=======
LSF is located as a separated GitHub repository: 
>>>>>>> 776de785
https://github.com/heartexlabs/label-studio-frontend

<br>
<div style="margin:auto; text-align:center;"><img src="/images/LSF-modules.png" style="opacity: 0.9"/></div>


## Frontend development 

Refer to the [Frontend reference guide](frontend_reference.html) when developing with Label Studio Frontend. 

### Manual builds

If you want to build a new tag or change the behaviour of default components inside of LSF, then you need to go into the LSF repo and review the [Development part](https://github.com/heartexlabs/label-studio-frontend#development) of the README file. Making any changes requires that you have a good knowledge of React and Javascript.build.js <branch-name-from-official-lsf-repo>
<<<<<<< HEAD

=======
>>>>>>> 776de785

### GitHub Artifacts

<<<<<<< HEAD
Use GitHub Artifacts to download a zip-formatted archive with LSF builds. Branches from the official LSF repo are built automatically and hosted on GitHub Artifacts. 

See the [GitHub Actions for the LSF repository](https://github.com/heartexlabs/label-studio-frontend/actions) to access them. 

=======
### GitHub Artifacts

Use GitHub Artifacts to download a zip-formatted archive with LSF builds. Branches from the official LSF repo are built automatically and hosted on GitHub Artifacts. 

See the [GitHub Actions for the LSF repository](https://github.com/heartexlabs/label-studio-frontend/actions) to access them. 

>>>>>>> 776de785
You can also configure a GitHub token to obtain artifacts automatically:
```
export GITHUB_TOKEN=<token>
cd label-studio/scripts
node get-lsf-build.js <branch-name-from-official-lsf-repo>
```

### CDN 

You can include `main.<hash>.css` and `main.<hash>.js` files from a CDN directly. Explore `https://unpkg.com/label-studio@<LS_version>/build/static/` (e.g. [0.7.3](https://unpkg.com/label-studio@0.7.3/build/static/) to find correct filenames of js/css. 

```xhtml
<!-- Theme included stylesheets -->
<link href="https://unpkg.com/label-studio@0.7.3/build/static/css/main.14acfaa5.css" rel="stylesheet">

<!-- Main Label Studio library -->
<script src="https://unpkg.com/label-studio@0.7.3/build/static/js/main.0249ea16.js"></script>
```


## Frontend integration guide 

You can use the Label Studio Frontend separately in your own projects by including it in your HTML page. Instantiate a new Label Studio object with a selector for the div that should become the editor. 

To see all the available options for the initialization of LabelStudio object, see the [Label Studio Frontend](frontend_reference.html).
    
  ``` xhtml
<!-- Include Label Studio stylesheet -->
<link href="https://unpkg.com/label-studio@0.7.3/build/static/css/main.09b8161e.css" rel="stylesheet">

<!-- Create the Label Studio container -->
<div id="label-studio"></div>

<!-- Include the Label Studio library -->
<script src="https://unpkg.com/label-studio@0.7.3/build/static/js/main.e963e015.js"></script>

<!-- Initialize Label Studio -->
<script>
  var labelStudio = new LabelStudio('label-studio', {
    config: `
      <View>
        <Image name="img" value="$image"></Image>
        <RectangleLabels name="tag" toName="img">
          <Label value="Hello"></Label>
          <Label value="World"></Label>
        </RectangleLabels>
      </View>
    `,

    interfaces: [
      "panel",
      "update",
      "controls",
      "side-column",
      "annotations:menu",
      "annotations:add-new",
      "annotations:delete",
      "predictions:menu"
    ],

    user: {
      pk: 1,
      firstName: "James",
      lastName: "Dean"
    },
    task: {
      annotations: [],
      predictions: [],
      id: 1,
      data: {
        image: "https://htx-misc.s3.amazonaws.com/opensource/label-studio/examples/images/nick-owuor-astro-nic-visuals-wDifg5xc9Z4-unsplash.jpg"
      }
    },

    onLabelStudioLoad: function(LS) {
      var c = LS.annotationStore.addAnnotation({
        userGenerate: true
      });
      LS.annotationStore.selectAnnotation(c.id);
    }, 

    onSubmitAnnotation: function(LS, annotation) {
      // retrive an annotation 
      console.log(annotation.serializeAnnotation())
    }

  });
</script>
  ```

## Custom LSF + LSB integration

LS Frontend (LSF) with Backend (LSB) integration is similar what is described in the [Frontend integration guide](#Frontend-integration-guide). The Javascript integration script is placed in [lsf-sdk.js](https://github.com/heartexlabs/label-studio/blob/master/label_studio/static/js/lsf-sdk.js) in the Label Studio Backend. The main idea of this integration based on LSF callbacks.

1. Make your custom LSF build by following these [instructions](https://github.com/heartexlabs/label-studio-frontend#development). Finalize your development with `npm run build-bundle` to generate `main.<hash>.css` and `main.<hash>.js` files.

2. **Do not forget** to remove the old build from LSB:
```bash
rm -r label-studio/label_studio/static/editor/*
```

3. Copy build folder from LSF to LSB: 
    ```bash
    cp -r label-studio-frontend/build/static/{js,css} label-studio/label_studio/static/editor/
    ```

    If you installed LS as a pip package, replace `<env-path>/lib/python<version>/site-packages/label_studio/static/editor/`

4. Run the LS instance as usual and it uses the new LSF build:
    ```bash
    label-studio start <your-project>
    ```
    Check for the new build by exploring the source code of the Labeling page in your browser. There must be something like this in the `<head>` section: 
    
    ```xhtml
     <!-- Editor CSS -->
     <link href="static/editor/css/main.b50aa47e.css" rel="stylesheet">
      
     <!-- Editor JS -->
     <script src="static/editor/js/main.df658436.js"></script>
    ```

    If you have duplicate css/js files, then you must repeat these instruction from step 2.  <|MERGE_RESOLUTION|>--- conflicted
+++ resolved
@@ -6,11 +6,7 @@
 
 The [Label Studio Frontend](https://github.com/heartexlabs/label-studio-frontend) (LSF) is the frontend library for Label Studio, based on React and mobx-state-tree and distributed as an NPM package. You can include it in your applications without using the Label Studio Backend (LSB) to provide data annotation support to your users. You can customize and extend the frontend library. 
 
-<<<<<<< HEAD
 LSF is located as a separate GitHub repository: 
-=======
-LSF is located as a separated GitHub repository: 
->>>>>>> 776de785
 https://github.com/heartexlabs/label-studio-frontend
 
 <br>
@@ -24,26 +20,13 @@
 ### Manual builds
 
 If you want to build a new tag or change the behaviour of default components inside of LSF, then you need to go into the LSF repo and review the [Development part](https://github.com/heartexlabs/label-studio-frontend#development) of the README file. Making any changes requires that you have a good knowledge of React and Javascript.build.js <branch-name-from-official-lsf-repo>
-<<<<<<< HEAD
 
-=======
->>>>>>> 776de785
-
-### GitHub Artifacts
-
-<<<<<<< HEAD
-Use GitHub Artifacts to download a zip-formatted archive with LSF builds. Branches from the official LSF repo are built automatically and hosted on GitHub Artifacts. 
-
-See the [GitHub Actions for the LSF repository](https://github.com/heartexlabs/label-studio-frontend/actions) to access them. 
-
-=======
 ### GitHub Artifacts
 
 Use GitHub Artifacts to download a zip-formatted archive with LSF builds. Branches from the official LSF repo are built automatically and hosted on GitHub Artifacts. 
 
 See the [GitHub Actions for the LSF repository](https://github.com/heartexlabs/label-studio-frontend/actions) to access them. 
 
->>>>>>> 776de785
 You can also configure a GitHub token to obtain artifacts automatically:
 ```
 export GITHUB_TOKEN=<token>
