--- conflicted
+++ resolved
@@ -154,17 +154,6 @@
 Generate task data with URLs pointed to your bucket objects(for resources like jpg, mp3, etc). If not selected, bucket objects will be interpreted as tasks in Label Studio JSON format, one object per task.
 
 
-<<<<<<< HEAD
-## Redis database
-
-File-based cloud storage connections can be slow for large amount of labelling tasks. 
-
-You can also store your tasks and completions in a Redis database. Currently, this is only supported if the redis database is hosted in the default mode, with the default IP address. 
-
-Note that you have to host the Redis database separately, it is not handled by LabelStudio. Redis is an in-memory database, so data saved there is not persistent! Make sure to enable Redis' persistence options to ensure you do not lose data when shutting down the database, or have your own method to sync the database, e.g. by using Redis in the cloud (e.g. Azure: https://azure.microsoft.com/en-us/services/cache/, AWS: https://aws.amazon.com/redis/ )
-
-Hosting a redis database yourself is also easy. See https://redis.io/topics/quickstart for an intro.
-=======
 ## Azure Blob Storage
 
 To connect your [Azure Blob Storage](https://docs.microsoft.com/en-us/azure/storage/blobs/storage-blobs-introduction) container with Label Studio. For the integration to work, two Environment Variables have to be set:
@@ -203,4 +192,14 @@
 #### use_blob_urls
 
 Generate task data with URLs pointed to your bucket objects(for resources like jpg, mp3, etc). If not selected, bucket objects will be interpreted as tasks in Label Studio JSON format, one object per task.
->>>>>>> c5b75106
+
+
+## Redis database
+
+File-based cloud storage connections can be slow for large amount of labelling tasks. 
+
+You can also store your tasks and completions in a Redis database. Currently, this is only supported if the redis database is hosted in the default mode, with the default IP address. 
+
+Note that you have to host the Redis database separately, it is not handled by LabelStudio. Redis is an in-memory database, so data saved there is not persistent! Make sure to enable Redis' persistence options to ensure you do not lose data when shutting down the database, or have your own method to sync the database, e.g. by using Redis in the cloud (e.g. Azure: https://azure.microsoft.com/en-us/services/cache/, AWS: https://aws.amazon.com/redis/ )
+
+Hosting a redis database yourself is also easy. See https://redis.io/topics/quickstart for an intro.