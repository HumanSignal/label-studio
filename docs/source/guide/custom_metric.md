--- conflicted
+++ resolved
@@ -197,23 +197,7 @@
     annotations: 
       eks.amazonaws.com/role-arn: arn:aws:iam::YOUR_AWS_ACCOUNT:role/LSE_ServiceAccountApp
 ```
-<<<<<<< HEAD
-4. Restart your Helm release by doing the following from the command line:
-   1. Identify the `<RELEASE_NAME>` of the latest Label Studio Enterprise release:
-   ```shell
-   helm list
-   ```
-   2. Restart the rqworker for Label Studio Enterprise:
-   ```shell
-   kubectl rollout restart deployment/<RELEASE_NAME>-lse-rqworker
-   ```
-   3. Restart the Label Studio Enterprise app:
-   ```shell
-   kubectl rollout restart deployment/<RELEASE_NAME>-lse-app
-   ```
-=======
 4. [Restart your Helm release](install_enterprise_k8s.html#Restart-Label-Studio-Enterprise-using-Helm).
->>>>>>> 694df098
    
 After you set up these permissions in your environment, you're ready to write your custom agreement metric and add it to Label Studio Enterprise:
 1. [Write your custom agreement metric](#How-to-write-your-custom-agreement-metric).
@@ -226,23 +210,7 @@
 2. Select the name of **YOUR_NODE_GROUP** with Label Studio Enterprise deployed.
 3. On the **Details** page, locate and select the option for **Node IAM Role ARN**.
 4. Create the AWS IAM policy [`LSE_AllowInteractLambda`](#Create-an-IAM-policy-to-grant-AWS-Lambda-permissions).
-<<<<<<< HEAD
-5. Restart your Helm release by doing the following from the command line:
-   1. Identify the `<RELEASE_NAME>` of the latest Label Studio Enterprise release:
-   ```shell
-   helm list
-   ```
-   2. Restart the rqworker for Label Studio Enterprise:
-   ```shell
-   kubectl rollout restart deployment/<RELEASE_NAME>-lse-rqworker
-   ```
-   3. Restart the Label Studio Enterprise app:
-   ```shell
-   kubectl rollout restart deployment/<RELEASE_NAME>-lse-app
-   ```
-=======
 5. [Restart your Helm release](install_enterprise_k8s.html#Restart-Label-Studio-Enterprise-using-Helm).
->>>>>>> 694df098
    
 After you set up these permissions in your environment, you're ready to write your custom agreement metric and add it to Label Studio Enterprise:
 1. [Write your custom agreement metric](#How-to-write-your-custom-agreement-metric).
