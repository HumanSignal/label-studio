--- conflicted
+++ resolved
@@ -50,7 +50,6 @@
             required="true" />
 ```
 
-<<<<<<< HEAD
 ## Enhance this template
 
 There are many ways to enhance this template.
@@ -78,9 +77,7 @@
               showSubmitButton="true" maxSubmissions="1" editable="true"
               required="true" />
   </View>
-=======
-
-<!-- no header here because another PR has another enhancement-->
+```
 
 ### Display long text samples with a scrollbar
 
@@ -104,7 +101,6 @@
   <TextArea name="answer" toName="text" 
             showSubmitButton="true" maxSubmissions="1" editable="true" 
             required="true" />
->>>>>>> 471c15f8
 </View>
 ```
 
