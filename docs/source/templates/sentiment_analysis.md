--- conflicted
+++ resolved
@@ -30,11 +30,6 @@
 </View>
 ```
 
-<<<<<<< HEAD
-## Enhance this template
-
-### Multi-classification
-=======
 ## About the labeling configuration
 
 All labeling configurations must be wrapped in [View](/tags/view.html) tags.
@@ -57,8 +52,12 @@
     <Choice value="Neutral"/>
 </Choices>
 ```
->>>>>>> 7195c6ec
+
+## Enhance this template
+
+### Multi-classification
 
 ## Related tags
 - [Text](/tags/text.html)
-- [Choices](/tags/choices.html)+- [Choices](/tags/choices.html)
+
