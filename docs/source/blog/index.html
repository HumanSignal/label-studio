--- conflicted
+++ resolved
@@ -31,7 +31,6 @@
     <!--   </a> -->
     <!-- </div> -->
 
-<<<<<<< HEAD
 
  <!-- webhook blog -->
       <div class="column">
@@ -47,7 +46,6 @@
       </a>
     </div>
 
-=======
     <!-- YOLO blog -->
     <div class="column">
       <a href="/blog/Quickly-Create-Datasets-for-Training-YOLO-Object-Detection.html">
@@ -62,7 +60,6 @@
       </a>
     </div>
           
->>>>>>> 553a7c27
     <!-- Release 1.2.0 -->
     <div class="column">
       <a href="/blog/release-120.html">
