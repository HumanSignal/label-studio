--- conflicted
+++ resolved
@@ -36,11 +36,7 @@
       <a href="/blog/Evaluating-Named-Entity-Recognition-parsers-with-spaCy-and-Label-Studio.html">
         <div class="card">
           <div class="image-wrap">
-<<<<<<< HEAD
-            <div style="background-image: url(/images/ner-blog/LS-spacy-ner.png); background-size:cover" class="image"></div>
-=======
             <div style="background-image: url(/images/ner-blog/label_studio_and_spaCy_named_entity.png); background-size:cover" class="image"></div>
->>>>>>> c5e69dff
           </div>
           <div class="category">article</div>
           <div class="desc">3 May 2021, 12 min read</div>
