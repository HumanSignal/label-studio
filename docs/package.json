--- conflicted
+++ resolved
@@ -13,11 +13,8 @@
     "@notionhq/client": "^2.2.3",
     "@sanity/client": "^3.4.1",
     "co": "^4.6.0",
-<<<<<<< HEAD
     "dotenv": "^16.0.3",
-=======
     "concat-md": "^0.5.1",
->>>>>>> e75a897a
     "front-matter": "^4.0.2",
     "hexo": "^6.3.0",
     "hexo-admonition": "^1.1.2",
