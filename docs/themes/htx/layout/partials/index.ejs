<style>
 #main-screen {
     display: flex;
     justify-content: center;
     align-items: center;
 }

 .ms-left {
     position: relative;
     padding-top: 60px;
     padding-bottom: 100px;
     margin-right: 1.9%;
     width: 48%;
 }
 .ms-right {
     width: auto;
     padding: 0 4em;
     padding-top: 1em;
     background: rgb(250,250,250);
     background: radial-gradient(circle, rgba(255,255,255,1) 0%, rgba(247,247,247,1) 100%);
     border-radius: 10px;
     border: 2px solid rgba(244, 138, 66, 0.75);
     max-width: 500px;
 }
 
 .header-ul {
     font-size: 1.2em;

 }
 .btn {
     line-height: 1.5;
     position: relative;
     display: inline-block;
     font-weight: 400;
     white-space: nowrap;
     text-align: center;
     background-image: none;
     border: 1px solid transparent;
     -webkit-box-shadow: 0 2px 0 rgba(0, 0, 0, 0.015);
     box-shadow: 0 2px 0 rgba(0, 0, 0, 0.015);
     cursor: pointer;
     -webkit-transition: all .3s cubic-bezier(.645, .045, .355, 1);
     transition: all .3s cubic-bezier(.645, .045, .355, 1);
     -webkit-user-select: none;
     -moz-user-select: none;
     -ms-user-select: none;
     user-select: none;
     -ms-touch-action: manipulation;
     touch-action: manipulation;

     padding: 10px 25px;
     font-size: 14px;
     font-weight: bold;
     border-radius: 4px;
     color: rgba(0, 0, 0, 0.65);

     color: #fff;
     background-color: #1890ff;
     border-color: #1890ff;
     text-shadow: 0 -1px 0 rgba(0, 0, 0, 0.12);
     -webkit-box-shadow: 0 2px 0 rgba(0, 0, 0, 0.045);
     box-shadow: 0 2px 0 rgba(0, 0, 0, 0.045);
     margin: 5px;
     padding-top: 9px;
 }

 .btn-slack {
     background-color: #5c175d;
     border-color: #8b538c;
 }

 .underline {
     color: #1890ff;
 }

 .btn-orange {
     background-color: #f58a48;
     border-color: #f58a48;
 }

 .code-block {
     font-family: "Source Code Pro", monospace;
     border: 1px solid #e1dddc;
     background-color: #fbfbfb;
     padding: 13px 17px;
     color: #46659e;
     margin-bottom: 40px;
 }

 .border-card {

 }

 .light-blue {
     
     background-repeat: no-repeat;
     background-position: 20px 20px;
     background-size: 47.7%;

     background-color: #eff0f2;
     
 }

 .quickstart-row {
     display: flex;
     justify-content: center;
     padding-top: 100px;
     padding-bottom: 100px;
 }

 .cards {
     width: 100%;
     display: flex;
     padding-bottom: 100px;
     justify-content: center;
 }

 .card {
     padding: 1em;
     background-color: #fff;
     color: #444;
     padding: 20px;
     margin: 0 20px;
     max-width: 350px;
     padding: 35px 45px 60px 45px;
     box-shadow: 0 4px 18px rgba(11,33,74,0.1), 0 -2px 4px rgba(11,33,74,0.03);
 }

 .card h3 {
     font-size: 24px;
 }
 
 .img-car {
     width: 740px;
     filter: drop-shadow(0 0 10px #999);
 }

 .subscribe {
     width: 600px;
     text-align: center;
     display: flex;
     justify-content: center;
     height: 400px;
     align-items: center;
     margin: 0 auto;
 }

 .tagline {
     display: flex;
 }

 .images-carousel {
     margin-right: 2em;
 }

 .quickstart {
     margin-left: 4em;
     margin-right: 2em;
 }

 .metrics {
     display: flex;
 }

 .row {
     display: flex;
     flex-direction: row;
     flex-wrap: wrap;
     width: 100%;
 }

 .column {
     display: flex;
     flex-direction: column;
     flex-basis: 100%;
     flex: 1;
 }

 .blue-column {
     background-color: blue;
     height: 100px;
 }

 .green-column {
     background-color: green;
     height: 100px;
 }

 .frameworks {
   display: flex;
    justify-content: space-around;
    max-width: 900px;
 align-items: center;
 margin: 4em auto;
 
 }
 
 @media screen and (max-width: 1000px) {

     .header-ul {
         padding-left: 0;
     }

     .quickstart {

         margin-left: 2em;
     }

     .tagline-text {
         text-align: center;
     }

     .tagline {
         flex-direction: column;
     }

     .img-car {
         width: 90%;
         margin-left: 2em;
     }

     .subscribe {
         width: auto;
         margin-left: 2em;
         margin-right: 2em;
     }

     .cards {
         flex-direction: column;
     }

     .card {
         margin-bottom: 2em;
     }

     .quickstart-row {
         flex-direction: column;
         padding-top: 60px;
     }

     .images-carousel {
         margin: 0 auto;
     }
 }

 .footer a, .footer h2 {
     color: white;

 }

 .footer a:hover {
     text-decoration: underline;
 }

 .footer {
     background-color: #0f0f0f;
     color: white;
     display: flex;
     justify-content: center;
     min-height: 300px;
     align-items: center;
 }

 .footer .item {
     margin-right: 10px;
     margin-left: 10px;
     line-height: 1.8em;
 }


 img {
     max-width: 100%;
     vertical-align: middle;
 }

 .trigger {
     display: none;
 }

 .slider {
     position: relative;
     height: 392px;
     width: 760px;
     margin-left: 2em;
 }

 .slider-wrapper {
     position: relative;
 }

 .slide {
     width: 100%;
     overflow: hidden;
     position: absolute;
     height: 100%;
     left: 0;
     top: 0;
     z-index: 5000;
     opacity: 0;
     transition: opacity .5s ease-in-out;
     filter: drop-shadow(0 0 10px #999);
     border-radius: 5px;
 }

 .slide-img {
     height: 100%;
     object-fit: fill;
     display: block;
     margin: 0 auto;
     filter: drop-shadow(0 0 10px #999);
 }

 .slide-figure {
     height: 100%;
     position: relative;
     margin: 0;
 }

 .slide-caption {
     position: absolute;
     bottom: 0%;
     width: 100%;
     color: white;
     text-align: center;
     background: rgba(0, 0, 0, 0.4);
 }

 .trigger:checked + .slide {
     z-index: 6000;
     opacity: 1;
 }

 .slider-nav {
     width: 100%;
     text-align: center;
     margin: 1rem 0;
     padding: 0px;
 }

 .slider-nav__item {
     display: inline-block;
 }

 .slider-nav__label {
     font-size: 13px;
     background-color: #333;
     display: block;
     height: 1.5em;
     line-height: 2em;
     width: 1.5em;
     text-align: center;
     border-radius: 50%;
     color: white;
     cursor: pointer;
     transition: background-color .25s, color .25s ease-in-out;
 }

 .slider-nav__label:hover,
 .slider-nav__label:active,
 .slider-nav__label:focus {
     background-color: gray;
     color: black;
 }

 #site_search {
     margin-right: 0 !important;
 }

 @media screen and (max-width: 900px) {
     #main-screen {
         display: block;
         margin-bottom: 4em;
     }
     .ms-left, .ms-right {
         width: auto;
         margin-left: 2em;
         margin-right: 2em;
         
     }
     .ms-right {
        margin: 0 auto;
     }
     .ms-wrapper {
       padding: 0 2em;
     }
     #site_search {
         top: 5px !important;
         margin-right: 5px !important;
     }
     #local-search-result-wrapper {
         top: 40px;
     }

 .frameworks {
         margin: 0 auto;
         flex-direction: column;
     }

     .frameworks img {
         margin-top: 2em;
     }
 
     .slider {
         width: 90%;
         margin-left: 2em;
         margin-right: 2em;
         height: 250px;
     }

     .slide-img {
         width: 100%;
         height: auto;
     }

     .slider-wrapper {
         width: 100%;
     }
 }
</style>


<body>

<%- partial('partials/header') %>

<div id="local-search-result-wrapper"></div>
<script>
    var search_path = "<%= config.search.path %>";
    if (search_path.length === 0) {
        search_path = "search.xml";
    }
    var path = "<%= config.root %>" + search_path;
    searchFunc(path, 'local-search-input', 'local-search-result-wrapper');
</script>


<div class="fix-sidebar">
  <%- partial('partials/sidebar_main_page', {type: page.type === 'menu' ? 'guide' : page.type, index: page.index}) %>
  <div>
    <div id="bodybag" class='content'>
    <section>
        <div id="main-screen">

        <div class="ms-left">
          <div style="display: flex; justify-content: center;">
            <div style="display: flex; flex-direction: column; align-items: center;">
              <div class="tagline">

                <div class="tagline-text">

                  <h1 style="font-size: 48px; margin-top: 0.6em; text-align: center">Open Source<br/>Data Labeling Tool
                  </h1>
                </div>
              </div>
              <ul style="list-style-type: none;" class="header-ul">
                <li>— Simplicity built-in, no overcomplicated UIs</li>
                <li>— Supports different datatypes </li>
                <li>— Visually configurable from top to the bottom</li>
              </ul>
              <div style="display: flex; flex-direction: row; margin-top: 2em;">
                <center>
                  <a href="https://app.labelstud.io/welcome?ref=labelstud.io" class="btn">Try Demo</a>
                  <a href="<%- url_for("guide/") %>" class="btn">Get Started</a>
                  <a href="https://join.slack.com/t/label-studio/shared_invite/zt-cr8b7ygm-6L45z7biEBw4HXa5A2b5pw" class="btn btn-slack">
                    <img src="<%- url_for("/images/slack.png") %>" height="18" style="margin-right: 8px;"/>Join Slack</a>
                </center>

              </div>
            </div>
          </div>
        </div>

        <div class="ms-wrapper">
          <div class="ms-right">
              <div style="text-align: center;">
                  <h3>Introducing version 0.7.0 - Cloud Storage Enablement</h3>
                  <p>Load assets from AWS S3 or GCP.
                      <a href="/blog/release-070-cloud-storage-enablement.html" class="underline">Read more</a> in our blog.</p>
                  <a href="/blog/release-070-cloud-storage-enablement.html"><img src="/images/release-070/s3-mascot-04.png" style="max-height:280px" /></a>
<<<<<<< HEAD
                  <div style="font-weight: lighter">Last version is 0.7.4.post1</div>
=======
                  <div style="font-weight: lighter">Last version is 0.7.5.post0</div>
>>>>>>> ee3155b7
              </div>
          </div>
        </div>

        </div>
      </section>

        <section class="cards" style="padding-top: 50px; padding-bottom: 50px; background: #eff0f2; ">
          <div style="max-width: 700px; text-align: center; margin: 0 auto;">
          <h2>10000+ Users</h2>
          <p>Data Scientists, Machine Learning Engineers, and aspiring developers are using Label Studio to produce innovative machine learning models for real-world applications.</p>
          </div>
        </section>
        

      <!-- <div style="padding-top: 100px; text-align: center"> -->
      <!--     <h4>News: Introducing Label Studio 0.6.0 Nested labeling</h4> -->
      <!--       <img src="http://localhost:4000/images/release-060/nested_labeling.gif" style="border: 1px solid #ccc; max-width: 500px" /> -->
      <!--   </div> -->
      
      <section class="quickstart-row">

        <div class="slider-wrapper">
          <div class="slider">
            <input type="radio" name="slider" class="trigger" id="zero" checked="checked"/>
            <!-- GIF -->
            <div class="slide">
              <figure class="slide-figure">
                <img class="slide-img" src="/images/annotation_examples.gif" style="border-radius: 5px;"/>
              </figure>
            </div>

            <!-- Images -->
            <input type="radio" name="slider" class="trigger" id="one"/>
            <div class="slide">
              <figure class="slide-figure">
                <img class="slide-img" src="/images/screens/image_bbox.png"/>
                <figcaption class="slide-caption"><p>Image Bounding Box</p></figcaption>
              </figure>
            </div>
            <input type="radio" name="slider" class="trigger" id="two"/>
            <div class="slide">
              <figure class="slide-figure">
                <img class="slide-img" src="/images/screens/audio_transcription.png"/>
                <figcaption class="slide-caption"><p>Audio Transcription</p></figcaption>
              </figure>
            </div>
            <input type="radio" name="slider" class="trigger" id="three"/>
            <div class="slide">
              <figure class="slide-figure">
                <img class="slide-img" src="/images/screens/dialogue_analysis.png"/>
                <figcaption class="slide-caption"><p>Dialog Analysis</p></figcaption>
              </figure>
            </div>
            <input type="radio" name="slider" class="trigger" id="four"/>
            <div class="slide">
              <figure class="slide-figure">
                <img class="slide-img" src="/images/screens/audio_regions.png"/>
                <figcaption class="slide-caption"><p>Audio Regions</p></figcaption>
              </figure>
            </div>
            <input type="radio" name="slider" class="trigger" id="five"/>
            <div class="slide">
              <figure class="slide-figure">
                <img class="slide-img" src="/images/screens/named_entity.png"/>
                <figcaption class="slide-caption"><p>Named Entity Recognition</p></figcaption>
              </figure>
            </div>
          </div>
          <ul class="slider-nav">
            <li class="slider-nav__item"><label class="slider-nav__label" for="zero"> </label></li>
            <li class="slider-nav__item"><label class="slider-nav__label" for="one"> </label></li>
            <li class="slider-nav__item"><label class="slider-nav__label" for="two"> </label></li>
            <li class="slider-nav__item"><label class="slider-nav__label" for="three"> </label></li>
            <li class="slider-nav__item"><label class="slider-nav__label" for="four"> </label></li>
            <li class="slider-nav__item"><label class="slider-nav__label" for="five"> </label></li>
          </ul>
        </div>

        <div class="quickstart">
          <h1>Quickstart</h1>
          <div class="code-block">
            <p># Install the package<br><b>pip install label-studio</b></p>
            <p># Create a new project<br><b>label-studio init my_project</b></p>
            <p># Launch it!<br/><b>label-studio start my_project</b></p>
          </div>
          <p>Check out the templates configured for specific data labeling needs.</p>
          <a href="<%- url_for("/templates/index.html") %>" class="btn" target="_blank">Templates</a>
        </div>
      </section>
      <section  class="light-blue" >
        <div style="padding-top: 50px; text-align: center">
          <h2 style="font-size: 2em">Why Label Studio?</h2>
        </div>
        <div style="padding-top: 60px; display: flex; justify-content: center;">
        <div class="cards">
          <div class="card">
            <h3>Configurable</h3>
            <p>Using HTML-like tags, you can quickly configure the UI for your particular needs. It's not just an image
              or text. It can be a pairwise comparison, multi-type classification, and beyond. Label Studio is a swiss
              army knife of data labeling and annotation.</p>
            <a href="<%- url_for("/guide/setup.html#Labeling-config") %>" class="btn">Learn More</a>
          </div>
          <div class="card">
            <h3>Multiple data types</h3>
            <p>Label Studio is type agnostic. The overall goal is to be able to process all data types. Right now it
              supports <a href="<%- url_for("/tags/audio.html") %>" class="underline">Audio</a>, <a
                href="<%- url_for("/tags/text.html") %>" class="underline">Text</a>, <a
                href="<%- url_for("/tags/image.html") %>" class="underline">Images</a>, and <a
                href="<%- url_for("/tags/hypertext.html") %>" class="underline">HTML</a>. <br/><br/>Each interface can
              include a mix of the types with different workflows.</p>
          </div>
          <div class="card">
            <h3>Embeddable and Extendable</h3>
            <p>Label Studio includes a powerful embedding feature that enables you to embed entire UI in your pipeline.
              You can extend core functionality with new visual constructs and customize it for different use cases.</p>
            <a href="<%- url_for("/guide/frontend.html") %>" class="btn">Read More</a>
          </div>
        </div>
        </div>
      </section>

      <section class="" style="padding-top: 50px;">
        <div style="text-align: center;">
          <h2>Compatible with your favorite framework</h2>
          <div class="frameworks">
            <img src="<%- url_for("/images/frameworks/pytorch_logo.png") %>" height="50" />
            <img src="<%- url_for("/images/frameworks/tensorflow_logo.png") %>" height="60" />
            <img src="<%- url_for("/images/frameworks/scikit_logo.png") %>" height="50" />
            <img src="<%- url_for("/images/frameworks/keras_logo.png") %>" height="50" />
            
          </div>
        </div>
        </section>
      
      <section class="subscribe">

        <iframe width="640" height="320" src="https://labelstudio.substack.com/embed" frameborder="0"
                scrolling="no"></iframe>


      </section>

      <section
        style="background-color: #1f104d; display: flex; justify-content: center; color: white; align-items: center; padding-top: 100px; padding-bottom: 100px; display: none;">

        <div>
          <h3 style="color: white;">Looking to scale?</h3>
          <ul style="list-style-type: none;">
            <li>— Do you have more data than you can possibly label by hand?</li>
            <li>— Do you want to distribute the labeling to multiple annotators?</li>
            <li>— Do you want to control the quality of the annotations?</li>
            <li>— Do you want to include your entire team into the process to achieve greater results?</li>
          </ul>

          <p>We provide commercial offering built on top of Label Studio.</p>
          <div>
            <a href="" class="btn btn-orange">Check it out</a>
          </div>
        </div>
        <div>
          <img
            src="https://uploads-ssl.webflow.com/5cb5a799cf58f5f8d19a9441/5d24d11f82791f2dd51831ae_screely-1562693910207.png"
            alt="Quickstart" width="600">
        </div>
      </section>

      <div class="footer">
        <div style="display: flex; width: 100%; margin-right: 30px; max-width: 800px">

          <div style="padding-top: 6px; margin-right: 30px">
            <a href="/"><img src="<%- url_for("/images/opossum/other/opossum_looking.svg") %>" alt="label studio logo"
                             height="100"/></a>
          </div>

          <div style="display: flex; justify-content: space-between; flex-wrap:wrap; width: 100%">

            <div class="item">
              <h2 class="no-menu">Resources</h2>
              <div>
              <a href="/explore/label-studio-features">Features</a><br/>
                <a href="/guide/">Guide</a><br/>
                <a href="/tags/">Tags</a><br/>
                <a href="/templates/">Templates</a>
              </div>
            </div>
            
            <div class="item">
              <h2 class="no-menu">Help</h2>
              <div>
                <a
                  href="https://docs.google.com/forms/d/e/1FAIpQLSdLHZx5EeT1J350JPwnY2xLanfmvplJi6VZk65C2R4XSsRBHg/viewform?usp=sf_link">Slack</a><br/>
                <a href="https://github.com/heartexlabs/label-studio/issues">Github Issues</a><br/>
                <a href="mailto:hi@heartex.ai">hi@heartex.ai</a>
              </div>
            </div>


            <div class="item">
              <h2 class="no-menu">Company</h2>
              <div>
                <a href="https://heartex.ai/">Heartex</a><br/>
                <a href="https://twitter.com/heartexlabs">Twitter</a><br/>
                <a href="https://github.com/heartexlabs/label-studio">Github</a>
              </div>
            </div>


          </div>
        </div>
        </section>
      </div>
    </div>
  </div>
</body><|MERGE_RESOLUTION|>--- conflicted
+++ resolved
@@ -477,11 +477,7 @@
                   <p>Load assets from AWS S3 or GCP.
                       <a href="/blog/release-070-cloud-storage-enablement.html" class="underline">Read more</a> in our blog.</p>
                   <a href="/blog/release-070-cloud-storage-enablement.html"><img src="/images/release-070/s3-mascot-04.png" style="max-height:280px" /></a>
-<<<<<<< HEAD
-                  <div style="font-weight: lighter">Last version is 0.7.4.post1</div>
-=======
                   <div style="font-weight: lighter">Last version is 0.7.5.post0</div>
->>>>>>> ee3155b7
               </div>
           </div>
         </div>
