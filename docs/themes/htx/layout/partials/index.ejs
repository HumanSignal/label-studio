--- conflicted
+++ resolved
@@ -15,19 +15,11 @@
           <p>Data Science starts with data. <br>
           Label Studio removes the pain labeling it.</p>
           <div class="release__info">
-<<<<<<< HEAD
-            <a href="https://github.com/heartexlabs/label-studio/releases/tag/v0.9.0.post4" target="_blank" class="release__info--inner">
-              <span>New</span>
-              <p>Release <span>0.9.0</span></p>
-            </a>
-            <p>New Data Management!</p>
-=======
             <a href="/blog/release-090-data-management-improvements.html" class="release__info--inner">
               <span>New</span>
               <p>Release <span>0.9.0</span></p>
             </a>
             <p>Explore and improve your datasets!</p>
->>>>>>> 17f22db8
           </div>
           <div class="commit__info">
             <a href="https://github.com/heartexlabs/label-studio" class="commit--inner" target="_blank">
