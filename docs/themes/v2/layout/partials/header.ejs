--- conflicted
+++ resolved
@@ -46,14 +46,10 @@
     <span></span>
   </button>
   <nav>
-<<<<<<< HEAD
-    <ul>
-=======
     <% if(page.type !== "playground" && page.type !== "blog") { %>
       <%- partial("partials/toc", { type: page.type, tier: tier, component: "nav" }) %>
     <% } %>
     <ul class="page-header-main-nav">
->>>>>>> fa1f8668
       <% if(isEnterpriseTheme) { %>
         <li>
           <a href="https://heartex.com/">Home</a>
@@ -82,17 +78,11 @@
             Learn
             <svg aria-hidden="true" width="10" height="6" viewBox="0 0 10 6" fill="none" xmlns="http://www.w3.org/2000/svg" class="HeaderNavDropdownIcon astro-XQZS7VED"><path d="M1 0.5L5 4.5L9 0.5" stroke="#131522"></path></svg>
           </a>
-<<<<<<< HEAD
-          <!-- <button>
-            <svg aria-hidden="true" width="10" height="6" viewBox="0 0 10 6" fill="none" xmlns="http://www.w3.org/2000/svg"><path d="M1 0.5L5 4.5L9 0.5" stroke="#131522"></path></svg>
-          </button> -->
-=======
           <button>
             <svg width="13" height="8" viewBox="0 0 13 8" fill="currentColor" xmlns="http://www.w3.org/2000/svg">
               <path fill-rule="evenodd" clip-rule="evenodd" d="M0.292969 0.805007L1.00008 0.0979004L6.64652 5.74435L12.293 0.0979004L13.0001 0.805007L6.64652 7.15856L0.292969 0.805007Z" />
             </svg>
           </button>
->>>>>>> fa1f8668
           <ul>
             <li>
               <a href="/blog/">Blog</a>
@@ -111,15 +101,12 @@
           <a href="https://heartex.com/free-trial" target="_blank" rel="noopener noreferrer">Try Cloud</a>
         </li>
         <li>
-<<<<<<< HEAD
-=======
           <a href="https://github.com/heartexlabs/label-studio/" class="github-stars" target="_blank" rel="noopener noreferrer">
             <svg class="github-icon" viewBox="0 0 24 24" width="24" height="24"><path fill="black" d="M12 2A10 10 0 0 0 2 12c0 4.42 2.87 8.17 6.84 9.5.5.08.66-.23.66-.5v-1.69c-2.77.6-3.36-1.34-3.36-1.34-.46-1.16-1.11-1.47-1.11-1.47-.91-.62.07-.6.07-.6 1 .07 1.53 1.03 1.53 1.03.87 1.52 2.34 1.07 2.91.83.09-.65.35-1.09.63-1.34-2.22-.25-4.55-1.11-4.55-4.92 0-1.11.38-2 1.03-2.71-.1-.25-.45-1.29.1-2.64 0 0 .84-.27 2.75 1.02.79-.22 1.65-.33 2.5-.33.85 0 1.71.11 2.5.33 1.91-1.29 2.75-1.02 2.75-1.02.55 1.35.2 2.39.1 2.64.65.71 1.03 1.6 1.03 2.71 0 3.82-2.34 4.66-4.57 4.91.36.31.69.92.69 1.85V21c0 .27.16.59.67.5C19.14 20.16 22 16.42 22 12A10 10 0 0 0 12 2z"></path></svg>
             <%- partial("component/text", {text: "", size: "Eyebrow", tag: "span", customClass: "github-stars-count"}) %>
           </a>
         </li>
         <li>
->>>>>>> fa1f8668
           <%- partial("component/button", { url: "https://labelstud.io/guide/index.html#Quick-start", label: "Quick start", }) %>
         </li>
         <% } %>
