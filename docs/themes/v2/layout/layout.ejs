--- conflicted
+++ resolved
@@ -219,7 +219,6 @@
   <%- js('js/header.js') %>
   <%- js('js/intense.min.js') %>
 
-<<<<<<< HEAD
   <script>
     window.addEventListener('load', function () {
       const htmlElement = document.querySelector("html");
@@ -227,8 +226,6 @@
       htmlElement.classList.add("js-enhanced");
     })
 </script>
-=======
-  
->>>>>>> e75a897a
+
 </body>
 </html>