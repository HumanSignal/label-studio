---
meta_description: Get started with Label Studio by creating projects to label and annotate data for machine learning and data science models.
---
<div class="home-page-index">
<div class="home-page-title-grid">
  <div class="home-page-inner-wrapper">
    <div class="enterprise-only">
      <svg width="141" height="106" viewBox="0 0 141 106" fill="none" xmlns="http://www.w3.org/2000/svg" class="HeaderSquares">
        <path fill-rule="evenodd" clip-rule="evenodd" d="M35.7182 105.65L35.7182 35.4513L70.8177 35.4513L70.8177 70.5509L105.917 70.5509L105.917 35.4513L105.917 105.65L35.7182 105.65Z" fill="#FF7557"/>
        <rect width="35.1784" height="35.1784" transform="matrix(4.37114e-08 1 1 -4.37114e-08 0.650391 0.349609)" fill="#FFA663"/>
        <path fill-rule="evenodd" clip-rule="evenodd" d="M140.65 0.350746L140.65 70.5498L70.4513 70.5498L70.4513 0.350749L140.65 0.350746ZM105.551 35.4502L105.551 70.5497L70.4514 70.5497L70.4514 35.4502L105.551 35.4502Z" fill="#E37BD3"/>
        </svg>
    </div>
    <%- partial("component/heading", {text: "Label Studio Documentation", size: "XLarge", tag: "h1", customClass: "home-page-title"}) %>
    <div class="opensource-only">
      <p class="Text Large">Discover our Quick Start installation guide, instructions on building custom UIs, pre-built labeling templates to get you labeling more quickly, and much more.</p>
      <%- partial("component/button", { url: "", label: "Quick Start Guide", customClass: "Button" }) %>
    </div>
    
    <div class="enterprise-only">
      <p class="Text Large">Discover how to build custom UIs or take advantage of pre-built labeling templates, manage team member permissions and workflows, and much more.</p>
<<<<<<< HEAD
      <%- partial("component/button", { url: "", label: "Getting Started Tutorial", customClass: "Button" }) %>
=======
      <%- partial("component/button", { url: "", label: "Quick Start Guide", customClass: "Button" }) %>
>>>>>>> 92d67381
    </div>
  </div>
</div>
<div class="opensource-only">
  <div class="column-wrapper">
    <div class="columns">
<<<<<<< HEAD
      <a href="" class="card card-link card-image">
        <img src="../images/design/test.png" alt=""/>
        <div class="card-text">
          <%- partial("component/heading", {text: "Project setup", tag: "h2", customClass: "card-title" }) %>
          <p class="Text">Lorem ipsum dolor sit amet consectitur dolor sit amet. Lorem ipsum dolor sit amet consectitur dolor sit amet.</p>
          <div class="Link">Get started<svg width="14" height="13" fill="#131522" xmlns="http://www.w3.org/2000/svg"><path d="M7.441 12.236 6.291 11.1l3.995-3.995H.25V5.442h10.036L6.29 1.453 7.441.31l5.964 5.964-5.964 5.963Z" /></svg></div>
        </div>
      </a>
      <a href="" class="card card-link card-image">
        <img src="../images/design/test.png" alt=""/>
        <div class="card-text">
          <%- partial("component/heading", {text: "Labeling configuration", tag: "h2", customClass: "card-title" }) %>
          <p class="Text">Lorem ipsum dolor sit amet consectitur dolor sit amet. Lorem ipsum dolor sit amet consectitur dolor sit amet.</p>
          <div class="Link">Learn more<svg width="14" height="13" fill="#131522" xmlns="http://www.w3.org/2000/svg"><path d="M7.441 12.236 6.291 11.1l3.995-3.995H.25V5.442h10.036L6.29 1.453 7.441.31l5.964 5.964-5.964 5.963Z" /></svg></div>
        </div>
      </a>
      <a href="" class="card card-link card-image">
        <img src="../images/design/test.png" alt=""/>
=======
      <a href="https://labelstud.io/blog/zero-to-one-getting-started-with-label-studio/" target="_blank" class="card card-link card-image">
        <img src="../images/design/get-started.png" alt=""/>
        <div class="card-text">
          <%- partial("component/heading", {text: "Label Studio 101", tag: "h2", customClass: "card-title" }) %>
          <p class="Text">Brand new to Label Studio? We've created a jam-packed new tutorial with the most important information to get you up and running.</p>
          <div class="Link">Get started<svg width="14" height="13" fill="#131522" xmlns="http://www.w3.org/2000/svg"><path d="M7.441 12.236 6.291 11.1l3.995-3.995H.25V5.442h10.036L6.29 1.453 7.441.31l5.964 5.964-5.964 5.963Z" /></svg></div>
        </div>
      </a>
      <a href="https://labelstud.io/blog/introduction-to-machine-learning-with-label-studio/" target="_blank" class="card card-link card-image">
        <img src="../images/design/machine-learning.png" alt=""/>
        <div class="card-text">
          <%- partial("component/heading", {text: "Machine Learning with Label Studio", tag: "h2", customClass: "card-title" }) %>
          <p class="Text">Learn the background knowledge and steps required to integrate Machine Learning models into your Label Studio workflow.</p>
          <div class="Link">Learn more<svg width="14" height="13" fill="#131522" xmlns="http://www.w3.org/2000/svg"><path d="M7.441 12.236 6.291 11.1l3.995-3.995H.25V5.442h10.036L6.29 1.453 7.441.31l5.964 5.964-5.964 5.963Z" /></svg></div>
        </div>
      </a>
      <a href="https://labelstud.io/templates/" target="_blank" class="card card-link card-image">
        <img src="../images/design/templates.png" alt=""/>
>>>>>>> 92d67381
        <div class="card-text">
          <%- partial("component/heading", {text: "Use templates", tag: "h2", customClass: "card-title" }) %>
          <p class="Text">Lorem ipsum dolor sit amet consectitur dolor sit amet. Lorem ipsum dolor sit amet consectitur dolor sit amet.</p>
          <div class="Link">Explore templates<svg width="14" height="13" fill="#131522" xmlns="http://www.w3.org/2000/svg"><path d="M7.441 12.236 6.291 11.1l3.995-3.995H.25V5.442h10.036L6.29 1.453 7.441.31l5.964 5.964-5.964 5.963Z" /></svg></div>
        </div>
      </a>
    </div>
  </div>
  <div class="column-wrapper">
    <h2 class="Heading Large">Popular articles</h3>
    <div class="columns">
      <ol class="structured-list">
        <li><a href="/" class="Link">Link to a popular page goes here</a></li>
        <li><a href="/" class="Link">Link to a popular page goes here</a></li>
        <li><a href="/" class="Link">Link to a popular page goes here</a></li>
      </ol>
      <ol start="4" class="structured-list">
        <li><a href="/" class="Link">Link to a popular page goes here</a></li>
        <li><a href="/" class="Link">Link to a popular page goes here</a></li>
        <li><a href="/" class="Link">Link to a popular page goes here</a></li>
      </ol>
      <ol start="7" class="structured-list">
        <li><a href="/" class="Link">Link to a popular page goes here</a></li>
        <li><a href="/" class="Link">Link to a popular page goes here</a></li>
        <li><a href="/" class="Link">Link to a popular page goes here</a></li>
      </ol>
    </div>
  </div>
  <div class="column-wrapper">
    <h2 class="Heading Large">Get help</h3>
    <div class="columns">
<<<<<<< HEAD
      <a href="" class="card card-link">
=======
      <a href="https://community.labelstud.io/" target="_blank" class="card card-link">
>>>>>>> 92d67381
        <div class="card-text">
          <svg width="30" height="30" viewBox="0 0 30 30" fill="none" xmlns="http://www.w3.org/2000/svg" class="card-icon">
            <circle cx="15" cy="15" r="15" fill="#F0F0F0"/>
            <circle cx="15" cy="15" r="15" fill="url(#paint0_linear_430_4317)"/>
            <path d="M21.4 10.2H20.6V16.6C20.6 17.04 20.24 17.4 19.8 17.4H10.2V18.2C10.2 19.08 10.92 19.8 11.8 19.8H19.8L23 23V11.8C23 10.92 22.28 10.2 21.4 10.2ZM19 14.2V8.6C19 7.72 18.28 7 17.4 7H8.6C7.72 7 7 7.72 7 8.6V19L10.2 15.8H17.4C18.28 15.8 19 15.08 19 14.2Z" fill="white"/>
            <defs>
            <linearGradient id="paint0_linear_430_4317" x1="0" y1="0" x2="36.0944" y2="12.7577" gradientUnits="userSpaceOnUse">
            <stop stop-color="#FFA663"/>
            <stop offset="0.515625" stop-color="#FF7557"/>
            <stop offset="1" stop-color="#E37BD3"/>
            </linearGradient>
            </defs>
            </svg>            
          <%- partial("component/heading", {text: "Visit our forums", tag: "h2", customClass: "card-title" }) %>
          <p class="Text">Lorem ipsum dolor sit amet consectitur dolor sit amet. Lorem ipsum dolor sit amet consectitur dolor sit amet.</p>
          <div class="Link">Get started<svg width="14" height="13" fill="#131522" xmlns="http://www.w3.org/2000/svg"><path d="M7.441 12.236 6.291 11.1l3.995-3.995H.25V5.442h10.036L6.29 1.453 7.441.31l5.964 5.964-5.964 5.963Z" /></svg></div>
        </div>
      </a>
<<<<<<< HEAD
      <a href="" class="card card-link">
=======
      <a href="https://www.youtube.com/channel/UCbloiVAlCYzBatZXk-b5rFQ" target="_blank" class="card card-link">
>>>>>>> 92d67381
        <div class="card-text">
          <svg width="30" height="30" viewBox="0 0 30 30" fill="none" xmlns="http://www.w3.org/2000/svg" class="card-icon">
            <circle cx="15" cy="15" r="15" fill="#F0F0F0"/>
            <circle cx="15" cy="15" r="15" fill="url(#paint0_linear_430_4326)"/>
            <path d="M9.23675 9.5C8.64353 9.5 8.0746 9.73566 7.65513 10.1551C7.23566 10.5746 7 11.1435 7 11.7368V18.9632C7 19.5564 7.23566 20.1253 7.65513 20.5448C8.0746 20.9643 8.64353 21.1999 9.23675 21.1999H15.7749C16.3682 21.1999 16.9371 20.9643 17.3566 20.5448C17.776 20.1253 18.0117 19.5564 18.0117 18.9632V11.7368C18.0117 11.1435 17.776 10.5746 17.3566 10.1551C16.9371 9.73566 16.3682 9.5 15.7749 9.5H9.23675ZM21.5375 19.9219L19.044 17.4787V13.2853L21.5299 10.7884C22.0716 10.2447 23 10.628 23 11.3954V19.3073C23 20.0699 22.0819 20.4553 21.5375 19.9219Z" fill="white"/>
            <defs>
            <linearGradient id="paint0_linear_430_4326" x1="0" y1="0" x2="36.0944" y2="12.7577" gradientUnits="userSpaceOnUse">
            <stop stop-color="#FFA663"/>
            <stop offset="0.515625" stop-color="#FF7557"/>
            <stop offset="1" stop-color="#E37BD3"/>
            </linearGradient>
            </defs>
            </svg>            
          <%- partial("component/heading", {text: "Video tutorials", tag: "h2", customClass: "card-title" }) %>
          <p class="Text">Lorem ipsum dolor sit amet consectitur dolor sit amet. Lorem ipsum dolor sit amet consectitur dolor sit amet.</p>
          <div class="Link">Get started<svg width="14" height="13" fill="#131522" xmlns="http://www.w3.org/2000/svg"><path d="M7.441 12.236 6.291 11.1l3.995-3.995H.25V5.442h10.036L6.29 1.453 7.441.31l5.964 5.964-5.964 5.963Z" /></svg></div>
        </div>
      </a>
    </div>
  </div>
  <div class="column-wrapper">
    <h2 class="Heading Large">Latest Updates</h3>
    <ul class="changelog">
      <li class="changelog-item">
        <span class="Text Eyebrow">Label Studio 2.9.1</span>
        <a href="" class="Link block-link">Bug fixes</a>
      </li>
      <li class="changelog-item">
        <span class="Text Eyebrow">Label Studio 2.9.0</span>
        <a href="" class="Link block-link">Improved member list filtering from the Organization page, collapsible Ranker items, various UI improvements</a>
      </li>
      <li class="changelog-item">
        <span class="Text Eyebrow">Label Studio 2.8.0</span>
        <a href="" class="Link block-link">Improved member list filtering from the Organization page, collapsible Ranker items, various UI improvements</a>
      </li>
    </ul>
    <a href=""class="Link">View all release notes<svg width="14" height="13" fill="#131522" xmlns="http://www.w3.org/2000/svg"><path d="M7.441 12.236 6.291 11.1l3.995-3.995H.25V5.442h10.036L6.29 1.453 7.441.31l5.964 5.964-5.964 5.963Z" /></svg></a>
  </div>
</div>

  <div class="enterprise-only">
    <div class="column-wrapper">
      <div class="columns">
<<<<<<< HEAD
        <a href="" class="card card-link card-image">
          <img src="../images/design/test.png" alt=""/>
          <div class="card-text">
            <%- partial("component/heading", {text: "Project setup", tag: "h2", customClass: "card-title" }) %>
            <p class="Text">Lorem ipsum dolor sit amet consectitur dolor sit amet. Lorem ipsum dolor sit amet consectitur dolor sit amet.</p>
            <div class="Link">Get started<svg width="14" height="13" fill="#131522" xmlns="http://www.w3.org/2000/svg"><path d="M7.441 12.236 6.291 11.1l3.995-3.995H.25V5.442h10.036L6.29 1.453 7.441.31l5.964 5.964-5.964 5.963Z" /></svg></div>
          </div>
        </a>
        <a href="" class="card card-link card-image">
          <img src="../images/design/test.png" alt=""/>
          <div class="card-text">
            <%- partial("component/heading", {text: "Labeling configuration", tag: "h2", customClass: "card-title" }) %>
            <p class="Text">Lorem ipsum dolor sit amet consectitur dolor sit amet. Lorem ipsum dolor sit amet consectitur dolor sit amet.</p>
            <div class="Link">Learn more<svg width="14" height="13" fill="#131522" xmlns="http://www.w3.org/2000/svg"><path d="M7.441 12.236 6.291 11.1l3.995-3.995H.25V5.442h10.036L6.29 1.453 7.441.31l5.964 5.964-5.964 5.963Z" /></svg></div>
          </div>
        </a>
        <a href="" class="card card-link card-image">
          <img src="../images/design/test.png" alt=""/>
=======
        <a href="https://labelstud.io/blog/zero-to-one-getting-started-with-label-studio/" target="_blank" class="card card-link card-image">
          <img src="../images/design/get-started.png" alt=""/>
          <div class="card-text">
            <%- partial("component/heading", {text: "Label Studio 101", tag: "h2", customClass: "card-title" }) %>
            <p class="Text">Brand new to Label Studio? We've created a jam-packed new tutorial with the most important information to get you up and running.</p>
            <div class="Link">Get started<svg width="14" height="13" fill="#131522" xmlns="http://www.w3.org/2000/svg"><path d="M7.441 12.236 6.291 11.1l3.995-3.995H.25V5.442h10.036L6.29 1.453 7.441.31l5.964 5.964-5.964 5.963Z" /></svg></div>
          </div>
        </a>
        <a href="https://labelstud.io/blog/introduction-to-machine-learning-with-label-studio/" target="_blank" class="card card-link card-image">
          <img src="../images/design/machine-learning.png" alt=""/>
          <div class="card-text">
            <%- partial("component/heading", {text: "Machine Learning with Label Studio", tag: "h2", customClass: "card-title" }) %>
            <p class="Text">Learn the background knowledge and steps required to integrate Machine Learning models into your Label Studio workflow.</p>
            <div class="Link">Learn more<svg width="14" height="13" fill="#131522" xmlns="http://www.w3.org/2000/svg"><path d="M7.441 12.236 6.291 11.1l3.995-3.995H.25V5.442h10.036L6.29 1.453 7.441.31l5.964 5.964-5.964 5.963Z" /></svg></div>
          </div>
        </a>
        <a href="https://labelstud.io/templates/" target="_blank" class="card card-link card-image">
          <img src="../images/design/templates.png" alt=""/>
>>>>>>> 92d67381
          <div class="card-text">
            <%- partial("component/heading", {text: "Use templates", tag: "h2", customClass: "card-title" }) %>
            <p class="Text">Lorem ipsum dolor sit amet consectitur dolor sit amet. Lorem ipsum dolor sit amet consectitur dolor sit amet.</p>
            <div class="Link">Explore templates<svg width="14" height="13" fill="#131522" xmlns="http://www.w3.org/2000/svg"><path d="M7.441 12.236 6.291 11.1l3.995-3.995H.25V5.442h10.036L6.29 1.453 7.441.31l5.964 5.964-5.964 5.963Z" /></svg></div>
          </div>
        </a>
      </div>
    </div>
    <div class="column-wrapper">
      <h2 class="Heading Large">Popular articles</h3>
      <div class="columns">
        <ol class="structured-list">
          <li><a href="/" class="Link">Link to a popular page goes here</a></li>
          <li><a href="/" class="Link">Link to a popular page goes here</a></li>
          <li><a href="/" class="Link">Link to a popular page goes here</a></li>
        </ol>
        <ol start="4" class="structured-list">
          <li><a href="/" class="Link">Link to a popular page goes here</a></li>
          <li><a href="/" class="Link">Link to a popular page goes here</a></li>
          <li><a href="/" class="Link">Link to a popular page goes here</a></li>
        </ol>
        <ol start="7" class="structured-list">
          <li><a href="/" class="Link">Link to a popular page goes here</a></li>
          <li><a href="/" class="Link">Link to a popular page goes here</a></li>
          <li><a href="/" class="Link">Link to a popular page goes here</a></li>
        </ol>
      </div>
    </div>
    <div class="column-wrapper">
      <h2 class="Heading Large">Get help</h3>
      <div class="columns">
<<<<<<< HEAD
        <a href="" class="card card-link">
=======
        <a href="https://community.labelstud.io/" target="_blank" class="card card-link">
>>>>>>> 92d67381
          <div class="card-text">
            <svg width="30" height="30" viewBox="0 0 30 30" fill="none" xmlns="http://www.w3.org/2000/svg" class="card-icon">
              <circle cx="15" cy="15" r="15" fill="#F0F0F0"/>
              <circle cx="15" cy="15" r="15" fill="url(#paint0_linear_430_4330)"/>
              <path d="M21.4 10.2H20.6V16.6C20.6 17.04 20.24 17.4 19.8 17.4H10.2V18.2C10.2 19.08 10.92 19.8 11.8 19.8H19.8L23 23V11.8C23 10.92 22.28 10.2 21.4 10.2ZM19 14.2V8.6C19 7.72 18.28 7 17.4 7H8.6C7.72 7 7 7.72 7 8.6V19L10.2 15.8H17.4C18.28 15.8 19 15.08 19 14.2Z" fill="white"/>
              <defs>
              <linearGradient id="paint0_linear_430_4317" x1="0" y1="0" x2="36.0944" y2="12.7577" gradientUnits="userSpaceOnUse">
              <stop stop-color="#FFA663"/>
              <stop offset="0.515625" stop-color="#FF7557"/>
              <stop offset="1" stop-color="#E37BD3"/>
              </linearGradient>
              </defs>
              </svg>            
            <%- partial("component/heading", {text: "Visit our forums", tag: "h2", customClass: "card-title" }) %>
            <p class="Text">Lorem ipsum dolor sit amet consectitur dolor sit amet. Lorem ipsum dolor sit amet consectitur dolor sit amet.</p>
            <div class="Link">Get started<svg width="14" height="13" fill="#131522" xmlns="http://www.w3.org/2000/svg"><path d="M7.441 12.236 6.291 11.1l3.995-3.995H.25V5.442h10.036L6.29 1.453 7.441.31l5.964 5.964-5.964 5.963Z" /></svg></div>
          </div>
        </a>
<<<<<<< HEAD
        <a href="" class="card card-link">
=======
        <a href="https://support.humansignal.com/hc/en-us" target="_blank" class="card card-link">
>>>>>>> 92d67381
          <div class="card-text">
            <svg width="30" height="30" viewBox="0 0 30 30" fill="none" xmlns="http://www.w3.org/2000/svg" class="card-icon">
              <circle cx="15" cy="15" r="15" fill="#F0F0F0"/>
              <circle cx="15" cy="15" r="15" fill="url(#paint0_linear_430_4330)"/>
              <path fill-rule="evenodd" clip-rule="evenodd" d="M12.3788 8.937C13.234 8.22429 14.292 8 15.2 8C16.108 8 17.1661 8.22429 18.0213 8.937C18.9215 9.68714 19.4001 10.8134 19.4001 12.2C19.4001 13.1545 19.1542 13.934 18.6948 14.5657C18.2623 15.1604 17.71 15.5198 17.3421 15.7498C17.2795 15.7888 17.223 15.824 17.1717 15.856C16.8592 16.0504 16.7406 16.1242 16.6475 16.2212C16.6452 16.2235 16.6428 16.2257 16.6404 16.2279C16.6216 16.2452 16.6 16.2649 16.6 16.4001V17.8001H13.8V16.4001C13.8 15.5026 14.1226 14.8081 14.6276 14.2821C14.9898 13.9048 15.4581 13.6195 15.743 13.4459C15.7858 13.4199 15.8245 13.3963 15.858 13.3753C16.1901 13.1678 16.3378 13.0459 16.4303 12.9188C16.4959 12.8286 16.6 12.6456 16.6 12.2C16.6 11.4867 16.3786 11.2129 16.2288 11.088C16.034 10.9257 15.692 10.8 15.2 10.8C14.708 10.8 14.366 10.9257 14.1713 11.088C14.0214 11.2129 13.8 11.4867 13.8 12.2V12.9H11V12.2C11 10.8134 11.4786 9.68714 12.3788 8.937ZM13.8 22.0001V19.2001H16.6V22.0001H13.8Z" fill="white"/>
<<<<<<< HEAD
              <defs>
=======
              <defs> 
>>>>>>> 92d67381
              <linearGradient id="paint0_linear_430_4330" x1="0" y1="0" x2="36.0944" y2="12.7577" gradientUnits="userSpaceOnUse">
              <stop stop-color="#FFA663"/>
              <stop offset="0.515625" stop-color="#FF7557"/>
              <stop offset="1" stop-color="#E37BD3"/>
              </linearGradient>
              </defs>
              </svg>            
            <%- partial("component/heading", {text: "Support portal", tag: "h2", customClass: "card-title" }) %>
            <p class="Text">Lorem ipsum dolor sit amet consectitur dolor sit amet. Lorem ipsum dolor sit amet consectitur dolor sit amet.</p>
            <div class="Link">Get started<svg width="14" height="13" fill="#131522" xmlns="http://www.w3.org/2000/svg"><path d="M7.441 12.236 6.291 11.1l3.995-3.995H.25V5.442h10.036L6.29 1.453 7.441.31l5.964 5.964-5.964 5.963Z" /></svg></div>
          </div>
        </a>
<<<<<<< HEAD
        <a href="" class="card card-link">
=======
        <a href="https://www.youtube.com/channel/UCbloiVAlCYzBatZXk-b5rFQ" target="_blank" class="card card-link">
>>>>>>> 92d67381
          <div class="card-text">
            <svg width="30" height="30" viewBox="0 0 30 30" fill="none" xmlns="http://www.w3.org/2000/svg" class="card-icon">
              <circle cx="15" cy="15" r="15" fill="#F0F0F0"/>
              <circle cx="15" cy="15" r="15" fill="url(#paint0_linear_430_4330)"/>
              <path d="M9.23675 9.5C8.64353 9.5 8.0746 9.73566 7.65513 10.1551C7.23566 10.5746 7 11.1435 7 11.7368V18.9632C7 19.5564 7.23566 20.1253 7.65513 20.5448C8.0746 20.9643 8.64353 21.1999 9.23675 21.1999H15.7749C16.3682 21.1999 16.9371 20.9643 17.3566 20.5448C17.776 20.1253 18.0117 19.5564 18.0117 18.9632V11.7368C18.0117 11.1435 17.776 10.5746 17.3566 10.1551C16.9371 9.73566 16.3682 9.5 15.7749 9.5H9.23675ZM21.5375 19.9219L19.044 17.4787V13.2853L21.5299 10.7884C22.0716 10.2447 23 10.628 23 11.3954V19.3073C23 20.0699 22.0819 20.4553 21.5375 19.9219Z" fill="white"/>
              <defs>
              <linearGradient id="paint0_linear_430_4326" x1="0" y1="0" x2="36.0944" y2="12.7577" gradientUnits="userSpaceOnUse">
              <stop stop-color="#FFA663"/>
              <stop offset="0.515625" stop-color="#FF7557"/>
              <stop offset="1" stop-color="#E37BD3"/>
              </linearGradient>
              </defs>
              </svg>            
            <%- partial("component/heading", {text: "Video tutorials", tag: "h2", customClass: "card-title" }) %>
            <p class="Text">Lorem ipsum dolor sit amet consectitur dolor sit amet. Lorem ipsum dolor sit amet consectitur dolor sit amet.</p>
            <div class="Link">Get started<svg width="14" height="13" fill="#131522" xmlns="http://www.w3.org/2000/svg"><path d="M7.441 12.236 6.291 11.1l3.995-3.995H.25V5.442h10.036L6.29 1.453 7.441.31l5.964 5.964-5.964 5.963Z" /></svg></div>
          </div>
        </a>
      </div>
    </div>
    <div class="column-wrapper">
      <h2 class="Heading Large">Latest Updates</h3>
      <ul class="changelog">
        <li class="changelog-item">
          <span class="Text Eyebrow">Label Studio Enterprise 2.9.1</span>
          <a href="" class="Link block-link">Bug fixes</a>
        </li>
        <li class="changelog-item">
          <span class="Text Eyebrow">Label Studio Enterprise 2.9.0</span>
          <a href="" class="Link block-link">Improved member list filtering from the Organization page, collapsible Ranker items, various UI improvements</a>
        </li>
        <li class="changelog-item">
          <span class="Text Eyebrow">Label Studio Enterprise 2.8.0</span>
          <a href="" class="Link block-link">Improved member list filtering from the Organization page, collapsible Ranker items, various UI improvements</a>
        </li>
      </ul>
      <a href=""class="Link">View all release notes<svg width="14" height="13" fill="#131522" xmlns="http://www.w3.org/2000/svg"><path d="M7.441 12.236 6.291 11.1l3.995-3.995H.25V5.442h10.036L6.29 1.453 7.441.31l5.964 5.964-5.964 5.963Z" /></svg></a>
    </div>
  </div>
</div>
      <|MERGE_RESOLUTION|>--- conflicted
+++ resolved
@@ -19,37 +19,13 @@
     
     <div class="enterprise-only">
       <p class="Text Large">Discover how to build custom UIs or take advantage of pre-built labeling templates, manage team member permissions and workflows, and much more.</p>
-<<<<<<< HEAD
-      <%- partial("component/button", { url: "", label: "Getting Started Tutorial", customClass: "Button" }) %>
-=======
       <%- partial("component/button", { url: "", label: "Quick Start Guide", customClass: "Button" }) %>
->>>>>>> 92d67381
     </div>
   </div>
 </div>
 <div class="opensource-only">
   <div class="column-wrapper">
     <div class="columns">
-<<<<<<< HEAD
-      <a href="" class="card card-link card-image">
-        <img src="../images/design/test.png" alt=""/>
-        <div class="card-text">
-          <%- partial("component/heading", {text: "Project setup", tag: "h2", customClass: "card-title" }) %>
-          <p class="Text">Lorem ipsum dolor sit amet consectitur dolor sit amet. Lorem ipsum dolor sit amet consectitur dolor sit amet.</p>
-          <div class="Link">Get started<svg width="14" height="13" fill="#131522" xmlns="http://www.w3.org/2000/svg"><path d="M7.441 12.236 6.291 11.1l3.995-3.995H.25V5.442h10.036L6.29 1.453 7.441.31l5.964 5.964-5.964 5.963Z" /></svg></div>
-        </div>
-      </a>
-      <a href="" class="card card-link card-image">
-        <img src="../images/design/test.png" alt=""/>
-        <div class="card-text">
-          <%- partial("component/heading", {text: "Labeling configuration", tag: "h2", customClass: "card-title" }) %>
-          <p class="Text">Lorem ipsum dolor sit amet consectitur dolor sit amet. Lorem ipsum dolor sit amet consectitur dolor sit amet.</p>
-          <div class="Link">Learn more<svg width="14" height="13" fill="#131522" xmlns="http://www.w3.org/2000/svg"><path d="M7.441 12.236 6.291 11.1l3.995-3.995H.25V5.442h10.036L6.29 1.453 7.441.31l5.964 5.964-5.964 5.963Z" /></svg></div>
-        </div>
-      </a>
-      <a href="" class="card card-link card-image">
-        <img src="../images/design/test.png" alt=""/>
-=======
       <a href="https://labelstud.io/blog/zero-to-one-getting-started-with-label-studio/" target="_blank" class="card card-link card-image">
         <img src="../images/design/get-started.png" alt=""/>
         <div class="card-text">
@@ -68,7 +44,6 @@
       </a>
       <a href="https://labelstud.io/templates/" target="_blank" class="card card-link card-image">
         <img src="../images/design/templates.png" alt=""/>
->>>>>>> 92d67381
         <div class="card-text">
           <%- partial("component/heading", {text: "Use templates", tag: "h2", customClass: "card-title" }) %>
           <p class="Text">Lorem ipsum dolor sit amet consectitur dolor sit amet. Lorem ipsum dolor sit amet consectitur dolor sit amet.</p>
@@ -100,11 +75,7 @@
   <div class="column-wrapper">
     <h2 class="Heading Large">Get help</h3>
     <div class="columns">
-<<<<<<< HEAD
-      <a href="" class="card card-link">
-=======
       <a href="https://community.labelstud.io/" target="_blank" class="card card-link">
->>>>>>> 92d67381
         <div class="card-text">
           <svg width="30" height="30" viewBox="0 0 30 30" fill="none" xmlns="http://www.w3.org/2000/svg" class="card-icon">
             <circle cx="15" cy="15" r="15" fill="#F0F0F0"/>
@@ -123,11 +94,7 @@
           <div class="Link">Get started<svg width="14" height="13" fill="#131522" xmlns="http://www.w3.org/2000/svg"><path d="M7.441 12.236 6.291 11.1l3.995-3.995H.25V5.442h10.036L6.29 1.453 7.441.31l5.964 5.964-5.964 5.963Z" /></svg></div>
         </div>
       </a>
-<<<<<<< HEAD
-      <a href="" class="card card-link">
-=======
       <a href="https://www.youtube.com/channel/UCbloiVAlCYzBatZXk-b5rFQ" target="_blank" class="card card-link">
->>>>>>> 92d67381
         <div class="card-text">
           <svg width="30" height="30" viewBox="0 0 30 30" fill="none" xmlns="http://www.w3.org/2000/svg" class="card-icon">
             <circle cx="15" cy="15" r="15" fill="#F0F0F0"/>
@@ -171,26 +138,6 @@
   <div class="enterprise-only">
     <div class="column-wrapper">
       <div class="columns">
-<<<<<<< HEAD
-        <a href="" class="card card-link card-image">
-          <img src="../images/design/test.png" alt=""/>
-          <div class="card-text">
-            <%- partial("component/heading", {text: "Project setup", tag: "h2", customClass: "card-title" }) %>
-            <p class="Text">Lorem ipsum dolor sit amet consectitur dolor sit amet. Lorem ipsum dolor sit amet consectitur dolor sit amet.</p>
-            <div class="Link">Get started<svg width="14" height="13" fill="#131522" xmlns="http://www.w3.org/2000/svg"><path d="M7.441 12.236 6.291 11.1l3.995-3.995H.25V5.442h10.036L6.29 1.453 7.441.31l5.964 5.964-5.964 5.963Z" /></svg></div>
-          </div>
-        </a>
-        <a href="" class="card card-link card-image">
-          <img src="../images/design/test.png" alt=""/>
-          <div class="card-text">
-            <%- partial("component/heading", {text: "Labeling configuration", tag: "h2", customClass: "card-title" }) %>
-            <p class="Text">Lorem ipsum dolor sit amet consectitur dolor sit amet. Lorem ipsum dolor sit amet consectitur dolor sit amet.</p>
-            <div class="Link">Learn more<svg width="14" height="13" fill="#131522" xmlns="http://www.w3.org/2000/svg"><path d="M7.441 12.236 6.291 11.1l3.995-3.995H.25V5.442h10.036L6.29 1.453 7.441.31l5.964 5.964-5.964 5.963Z" /></svg></div>
-          </div>
-        </a>
-        <a href="" class="card card-link card-image">
-          <img src="../images/design/test.png" alt=""/>
-=======
         <a href="https://labelstud.io/blog/zero-to-one-getting-started-with-label-studio/" target="_blank" class="card card-link card-image">
           <img src="../images/design/get-started.png" alt=""/>
           <div class="card-text">
@@ -209,7 +156,6 @@
         </a>
         <a href="https://labelstud.io/templates/" target="_blank" class="card card-link card-image">
           <img src="../images/design/templates.png" alt=""/>
->>>>>>> 92d67381
           <div class="card-text">
             <%- partial("component/heading", {text: "Use templates", tag: "h2", customClass: "card-title" }) %>
             <p class="Text">Lorem ipsum dolor sit amet consectitur dolor sit amet. Lorem ipsum dolor sit amet consectitur dolor sit amet.</p>
@@ -241,11 +187,7 @@
     <div class="column-wrapper">
       <h2 class="Heading Large">Get help</h3>
       <div class="columns">
-<<<<<<< HEAD
-        <a href="" class="card card-link">
-=======
         <a href="https://community.labelstud.io/" target="_blank" class="card card-link">
->>>>>>> 92d67381
           <div class="card-text">
             <svg width="30" height="30" viewBox="0 0 30 30" fill="none" xmlns="http://www.w3.org/2000/svg" class="card-icon">
               <circle cx="15" cy="15" r="15" fill="#F0F0F0"/>
@@ -264,21 +206,13 @@
             <div class="Link">Get started<svg width="14" height="13" fill="#131522" xmlns="http://www.w3.org/2000/svg"><path d="M7.441 12.236 6.291 11.1l3.995-3.995H.25V5.442h10.036L6.29 1.453 7.441.31l5.964 5.964-5.964 5.963Z" /></svg></div>
           </div>
         </a>
-<<<<<<< HEAD
-        <a href="" class="card card-link">
-=======
         <a href="https://support.humansignal.com/hc/en-us" target="_blank" class="card card-link">
->>>>>>> 92d67381
           <div class="card-text">
             <svg width="30" height="30" viewBox="0 0 30 30" fill="none" xmlns="http://www.w3.org/2000/svg" class="card-icon">
               <circle cx="15" cy="15" r="15" fill="#F0F0F0"/>
               <circle cx="15" cy="15" r="15" fill="url(#paint0_linear_430_4330)"/>
               <path fill-rule="evenodd" clip-rule="evenodd" d="M12.3788 8.937C13.234 8.22429 14.292 8 15.2 8C16.108 8 17.1661 8.22429 18.0213 8.937C18.9215 9.68714 19.4001 10.8134 19.4001 12.2C19.4001 13.1545 19.1542 13.934 18.6948 14.5657C18.2623 15.1604 17.71 15.5198 17.3421 15.7498C17.2795 15.7888 17.223 15.824 17.1717 15.856C16.8592 16.0504 16.7406 16.1242 16.6475 16.2212C16.6452 16.2235 16.6428 16.2257 16.6404 16.2279C16.6216 16.2452 16.6 16.2649 16.6 16.4001V17.8001H13.8V16.4001C13.8 15.5026 14.1226 14.8081 14.6276 14.2821C14.9898 13.9048 15.4581 13.6195 15.743 13.4459C15.7858 13.4199 15.8245 13.3963 15.858 13.3753C16.1901 13.1678 16.3378 13.0459 16.4303 12.9188C16.4959 12.8286 16.6 12.6456 16.6 12.2C16.6 11.4867 16.3786 11.2129 16.2288 11.088C16.034 10.9257 15.692 10.8 15.2 10.8C14.708 10.8 14.366 10.9257 14.1713 11.088C14.0214 11.2129 13.8 11.4867 13.8 12.2V12.9H11V12.2C11 10.8134 11.4786 9.68714 12.3788 8.937ZM13.8 22.0001V19.2001H16.6V22.0001H13.8Z" fill="white"/>
-<<<<<<< HEAD
-              <defs>
-=======
               <defs> 
->>>>>>> 92d67381
               <linearGradient id="paint0_linear_430_4330" x1="0" y1="0" x2="36.0944" y2="12.7577" gradientUnits="userSpaceOnUse">
               <stop stop-color="#FFA663"/>
               <stop offset="0.515625" stop-color="#FF7557"/>
@@ -291,11 +225,7 @@
             <div class="Link">Get started<svg width="14" height="13" fill="#131522" xmlns="http://www.w3.org/2000/svg"><path d="M7.441 12.236 6.291 11.1l3.995-3.995H.25V5.442h10.036L6.29 1.453 7.441.31l5.964 5.964-5.964 5.963Z" /></svg></div>
           </div>
         </a>
-<<<<<<< HEAD
-        <a href="" class="card card-link">
-=======
         <a href="https://www.youtube.com/channel/UCbloiVAlCYzBatZXk-b5rFQ" target="_blank" class="card card-link">
->>>>>>> 92d67381
           <div class="card-text">
             <svg width="30" height="30" viewBox="0 0 30 30" fill="none" xmlns="http://www.w3.org/2000/svg" class="card-icon">
               <circle cx="15" cy="15" r="15" fill="#F0F0F0"/>
