* {
  box-sizing: border-box;
}

html {
  --color-orange-400: #FF7557;
  --color-orange-100: #FFD6CD;
  --color-orange-0: #FFF1EE;

  --color-yellow-400: #FFA663;
  --color-yellow-100: #FFE4D0;

  --color-green-400: #57B7AB;
  --color-green-100: #D4F1EB;

  --color-blue-600: #576CC1;
  --color-blue-500: #617ADA;
  --color-blue-400: #6D87F1;
  --color-blue-300: #99ABF5;
  --color-blue-100: #D4DBFB;

  --color-purple-400: #E37BD3;
  --color-purple-100: #F7D6F2;

  --color-gray-900: #12110D;
  --color-gray-800: #262522;
  --color-gray-700: #45433E;
  --color-gray-600: #6B6860;
  --color-gray-500: #A49F95;
  --color-gray-400: #CAC5B8;
  --color-gray-300: #E1DED5;
  --color-gray-200: #F0EFEB;
  --color-gray-100: #F9F8F6;
  --color-white: #FDFDFC;

  --font-family-primary: "Hellix", sans-serif;
  --font-family-secondary: "Hellix", sans-serif;
  --font-family-monospace: Menlo, Monaco, Lucida Console, Liberation Mono, DejaVu Sans Mono, Bitstream Vera Sans Mono, Courier New, monospace;

  color: var(--color-gray-900);
  font-family: var(--font-family-secondary);
}

html.js-enhanced {
  scroll-behavior: smooth;
}

body {
  margin: 0;
  padding: 0;
}

.page-tier-opensource {
  --color-main-accent: var(--color-orange-400);
}

.HeaderSquares {
  position: absolute;
  top: 0;
  right: 0;
}

.github-stars-count {
  transition: all 200ms;
}

.page-header {
  border-bottom: 1px solid var(--color-gray-300);
  top: 0;
  background-color: var(--color-white);
  display: flex;
  flex-direction: column;
  padding: 0 1.5em;
  column-gap: 1em;
  z-index: 4;
  position: relative;
}

.page-header-top-level {
  display: flex;
  justify-content: space-between;
  width: 100%;
  align-items: center;
  column-gap: 1em;
  padding: .625rem 0;
}

.page-header nav>ul {
  display: flex;
  column-gap: clamp(1em, 1.5vw, 2em);
  row-gap: 1em;
  list-style: none;
  margin: 0;
  padding: 0;
  white-space: nowrap;

}

.page-header nav button+ul {
  display: none;
  padding: 1em 1em 1em 1em;
  background-color: var(--color-gray-100);
  margin-left: -1em;
  margin-right: -1em;
  margin-top: 0.5em;
  padding-left: 2em;
  width: calc(100% + 2em);
  list-style: none;
  row-gap: 1em;
}

.page-header nav>button {
  appearance: none;
  background-color: transparent;
  border: 0;
  padding: 1em 0 0 0;
  width: 100%;
  font-size: 1em;
  text-align: left;
  display: flex;
  align-items: center;
  gap: 0.5em;
  font-family: var(--font-family-secondary);
}

.page-header nav>button svg:last-child {
  margin-left: auto;
}

.page-header nav>button.active svg:last-child {
  transform: rotate(180deg);
}

.page-header nav>ul>li {
  position: relative;
  display: flex;
  justify-content: space-between;
  align-items: center;
  flex-wrap: wrap;
}

.page-header nav>ul>li button {
  appearance: none;
  background-color: transparent;
  border: 0;
}

.page-header nav a:not(.Button) {
  text-decoration: none;
  display: flex;
  align-items: center;
  gap: 0.25em;
  color: var(--color-white);
}

.page-tier-opensource .page-header nav a:not(.Button) {
  color: var(--color-gray-900);
}

.page-header nav a:not(.Button):hover,
.page-header nav a:not(.Button):hover span {
  color: var(--color-main-accent);
}

.page-header nav>ul li>ul {
  display: none;
}

.page-header li.headerSeparator {
  border-top: 1px var(--color-gray-300) solid;
  margin-top: 0.5em;
  padding-top: 1em;
}

.page-header nav h2 {
  display: none;
}

.page-header-chevron-icon path {
  stroke: var(--color-gray-900);
}

.page-header nav>button+ul ul {
  background-color: var(--color-gray-100);
  margin-left: -2em;
  padding-left: 3em;
  width: calc(100% + 4em);
}

.page-header-logo {
  display: flex;
}

.page-header-logo a {
  text-decoration: none;
  display: flex;
  align-items: center;
}

@media (max-width: 550px) {
  .page-header-logo {
    flex-basis: 12em;
    flex-grow: 1;
  }
}

@media (max-width: 700px) {
  .HeaderSquares {
    display: none;
  }
}

.page-header-content-switcher {
  list-style: none;
  margin: .5rem 0 0 0;
  display: flex;
  align-items: center;
  padding-left: 0;
}

.page-header-content-switcher li+li {
  margin-left: 1.5rem;
}

.page-header-content-switcher a {
  text-decoration: none;
  color: var(--color-gray-900);
  transition: all 200ms;
  padding: 0 0 .75rem;
  display: block;
  font-size: 1rem;
  font-weight: 600;
}

.page-header-content-switcher .active {
  color: var(--color-orange-400);
  border-bottom: 3px solid var(--color-orange-400);
}

.page-header-content-switcher a:hover {
  color: var(--color-orange-400);
}

.page-header-content-switcher a svg * {
  transition: all 200ms;
  fill: var(--color-gray-900);
}

.page-header-content-switcher a:hover svg * {
  fill: var(--color-orange-400);
}

@media (max-width: 400px) {
  .page-header-content-switcher {
    display: none;
  }

  .HeaderLogo {
    border-right: 0;
    padding: 0;
    margin: 0;
  }
}

@media (min-width: 1280px) {
  .page-header nav>ul>li:hover>ul {
    display: flex;
  }

  .page-header nav>ul>li button {
    display: none;
  }

  /* .page-header nav>ul>li {
    padding: 0.7em 0;
  } */

  .page-header nav>ul>li>ul {
    position: absolute;
    top: 100%;
    left: -1rem;
    padding: 1em;
    border-radius: .5rem;
    border: 1px var(--color-gray-300) solid;
    background-color: var(--color-white);
    z-index: 22;
    list-style: none;
    margin: 0;
    display: none;
    flex-direction: column;
    gap: 0.75em;
    box-shadow: 0 0 12px rgba(23, 20, 13, .16);
    width: auto;
  }
}

@media (max-width: 1279px) {

  .page-header nav {
    display: none;
    width: 100%;
    background-color: var(--color-white);
    position: absolute;
    top: 98px;
    left: 0;
    padding: 1em;
    border-bottom: 1px var(--color-gray-900) solid;
    flex-direction: column;
    overflow: auto;
    -webkit-overflow-scrolling: touch;
    z-index: 22;
  }

  .page-header nav a.Button {
    width: 100%;
    justify-content: center;
  }

  .page-header nav ul {
    flex-direction: column;
    width: 100%;
  }

  .page-header nav a svg:not(.github-icon, .icon-external-link) {
    display: none;
  }

  .page-header nav .page-header-main-nav {
    border-top: 1px var(--color-gray-300) solid;
    padding-top: 2em;
  }
}

@media (max-width: 800px) {
  .page-header nav .page-header-main-nav {
    margin-top: 2em;
  }

  .page-header {
    border-bottom: 0;
    flex-wrap: wrap;
    row-gap: 1em;
    padding-bottom: 0;
    padding-top: 1em;
    height: auto;
  }

  .page-header nav {
    top: 129px;
  }
}

@media (max-width: 500px) {
  .page-header nav {
    top: 168px;
  }
}

@media (max-width: 400px) {

  .HeaderLogo svg {
    width: 13em;
    height: auto;
  }

  .page-header nav {
    top: 108px;
  }
}

@media (min-width: 801px) {
  .page-header nav ul:not(.page-header-main-nav) {
    display: none;
  }

  .page-header nav>button {
    display: none;
  }
}

.hamburger-button {
  display: none;
  appearance: none;
  flex-direction: column;
  justify-content: space-between;
  height: 1rem;
  background-color: transparent;
  border: 0;
}

.hamburger-button span {
  width: 1.25rem;
  height: 1.5px;
  background-color: var(--color-gray-900);
}

.hamburger-button.active span:first-child {
  transform: rotate(45deg) translate(5px, 4px);
}

.hamburger-button.active span:nth-child(2) {
  opacity: 0;
}

.hamburger-button.active span:last-child {
  transform: rotate(-45deg) translate(4px, -4px);
}

@media (max-width: 1279px) {
  .hamburger-button {
    display: flex;
  }
}

main {
  --sidebar-size: 280px;
  --toc-size: 16em;
  --page-padding: 50px;

  display: flex;
}

.content {
  position: relative;
  padding: 3rem clamp(25px, 4vw, 50px);
  width: 100%;
  background: var(--color-white);
}

.content-decoration {
  position: absolute;
  top: -1px;
  left: -1px;
}

@media (max-width: 700px) {
  .content {
    padding-top: 1rem;
  }

  .content-decoration {
    display: none;
  }
}

.page-sidebar {
  --color-accent: var(--color-blue-400);

  position: sticky;
  width: var(--sidebar-size);
  top: 0;
  height: 100vh;
  overflow: auto;
  border-right: 1px var(--color-gray-300) solid;
  background: var(--color-gray-100);
  box-shadow: 0 0 12px rgba(23, 20, 13, .16);
  padding: 1.5em 1.5em 7em 1.5em;
  flex-shrink: 0;
}

.page-sidebar .page-sidebar-list [aria-current="page"] {
  color: var(--color-gray-900);
  font-weight: 600;
  background: var(--color-white);
  border: 1px solid var(--color-gray-300);
  border-radius: .25rem;
}

.page-sidebar .Text {
  color: var(--color-gray-600);
  margin: 0;
}

.toc-section-heading {
  margin-top: 2rem;
  margin-bottom: 0.25rem;
  display: flex;
  align-items: center;
  gap: 0.5em;
}

.page-sidebar ul {
  list-style: none;
  margin: 0;
  padding: 0;
}

.page-sidebar .page-sidebar-list li {
  display: flex;
  flex-wrap: wrap;
  justify-content: space-between;
}

.page-sidebar .page-sidebar-list li+li {
  margin-top: 0.25em;
}

.page-sidebar ul a {
  font-size: 0.925rem;
  text-decoration: none;
  color: var(--color-gray-900);
  padding: .325rem .5rem;
  border: 1px solid transparent;
}

.page-sidebar ul a:hover {
  color: var(--color-accent);
  border: 1px solid transparent;
}

.page-sidebar .page-sidebar-children-list {
  margin: 0.5rem 0;
  width: 100%;
  flex-direction: column;
  display: none;
}

.page-sidebar .page-sidebar-children-list:has([aria-current="page"]) {
  display: flex;
}

.page-sidebar .page-sidebar-list li:has([aria-current="page"]) .page-sidebar-children-list {
  display: flex;
}

.page-sidebar .page-sidebar-grandchildren-list {
  margin: 0.5rem 0 0.5rem 1rem;
  width: 100%;
  flex-direction: column;
}

.page-sidebar .page-sidebar-children-list-active {
  display: flex;
}

.page-sidebar .page-sidebar-children-list a {
  display: block;
  width: 100%;
  padding: 0.5em 1rem;
  border-left: 1px var(--color-gray-300) solid;
}

.page-sidebar .page-sidebar-children-list a:hover {
  display: block;
  width: 100%;
  padding: 0.5em 1rem;
  border-left: 1px var(--color-gray-300) solid;
}

.page-sidebar .page-sidebar-children-list li+li {
  margin-top: 0;
}

.page-sidebar .page-sidebar-children-list [aria-current="page"] {
  color: var(--color-gray-900);
  font-weight: 600;
  border: none;
  border-radius: 0;
  background: none;
  border-left: 3px solid var(--color-blue-400);
}

.page-sidebar .page-sidebar-children-list [aria-current="page"]:hover {
  border-left: 3px solid var(--color-blue-400);
}

.page-sidebar-toggle-children-list {
  appearance: none;
  background-color: transparent;
  border: 0;
  padding: 0;
  cursor: pointer;
}

.page-sidebar-list li:has(.page-sidebar-children-link[aria-current="page"]) .page-sidebar-toggle-children-list svg {
  transform: rotate(180deg);
}

.page-sidebar .page-sidebar-toggle-children-list svg {
  width: 10px;
  height: auto;
}

.icon-external-link {
  vertical-align: middle;
  margin-left: 0.25em;
}

dt {
  font-weight: bold;
}

dd .admonition:first-child {
  margin-top: 1em;
}

dd .admonition:last-child {
  margin-bottom: 1em;
}

dl {
  margin-bottom: 1em;
  margin-top: 1em;
}

@media (max-width: 800px) {
  .page-sidebar {
    display: none;
  }
}

.column-wrapper>.Heading {
  margin-bottom: 1rem;
}

.columns {
  --gap: 2rem;
  display: grid;
  grid-template-columns: repeat(auto-fit, minmax(min(100%, 20em), 1fr));
  grid-gap: var(--gap);
}

.columns.four {
  grid-template-columns: repeat(auto-fit, minmax(min(100%, 15em), 1fr));
}

.column-wrapper+.column-wrapper {
  margin-top: 5rem;
  border-top: 1px solid var(--color-gray-200);
}

.card {
  /* padding: 1.5rem 1rem 1rem; */
  /* border: 1px solid var(--color-gray-300); */
  border-radius: .5rem;
  background: linear-gradient(109.47deg, #FFA663 0%, #FF7557 51.56%, #E37BD3 100%), var(--color-white);
  background-size: 100% .5rem;
  background-repeat: no-repeat;
  box-shadow: 0 0 12px rgba(23, 20, 13, .16);
  display: flex;
  flex-direction: column;
}

.card-link {
  transition: all 200ms;
  text-decoration: none;
  color: black;
}

.card-link:hover {
  box-shadow: 0 0 20px rgba(23, 20, 13, .16);
}

.card-text {
  padding: 2rem 1.5rem 1.5rem;
  display: flex;
  flex-direction: column;
  justify-items: flex-end;
  height: 100%;
}

.card-image .card-text {
  padding: 1rem 1.5rem 1.5rem;
}

.card-text p {
  margin-bottom: 1rem;
}

.card-text .Link {
  margin-top: auto;
}

.card>img {
  width: 100%;
  border-radius: .5rem .5rem 0 0;
}

.card * {
  margin: 0;
}

.card-icon {
  margin-bottom: 1rem;
}

.card-links-list {
  list-style: none;
  margin: 0;
  padding: 0;
}

.card-links-list li+li {
  margin-top: 0.75em;
}

.card-title.XSmall {
  margin-bottom: 0.75em;
}

.card-title.Medium {
  margin-bottom: 0.25em;
}

.card-cta {
  margin-top: 0.8em;
}

.structured-list {
  margin: 0;
  padding-left: 1rem;
}

.structured-list li {
  margin-bottom: 1rem;
}

.changelog {
  list-style: none;
  padding-left: 0;
  margin-left: .5rem;
  margin-top: 2rem;
  margin-bottom: 3rem;
}

.changelog-item {
  border-left: 1px solid var(--color-orange-400);
  margin-left: 0;
  position: relative;
  padding-left: 1.5rem;
  padding-bottom: 3rem;
}

.changelog-item .Eyebrow {
  margin: 0;
  color: var(--color-gray-600);
}

.changelog-item:before {
  padding-left: 0;
  content: "";
  width: .75rem;
  height: .75rem;
  border-radius: 1rem;
  background: var(--color-gray-200);
  background: linear-gradient(109.47deg, #FFA663 0%, #FF7557 51.56%, #E37BD3 100%), var(--color-white);
  position: absolute;
  top: 10px;
  left: -.375rem;
}

.changelog-item:last-child {
  padding-bottom: 0;
}

.large-changelog-item {
  border: 1px solid var(--color-gray-400);
  padding: 1.5rem;
  border-radius: .75rem;
  margin-top: 2rem;
}

.content-footer {
  border-top: 1px var(--color-gray-300) solid;
  padding-top: 2em;
  display: grid;
  grid-template-columns: repeat(auto-fit, minmax(10em, 1fr));
  column-gap: 4em;
  row-gap: 1.5em;
  margin-top: 5em;
}

.content-footer-button-group {
  display: inline-flex;
  flex-direction: column;
  gap: 1em;
}

@media (max-width: 800px) {
  .content-footer {
    grid-template-columns: 1fr;
  }
}

.container {
  margin: 0 auto;
  max-width: 80em;
}

.page-type-templates .container {
  margin: 0 auto;
}

.home-page-title {
  margin: 0 0 -0.1em 0;
}

.home-page-title-grid {
  display: flex;
  gap: 2em;
  justify-content: center;
  margin-bottom: 3em;
  text-align: center;
}

@media (min-width: 1280px) {
  .home-page-inner-wrapper {
    max-width: 46rem;
  }
}

/****************************
  Heading styles
****************************/

.Heading,
.content-markdown h1,
.content-markdown h2,
.content-markdown h3,
.content-markdown h4,
.content-markdown h5,
.content-markdown h6,
.content-markdown blockquote p,
.collapse summary,
.page-header-content-switcher {
  --min-size: 1.75rem;
  /* 28px */
  --max-size: 1.75rem;
  /* 28px */
  --breakpoint: 5vw;
  --line-height: 100%;

  font-size: clamp(var(--min-size), var(--breakpoint), var(--max-size));
  line-height: var(--line-height);
  font-family: var(--font-family-primary);
  position: relative;
}

strong,
b {
  font-weight: 600;
}

.Heading a {
  text-decoration: none;
  color: currentColor;
}

.Heading a:hover {
  text-decoration: underline;
}

.Heading.XXLarge {
  --min-size: 3rem;
  /* 48px */
  --max-size: 5.625rem;
  /* 90px */
  --line-height: 98%;
}

.Heading.XLarge,
.content-markdown h1 {
  --min-size: 2.375rem;
  /* 38px */
  --max-size: 3.125rem;
  /* 56px */
  --line-height: 106%;
  font-weight: 600;
}

.Heading.Large,
.content-markdown h2 {
  --min-size: 2rem;
  /* 32px */
  --max-size: 2.25rem;
  /* 36px */
  --line-height: 106%;
  font-weight: 600;
}

.content-markdown h3 {
  padding-bottom: 0.25em;
  border-bottom: 1px solid var(--color-gray-300);
  font-weight: 600;
}

h1,
h2,
h3,
h4,
h5,
h6 {
  font-weight: 600;
}

.Heading.Small,
.content-markdown h4 {
  --min-size: 1.25rem;
  /* 20px */
  --max-size: 1.5rem;
  /* 28px */
  --line-height: 1.07;
  font-weight: 600;
}

.Heading.XSmall,
.content-markdown h5,
.content-markdown blockquote p,
.collapse summary {
  --min-size: 1rem;
  /* 16px */
  --max-size: 1.25rem;
  /* 24px */
  --line-height: 100%;
  font-weight: 600;
}

.Heading.XXSmall,
.content-markdown h6,
.page-header-content-switcher {
  --min-size: 0.875rem;
  /* 14px */
  --max-size: 1rem;
  /* 18px */
  --breakpoint: 3vw;
  --line-height: 100%;
  font-weight: 600;
}

.content-markdown h2,
.content-markdown h3,
.content-markdown h4,
.content-markdown h5,
.content-markdown h6 {
  margin-bottom: 0;
  margin-top: 2em;
}

.content-markdown h1+* {
  margin-top: 2rem;
}

.content-markdown a:not(.Button) {
  color: var(--color-blue-600);
  text-decoration: underline;
}

.content-markdown a:not(.Button):hover {
  text-decoration: none;
}

.content-markdown .headerlink {
  position: absolute;
  top: 0;
  left: 0;
  bottom: 0;
  right: 0;
}

/****************************
  Paragraph styles
****************************/

.Text,
.content-markdown p,
.content-markdown ul,
.content-markdown ol,
.content-markdown i {
  --min-size: 1rem;
  /* 16px */
  --max-size: 1rem;
  /* 16px */
  --line-height: 1.56;

  font-family: var(--font-family-secondary);
  font-size: clamp(var(--min-size), 7vw, var(--max-size));
  color: var(--color-gray-700);
  line-height: var(--line-height);
  font-weight: normal;
}

.content-markdown ol,
ul {
  padding-left: 1.5rem;
}

/*
.content-markdown ol li ul li {
  margin-top: 0;
}
*/

.content-markdown ul li ul li {
  margin-top: 0;
}

.content-markdown ol li ol {
  list-style: lower-alpha;
}



.Text.Large {
  --min-size: 1.15rem;
  /* 18px */
  --max-size: 1.25rem;
  /* 20px */
  --line-height: 1.41;
}

.Text.Small {
  --min-size: 0.75rem;
  /* 12px */
  --max-size: 0.875rem;
  /* 14px */
  --line-height: 1.41;
}

.Text.Eyebrow {
  --min-size: 0.7rem;
  /* 12px */
  --max-size: 0.75rem;
  /* 12px */

  font-family: var(--font-family-monospace);
  text-transform: uppercase;
  letter-spacing: .5px;
}

.Text.Code {
  --min-size: 0.875rem;
  /* 14px */
  --max-size: 1rem;
  /* 16px */
  font-family: var(--font-family-monospace);
}

/****************************
  Fonts
****************************/

@font-face {
  font-family: "Hellix";
  src: url("/fonts/Hellix-Regular.woff2") format("woff2");
  font-weight: normal;
  font-style: normal;
  font-display: swap;
}

@font-face {
  font-family: "Hellix";
  src: url("/fonts/Hellix-SemiBold.woff2") format("woff2");
  font-weight: 600;
  font-style: normal;
  font-display: swap;
}

/****************************
  Links
****************************/

.Link {
  font-size: 1em;
  color: var(--color-blue-400);
  text-decoration: none;
  display: inline-flex;
  align-items: center;
  gap: 0.5em;
  font-weight: 600;
}

.Link svg {
  fill: currentColor;
}

.Link:hover {
  color: var(--color-blue-600);
}

.Link.Full {
  width: 100%;
  justify-content: space-between;
}

.block-link {
  display: block;
  font-size: 1.75rem;
  margin-top: 0;
  color: var(--color-gray-900);
  transition: all 200ms;
}

.block-link:hover {
  color: var(--color-blue-400);
}

/****************************
  Button styles
****************************/

.Button {
  background-color: var(--color-gray-900);
  padding: 0.825em 1.5em;
  text-decoration: none;
  display: inline-flex;
  align-items: center;
  transition: background-color 200ms, border-color 200ms;
  color: var(--color-white);
  font-size: 1rem;
  gap: 0.5em;
  font-family: var(--font-family-primary);
  border-radius: 10em;
  font-weight: 600;
  border: none;
  cursor: pointer;
}

.Button:hover {
  background-color: var(--color-main-accent);
}

.Secondary {
  background-color: transparent;
  color: var(--color-gray-900);
  border: 1px solid var(--color-gray-900);
}

.Secondary:hover {
  background-color: var(--color-gray-900);
  border-color: var(--color-gray-900);
  color: var(--color-white);
}

.Tertiary:hover {
  background-color: var(--color-white);
  color: var(--color-gray-900);
  border-color: var(--color-gray-900);
}

.WithIcon {
  padding: 0.65em 1em;
}

.content-grid {
  align-items: flex-start;
  gap: 3em;
  display: flex;
}

.notion-grid {
  --toc-size: 0px;
  max-width: 97ch;
  margin: 0 auto;
}

.notion-grid .content-markdown {
  width: calc(100vw - var(--sidebar-size) - var(--toc-size) - calc(2 * var(--page-padding)) - 0px)
}

@media (max-width: 800px) {
  .notion-grid .content-markdown {
    max-width: 100%;
    width: 100%;
  }

  .notion-grid .content-markdown * {
    word-break: break-all;
  }
}

.make-intense-zoom {
  cursor: url("/images/design/plus_cursor.svg") 25 25, auto;
}

.toc {
  background-color: var(--color-gray-100);
  padding: 1.5em;
  width: var(--toc-size);
  flex-shrink: 0;
  border-radius: .75rem;
  border: 1px solid var(--color-gray-300);
}

.toc h3 {
  color: var(--color-gray-600);
  margin-top: 0;
}

.notion-toc {
  background-color: var(--color-gray-100);
  padding: 2em;
  margin-top: 2em;
  font-size: 1.25em;
}

.notion-toc h3 {
  color: var(--color-gray-600);
  margin-top: 0;
}

.toc-list {
  list-style: none;
  margin: 0;
  padding: 0;
  font-weight: 500;
}

.toc .toc-list a,
.notion-toc .toc-list a,
.toc-ent-trial a {
  color: var(--color-gray-900);
  text-decoration: none;
  font-size: 0.875rem;
  font-family: var(--font-family-primary);
}

.toc-list a:hover,
.toc-ent-trial a:hover {
  color: var(--color-blue-400);
}

.toc-list>li+li {
  margin-top: 1em;
}

.toc-list-child {
  list-style: none;
  padding-left: 0.825em;
  margin-top: 0.625em;
}

.toc-list-child>li+li {
  margin-top: 0.625em;
}

.page-rightsidebar {
  position: sticky;
  top: 100px;
}

@media (max-width: 1150px) {
  .page-rightsidebar {
    display: none;
  }
}

.toc-enterprise-cta {
  margin-top: 2em;
  padding: 1.5em 2em;
  color: var(--color-gray-900);
  background: url("/images/design/gradient.svg");
  background-size: cover;
  width: var(--toc-size);
  display: flex;
  flex-direction: column;
  text-align: center;
  align-items: center;
  gap: 0.5em;
  border-radius: .75rem;
}

.toc-enterprise-cta-copy {}

/****************************
  Markdown styles
****************************/

/**
 * Hmm unfortunately, flexbox doesn’t play will we page where there’s code samples
 * We have to do this weird maths to make sure it works
**/

.content-markdown {
  width: calc(100vw - var(--sidebar-size) - var(--toc-size) - calc(2 * var(--page-padding)) - 5em);
  flex-basis: 97ch;
  max-width: 97ch;
}

.content-markdown * {
  scroll-margin-top: 3em;
}

.content-markdown li::marker {
  color: var(--color-gray-900);
  font-family: var(--font-family-primary);
  font-weight: 600;
}


.content-markdown p,
.content-markdown ol,
.content-markdown ul,
.content-markdown dt,
.content-markdown dd {
  color: var(--color-gray-700);
}


.content-markdown li+li {
  margin-top: 1em;
}

.content-markdown code:not(.hljs) {
  font-family: var(--font-family-monospace);
  font-size: 0.85em;
  font-weight: 600;
  color: var(--color-gray-900);
  background-color: var(--color-gray-200);
  padding: 0.25em;
  border-radius: 4px;
  word-break: break-all;
}

.content-markdown table {
  border: 1px var(--color-gray-300) solid;
  border-collapse: collapse;
  margin: 1em 0;
  overflow: auto;
  display: inline-block;
  max-width: 100%;
  border-radius: .5rem;
}

.content-markdown table tr th {
  background-color: var(--color-gray-100);
  font-family: var(--font-family-primary);
  font-size: 0.9em;
  color: var(--color-gray-900);
  padding: 0.6em;
  text-align: left;
  font-weight: 600;
}

.content-markdown table thead tr th {
  background-color: var(--color-gray-900);
  color: var(--color-white);
}

.content-markdown table tbody tr td b {
  font-weight: 600;
}

.content-markdown table tbody tr:nth-child(even) {
  background-color: var(--color-gray-100);
}

.content-markdown table tbody tr td {
  border-right: 1px var(--color-gray-300) solid;
  border-top: 1px var(--color-gray-300) solid;
  padding: 0.6em;
  line-height: 1.4;
  vertical-align: top;
}

/* @media (min-width: 60rem) {
  .content-markdown table tbody tr td:first-child {
    white-space: nowrap;
  }
} */

.content-markdown table tbody tr td:last-child {
  border-right: none;
}

.content-markdown .noheader table thead {
  display: none;
}

.content-markdown .rowheader td:first-child {
  font-weight: 600;
}

.content-markdown .noheader table tbody {
  border-top: 1px var(--color-gray-300) solid;
}

/* table td:first-child {
  width: 100%;
} */

.content-markdown img {
  max-width: 100%;
  height: auto;
  margin: 1em 0;
  display: block;
<<<<<<< HEAD
  border: 1px #e5e5e5 solid;
=======
  border: 1px #f1f1f1 solid;
>>>>>>> f212f256
}

.content-markdown hr {
  margin: 3em 0;
  border: 1px var(--color-gray-100) solid;
}


.content-markdown .admonition {
  --color-border: var(--color-gray-900);
  --color-title: var(--color-gray-900);
  --color-background: var(--color-gray-100);
  --color-title-background: var(--color-white);
  border-left: 3px var(--color-border) solid;
  background-color: var(--color-background);
  margin-top: .5rem;
  border-radius: .25rem;
  box-shadow: 0 0 10px rgba(23, 20, 13, .16);
  padding-bottom: .5rem;
}

h1+.admonition {
  margin-top: 2rem !important;
}

.content-markdown .admonition+.admonition,
.content-markdown h2+.admonition,
.content-markdown h3+.admonition,
.content-markdown h4+.admonition,
.content-markdown h5+.admonition,
.content-markdown h6+.admonition {
  margin-top: 2em;
}

.content-markdown h2+.admonition,
.content-markdown h3+.admonition,
.content-markdown h4+.admonition,
.content-markdown h5+.admonition,
.content-markdown h6+.admonition {
  margin-top: 1em;
}

.content-markdown .admonition *:last-child {
  margin-bottom: 0;
}

.content-markdown .admonition-title {
  --min-size: 0.75rem;
  /* 12px */
  --max-size: 0.75rem;
  /* 12px */
  display: inline-block;
  color: var(--color-title);
  margin: 0;
  background: var(--color-title-background);
  padding: .25rem .75rem .25rem 1.7rem;
  border-radius: 0 .25rem 0 0;
  font-weight: 400;
  width: 100%;
  position: relative;
  text-transform: capitalize;
}

.admonition-title:before {
  content: url(../images/design/info-icon.svg);
  position: absolute;
  left: .5rem;
  top: .35rem;
}

.admonition p {
  padding: 0 .75rem .5rem .75rem;
}

/* alert */
.content-markdown .admonition.attention {
  --color-border: var(--color-orange-400);
  --color-title: var(--color-gray-900);
  --color-title-background: var(--color-orange-100);
  --color-background: var(--color-white);
}

.admonition.attention .admonition-title:before {
  content: url(../images/design/alert-icon.svg);
}

/* warning */
.content-markdown .admonition.warning {
  --color-border: var(--color-yellow-400);
  --color-title: var(--color-gray-900);
  --color-title-background: var(--color-yellow-100);
  --color-background: var(--color-white);
}

.admonition.warning .admonition-title:before {
  content: url(../images/design/warning-icon.svg);
}

/* note */
.content-markdown .admonition.note {
  --color-border: var(--color-blue-400);
  --color-title: var(--color-gray-900);
  --color-title-background: var(--color-blue-100);
  --color-background: var(--color-white);
}

/* tips */
.content-markdown .admonition.info {
  --color-border: var(--color-green-400);
  --color-title: var(--color-gray-900);
  --color-title-background: var(--color-green-100);
  --color-background: var(--color-white);
}

.admonition.info .admonition-title:before {
  content: url(../images/design/tip-icon.svg);
}

/* beta */
.content-markdown .admonition.todo {
  --color-border: var(--color-purple-400);
  --color-title: var(--color-gray-900);
  --color-title-background: var(--color-purple-100);
  --color-background: var(--color-white);
}

.admonition.todo .admonition-title:before {
  content: url(../images/design/beta-icon.svg);
  top: .325rem;
  left: .625rem;
}

/* enterprise */
.content-markdown .admonition.error {
  --color-border: var(--color-gray-900);
  --color-title: var(--color-gray-900);
  --color-title-background: var(--color-gray-100);
  --color-background: var(--color-white);
}

.admonition.error .admonition-title:before {
  content: url(../images/design/enterprise-icon.svg);
}

.content-markdown iframe {
  margin: 3em 0;
  aspect-ratio: 16/9;
  width: 100%;
  height: auto;
}

.content-markdown blockquote {
  border-left: 3px var(--color-orange-400) solid;
  margin-left: 0;
  padding-left: 1em;
}

.content-markdown blockquote p {
  color: var(--color-gray-900);
  line-height: 1.3;
}

.content-markdown blockquote p+p {
  margin-top: 1em;
}

.content-markdown .release-note {
  border-radius: 16px;
  border: 1px var(--color-gray-300) solid;
  padding: 2rem;
  margin-top: 2rem;
  position: relative;
}

.content-markdown .release-note-toggle {
  appearance: none;
  border: 0;
  width: 24px;
  height: 24px;
  position: absolute;
  top: calc(2rem + 6px);
  left: -12px;
  cursor: pointer;
  background: url('data:image/svg+xml,<svg width="24" height="24" viewBox="0 0 24 24" fill="none" xmlns="http://www.w3.org/2000/svg"><circle cx="12" cy="12" r="12" fill="%2312110D"/><path d="M11.75 5V18.5" stroke="%23FDFDFC"/><path d="M18.5 11.75L5 11.75" stroke="%23FDFDFC"/></svg>');

}

.content-markdown .release-note:has(.expanded) .release-note-toggle {
  background: url('data:image/svg+xml,<svg width="24" height="24" viewBox="0 0 24 24" fill="none" xmlns="http://www.w3.org/2000/svg"><circle cx="12" cy="12" r="12" fill="%2312110D"/><path d="M18.5 11.75L5 11.75" stroke="%23FDFDFC"/></svg>');
}

.content-markdown .release-note h2 {
  margin-top: 0;
}

.code-tabs>div:not(.buttons) {
  border: 1px solid var(--color-gray-300);
  background: var(--color-gray-100);
  border-radius: .5rem;
  z-index: 100;
  padding: 1em;
}

.code-tabs>.buttons {
  display: flex;
  gap: 1.5em;
  margin-left: 1rem;
}

.code-tabs>.buttons a {
  text-decoration: none;
  padding: 0.5em 0;
  color: var(--color-gray-500);
  transition: all 200ms;
}

.code-tabs>.buttons a:hover {
  color: var(--color-blue-400);
  text-decoration: none;
}

.code-tabs>.buttons a.active {
  color: var(--color-blue-400);
  border-bottom: 3px currentColor solid;
}

.code-tabs>div:not(first-child) {
  display: none;
}

.collapse {
  margin-top: 2rem;
}

.collapse summary {
  border-bottom: 1px solid var(--color-gray-300);
  padding: 0 1rem 1rem 1rem;
  display: flex;
  align-items: center;
  justify-content: space-between;
}

.collapse+.collapse {
  margin-top: 1rem;
}

.collapse summary::marker {
  content: "";
}

.collapse-plus-icon {
  display: block;
}

.collapse-minus-icon {
  display: none;
}

.collapse[open] .collapse-plus-icon {
  display: none;
}

.collapse[open] .collapse-minus-icon {
  display: block;
}

.collapse-content {
  padding: 0 1rem 1rem 1rem;
}

.breadcrumb {
  display: flex;
  flex-wrap: wrap;
  gap: 0.5em;
  align-items: center;
  margin-bottom: 1em;
}

.breadcrumb a {
  text-decoration: none;
}

.breadcrumb a:not(.Button):hover {
  text-decoration: underline;
}

.breadcrumb span {
  color: var(--color-gray-700);
}

.video-border {
  border: 1px #f1f1f1 solid;
}

/* Expand on click element used for examples */
details {
  padding: 10px 15px;
  border-radius: 8px;
  display: block;
  background: var(--color-gray-100);
  border: 1px solid var(--color-gray-300);
}

details summary {
  cursor: pointer;
}

details+details {
  margin-top: 1rem;
}


/****************************
  Templates
****************************/

.templates-grid {
  display: grid;
  gap: 1em;
  grid-template-columns: repeat(auto-fit, minmax(16em, 1fr));
  margin-top: 3em;
}

.templates-card {
  --padding: 0.75em;
  background-color: var(--color-gray-100);
  border: 1px solid var(--color-gray-300);
  padding: var(--padding);
  transition: all 200ms;
  position: relative;
  border-radius: .5rem;
  box-shadow: 0 0 12px rgba(23, 20, 13, .16);
  overflow: hidden;
}

.templates-card:hover {
  box-shadow: 0 0 20px rgba(23, 20, 13, .16);
}

.templates-card:hover a {
  color: var(--color-blue-400);
}

.templates-card img {
  width: calc(var(--padding) * 2 + 100%);
  height: auto;
  margin: calc(-1 * var(--padding)) calc(-1 * var(--padding)) 0.75em calc(-1 * var(--padding));
  transition: border-radius 200ms;
}

.templates-card p {
  color: var(--color-gray-500);
  margin-bottom: 0;
  margin-top: .5rem;
  text-transform: capitalize;
}

.templates-card a {
  color: var(--color-gray-900);
  text-decoration: none;
  transition: color 200ms;
}

.templates-card a::before {
  content: "";
  position: absolute;
  top: 0;
  left: 0;
  z-index: 0;
  width: 100%;
  height: 100%;
}

/******
Footer
******/

.Footer {
  background-color: var(--color-gray-900);
  padding: 5em 0 2em 0;
  width: 100%;
  display: grid;
  color: var(--color-white);
  place-items: center;
  position: relative;
  z-index: 3;
}

.FooterWrapper {
  width: 100%;
  padding: 0 3em;
  overflow: hidden;
}

.FooterGrid {
  display: flex;
  flex-wrap: wrap;
  justify-content: space-between;
  row-gap: 2em
}

.FooterMenus {
  display: flex;
  gap: 5em;
  align-items: flex-start;
  flex-wrap: wrap
}

.FooterNav {
  display: flex;
  flex-wrap: wrap;
  gap: 5em
}

.FooterNav ul {
  list-style: none;
  margin: 0;
  padding: 0
}

.FooterNav ul li+li {
  margin-top: 1em
}

.FooterNav a {
  color: var(--color-white);
  text-decoration: none;
  transition: color .2s
}

.FooterNav a:hover {
  color: var(--color-main-accent)
}

.FooterLogo {
  width: 100%;
  height: auto
}

.FooterCTA {
  position: relative;
}

.FooterCTAButton {
  background: var(--color-white);
  color: var(--color-gray-900);
}

.FooterCTAButton:hover {
  background-color: var(--color-main-accent)
}

.FooterCTASquares {
  position: absolute;
  top: -4.35rem;
  right: 0;
  z-index: -1
}

.FooterNav .FooterNavHeading {
  margin-top: 0;
  color: var(--color-gray-400)
}

.FooterSocialsLogo {
  margin-top: 4px;
}

.FooterSocialsLogoHumanSignal {
  width: 15em;
  height: auto;
}

.FooterSocials {
  margin-top: clamp(1em, 7vw, 2em)
}

.FooterContainer {
  overflow: hidden;
  width: 100%
}

.FooterGridCopyright {
  display: flex;
  justify-content: space-between;
  flex-wrap: wrap;
  gap: 2em;
  color: var(--color-gray-400);
  margin-top: 5em
}

.FooterGridCopyright a,
.FooterGridCopyright p {
  color: currentColor;
}

.FooterGridCopyright p {
  margin: 0;
}

.FooterGridCopyright a {
  text-decoration: none;
}

.FooterGridCopyright a:hover {
  color: var(--color-main-accent);
}


@media (max-width: 62.8125rem) {
  .FooterCTASquares {
    display: none
  }

  .FooterNav {
    grid-row-gap: 3em
  }
}

@media (max-width: 37.5rem) {
  .Footer {
    position: relative
  }
}

@media (max-width: 75rem) {
  footer {
    position: static
  }

  .FooterSocials {
    order: 2
  }

  .FooterGrid {
    flex-direction: column
  }
}

.SocialIcons {
  --border-color: transparent;
  --icon-color: var(--color-white);
  --background-color: var(--color-gray-700);
  --hover-icon-color: var(--color-white);
  --hover-background-color: var(--color-main-accent)
}

.SocialIcons.Secondary {
  --border-color: var(--color-gray-900);
  --icon-color: var(--color-gray-900);
  --background-color: var(--color-white);
  --hover-icon-color: var(--color-white);
  --hover-background-color: var(--color-gray-900)
}

.SocialIcons ul {
  display: flex;
  flex-wrap: wrap;
  list-style: none;
  margin: 0;
  padding: 0;
  gap: 1em
}

.SocialIcons ul li {
  position: relative
}

.SocialIcons ul li a {
  width: 2.3125em;
  aspect-ratio: 1/1;
  display: flex;
  align-items: center;
  justify-content: center;
  background-color: var(--background-color);
  color: var(--icon-color);
  border-radius: 50%;
  border: 1px solid var(--border-color);
  transition: all .2s
}

.SocialIcons ul li a:hover {
  background-color: var(--hover-background-color);
  color: var(--hover-icon-color)
}

.SocialIcons ul li a svg {
  width: 70%;
  height: auto
}

.SocialIconsCopyTooltip {
  color: var(--color-white);
  background-color: var(--color-gray-900);
  padding: 0 .15em;
  position: absolute;
  top: .7em;
  left: calc(100% + 1em);
  margin: 0;
  opacity: 0;
  pointer-events: none;
  transition: opacity .1s
}

/****************************
  Was it helpful form
****************************/
.helpful-container {}

.helpful-button-group {
  display: flex;
  gap: 1em;
  flex-wrap: wrap;
}

.helpful-form,
.helpful-form fieldset {
  border: 0;
  padding: 0;
  margin: 0;
}

.helpful-form .helpful-radio-container {
  position: relative;
  cursor: pointer;
}

.helpful-form input[type="radio"] {
  appearance: none;
  bottom: 0;
  left: 0;
  margin: 0;
  position: absolute;
  right: 0;
  top: 0;
  cursor: pointer;
}

.helpful-form .helpful-form-label {
  --min-size: 0.75rem;
  /* 12px */
  --max-size: 0.875rem;
  /* 14px */
  --line-height: 1.41;

  font-family: var(--font-family-secondary);
  font-size: clamp(var(--min-size), 7vw, var(--max-size));
  color: var(--color-gray-900);
  line-height: var(--line-height);
  font-weight: normal;
  margin-bottom: 0.5rem;
  display: block;
}

.helpful-form-textarea {
  font-family: var(--font-family-secondary);
  resize: none;
  border: 1px var(--color-gray-300) solid;
  padding: 0.5em;
  min-height: 4rem;
  width: 100%;
  border-radius: .25rem;
}

.helpful-form-textarea+.helpful-form-label {
  margin-top: 1rem;
}

.helpful-form-submit-container {
  display: flex;
  flex-wrap: wrap;
  gap: 1em;
  margin-top: 1em;
}

.helpful-form-input {
  border: 1px var(--color-gray-300) solid;
  padding: 0.5em;
  width: 100%;
  border-radius: .25rem;
  font-family: var(--font-family-secondary);
}

.helpful-form-more {
  display: none;
  padding-top: 1em;
}

.helpful-form-confirmation {
  display: none;
  padding-top: 2em;
}

.helpful-form input[type="radio"]:hover+.helpful-button,
.helpful-form input[type="radio"]:checked+.helpful-button {
  background-color: var(--background-hover);
  color: var(--color-hover);

  cursor: pointer;
}

.helpful-button {
  --color: var(--color-main-accent);
  --color-hover: var(--color-white);
  --background-hover: var(--color-orange-400);
  --background: var(--color-orange-0);

  appearance: none;
  background-color: var(--color-orange-0);
  border: 1px var(--color) solid;
  color: var(--color);
  font-size: 0.875rem;
  display: flex;
  align-items: center;
  gap: 0.25em;
  padding: 0.5em;
  border-radius: 3rem;
}

/****************************
  Code theme
****************************/

pre {
  position: relative;
  white-space: normal;
}

pre code.hljs {
  font-family: var(--font-family-monospace);
  font-size: 0.9rem;
  line-height: 1.25;
  border-radius: 8px;
  background: var(--color-gray-900);
  position: relative;
  white-space: pre;
}

pre code.hljs {
  display: block;
  overflow-x: auto;
  padding: 2.5em 1.5em 1.5em;
}

code.hljs {
  padding: 3px 5px;
}

/*!
  Theme: Tokyo-night-Dark
  origin: https://github.com/enkia/tokyo-night-vscode-theme
  Description: Original highlight.js style
  Author: (c) Henri Vandersleyen <hvandersleyen@gmail.com>
  License: see project LICENSE
  Touched: 2022
*/
.hljs-comment,
.hljs-meta {
  color: var(--color-gray-500)
}

.hljs-deletion,
.hljs-doctag,
.hljs-regexp,
.hljs-selector-attr,
.hljs-selector-class,
.hljs-selector-id,
.hljs-selector-pseudo,
.hljs-tag,
.hljs-template-tag,
.hljs-variable.language_ {
  color: var(--color-yellow-400);
}

.hljs-link,
.hljs-literal,
.hljs-number,
.hljs-params,
.hljs-template-variable,
.hljs-type,
.hljs-variable {
  color: var(--color-yellow-400);
}

.hljs-attribute,
.hljs-built_in {
  color: var(--color-yellow-400);
}

.hljs-keyword,
.hljs-property,
.hljs-subst,
.hljs-title,
.hljs-title.class_,
.hljs-title.class_.inherited__,
.hljs-title.function_ {
  color: var(--color-blue-300);
}

.hljs-selector-tag {
  color: #a0d964;
}

.hljs-addition,
.hljs-bullet,
.hljs-quote,
.hljs-string,
.hljs-symbol {
  color: var(--color-green-400);
}

.hljs-code,
.hljs-formula,
.hljs-section {
  color: var(--color-blue-400);
}

.hljs-attr,
.hljs-char.escape_,
.hljs-keyword,
.hljs-name,
.hljs-operator {
  color: var(--color-purple-400);
}

.hljs-punctuation {
  color: var(--color-white);
}

.hljs {
  background: var(--color-gray-900);
  color: var(--color-white);
}

.hljs-emphasis {
  font-style: italic
}

.hljs-strong {
  font-weight: 700
}


.code-block-copy-button {
  position: absolute;
  top: 0;
  right: 0;
  appearance: none;
  background-color: #fff3;
  color: var(--color-white);
  opacity: .5;
  border: 0;
  border-bottom-left-radius: 0.5em;
  padding: 0.5em;
  display: flex;
  gap: 0.5em;
  align-items: center;
  z-index: 2;
  white-space: normal;
  cursor: pointer;
}

.code-block-copy-button svg {
  width: 1em;
  height: 1em;
}

.code-block-copy-check-icon {
  display: none;
}

/****************************
  Playground
****************************/

#preview-wrapper {
  width: 100%;
  height: 100%;
  top: 0;
  left: 0;
  position: fixed;
  z-index: 100000;
  background: rgba(0, 0, 0, 0.4);
  display: flex;
  flex-direction: column;
  justify-content: center;
  align-items: center;
  text-align: center;
  min-height: 100vh;
}

#render-editor-loader {
  max-width: 1200px;
  background: var(--color-white);
  padding: 3%;
  width: 500px;
  height: 500px;
  border-radius: 10px;
  display: flex;
  flex-direction: column;
  justify-content: center;
  align-items: center;
  text-align: center;
}

#render-editor {
  max-width: 1200px;
  border: none;
  background: var(--color-white);
  padding: 3%;
  width: 500px;
  height: 500px;
  border-radius: 10px;
}

#main-preview iframe#render-editor {
  width: 100%;
  padding: 5px;
  margin: 1em 0;
  margin-left: -20px;
}

.page-type-playground .content-markdown {
  width: 100%;
  max-width: none;
}

.page-type-playground .content-markdown a {
  text-decoration: none;
}

.page-type-playground .page-rightsidebar {
  display: none;
}

.playground-buttons {
  display: flex;
  justify-content: flex-end;
  gap: 1em;
  margin-top: 1em;
}

.playground-buttons a,
.playground-buttons button {
  font-family: var(--font-family-secondary);
  font-size: 1rem;
  text-decoration: none;
  font-weight: 600;
  cursor: pointer;
  color: var(--color-blue-400);
  transition: all 200ms;
}

.playground-buttons a:hover,
.playground-buttons button:hover {
  color: var(--color-blue-600);
  text-decoration: none !important;
}

.playground-buttons button {
  appearance: none;
  border: 0;
  background-color: transparent;
}

/****************************
  Search
****************************/

.algolia-autocomplete {
  width: 100%;
}

.AlgoliaSearch {
  position: relative;
  display: flex;
  align-items: center;
  flex-basis: 325px;
  margin-left: auto;
  font-family: var(--font-family-primary);
}

@media (max-width: 799px) {
  .AlgoliaSearch {
    width: 100%;
    flex-grow: 1;
    flex-basis: 500px;
    margin-left: 0.5rem;
    order: 2;
    margin-right: -0.6em;
    font-family: var(--font-family-primary);
  }
}

.AlgoliaSearchIcon {
  width: 1em;
  height: 1em;
  z-index: 1;
  pointer-events: none;
  margin-right: -2em;
  fill: var(--color-gray-900);
}

.AlgoliaSearchCmdK {
  --cmd-k-background-color: var(--color-gray-300);
  --cmd-k-icon-color: var(--color-gray-900);

  position: absolute;
  right: 21px;
  pointer-events: none;
}

#docsearch-input {
  align-self: center;
  border-radius: 2em;
  background-color: var(--color-gray-100);
  border: 0;
  padding: 0.75em 1em 0.75em 2.5em;
  font-size: 1rem;
  width: 100%;
  border: 1px solid var(--color-gray-300);
  font-family: var(--font-family-primary);
  font-size: .875rem;
}

#docsearch-input::placeholder {
  color: var(--color-gray-500);
}

#docsearch-input:focus {
  outline-color: var(--color-blue-400);
}

.ds-dropdown-menu {
  background-color: white;
  border: 1px var(--color-gray-300) solid;
  border-radius: .75rem;
  /* top: calc(100% + 4px)!important; Needed to overwrite Algolia’s default style */
  top: calc(100% + 7.5px) !important;
  padding: 1em;
  width: 160%;
  box-shadow: 0 0 12px rgba(23, 20, 13, .16);
}

.algolia-docsearch-footer {
  display: none;
}

.algolia-docsearch-suggestion {
  text-decoration: none;
  color: var(--color-gray-900);
}

.algolia-docsearch-suggestion:hover .algolia-docsearch-suggestion--wrapper {
  border-color: var(--color-blue-400);
}

.algolia-docsearch-suggestion--category-header {
  font-size: 1rem;
  font-weight: 600;
  margin-bottom: 0.5em;
  margin-top: 1em;
  border-top: 1px var(--color-gray-200) solid;
  padding-top: 1em;
}

.ds-suggestion:first-child .algolia-docsearch-suggestion--category-header {
  margin-top: 0;
  padding-top: 0;
  border-top: none;
}

.algolia-docsearch-suggestion--wrapper {
  background-color: var(--color-gray-100);
  border: 1px var(--color-gray-100) solid;
  border-radius: .25rem;
  margin-top: .25rem;
}

.algolia-docsearch-suggestion--subcategory-inline {
  display: none;
}

.algolia-docsearch-suggestion--text {
  font-size: 0.9em;
  color: var(--color-gray-700);
}

.algolia-docsearch-suggestion--highlight {
  color: var(--color-blue-400);
  font-weight: 600;
}

.algolia-docsearch-suggestion--subcategory-column {
  display: none;
}

.algolia-docsearch-suggestion--wrapper {
  padding: 0.5em;
}

.algolia-docsearch-suggestion--category-header {
  margin-bottom: 0.25em;
}

.algolia-docsearch-suggestion--content {
  font-size: 0.875em;
}

.algolia-docsearch-suggestion__secondary:not(.algolia-docsearch-suggestion__main) .algolia-docsearch-suggestion--category-header {
  display: none;
}

.algolia-docsearch-suggestion--title+.algolia-docsearch-suggestion--text {
  margin-top: 0.5em;
}

@media (max-width: 1150px) {
  .ds-dropdown-menu {
    width: 100%;
  }
}

/****************************
  Enterprise theme
****************************/

.page-tier-enterprise {
  --color-main-accent: var(--color-orange-400);
  background: var(--color-white);
}

.page-tier-enterprise .page-header {
  background-color: var(--color-gray-900);
  border-bottom: none;
}

.page-header-main-nav>li>a:not(.Button) {
  color: var(--color-gray-900);
  transition: all 200ms;
  font-size: .875rem;
}

.page-tier-enterprise .page-header-main-nav>li>a:not(.Button) {
  color: var(--color-white);
}

.page-header nav>ul>li>ul a {
  color: black;
  transition: all 200ms;
  font-size: .875rem;
}

.page-tier-enterprise .page-header nav a:not(.Button):hover {
  color: var(--color-orange-400);
}

.page-tier-enterprise .page-header .Button {
  background-color: var(--color-white);
  color: var(--color-gray-900);
  font-size: .875rem;
}

.page-tier-enterprise .page-header .Button:hover {
  background-color: var(--color-orange-400);
}

.heidi {
  max-height: 14em;
  margin-top: -3.5rem;
}

.page-tier-enterprise .heidi {
  display: none;
}

.page-tier-enterprise .helpful-button {
  --color-hover: var(--color-white);
  --background: var(--color-yellow-400);
  --background-hover: var(--color-orange-400);
}

.page-tier-enterprise .hamburger-button span {
  background-color: var(--color-white);
}

.page-tier-enterprise .page-header nav {
  background-color: var(--color-gray-900);
}

.page-tier-enterprise .page-header nav button {
  color: var(--color-white);
}

.page-tier-enterprise .page-header nav button+ul {
  background-color: var(--color-white);
}

.page-tier-enterprise .page-header nav button+ul a {
  color: var(--color-gray-900);
}

.page-tier-enterprise .page-header nav>button+ul ul {
  background-color: var(--color-gray-700);
}

.page-tier-enterprise #docsearch-input {
  color: var(--color-white);
  background-color: var(--color-gray-800);
  border: 1px var(--color-gray-600) solid;
  font-family: var(--font-family-primary);
}

.page-tier-enterprise .AlgoliaSearchIcon {
  fill: var(--color-white);
}

.page-tier-enterprise #docsearch-input:focus {
  outline-color: var(--color-gray-500);
}

.enterprise-only {
  display: none;
}

.page-tier-enterprise .opensource-only {
  display: none;
}

.page-tier-enterprise .enterprise-only {
  display: revert;
}

.page-tier-enterprise .page-header-chevron-icon path {
  stroke: var(--color-white);
}

.page-tier-enterprise .page-header-content-switcher a {
  color: var(--color-white);
}

.page-tier-enterprise .page-header-content-switcher a:hover {
  color: var(--color-orange-400);
}

.page-tier-enterprise .page-header-content-switcher a svg * {
  fill: var(--color-white);
}

.page-tier-enterprise .page-header-content-switcher a:hover svg * {
  fill: var(--color-orange-400);
}

.page-tier-enterprise .page-header-content-switcher .active {
  color: var(--color-orange-400);
  border-bottom: 3px solid var(--color-orange-400);
}

.page-tier-enterprise .AlgoliaSearchCmdK {
  --cmd-k-background-color: var(--color-gray-600);
  --cmd-k-icon-color: var(--color-white);
}

@media (max-width: 500px) {

  .page-header-top-level {
    flex-wrap: wrap;
  }

  .AlgoliaSearch {
    margin-left: 1rem;
    margin-right: -1rem;
    margin-top: 1rem;
  }

  .page-tier-enterprise .HeaderLogo {
    flex-basis: 12em;
    flex-grow: 1;
  }
}

@media (max-width: 1150px) {
  .page-header nav .page-header-main-nav {
    border-color: var(--color-gray-700);
  }
}

.gif-border {
    border: 1px #f1f1f1 solid;
}

.no-border {
    border: unset !important;
}
<|MERGE_RESOLUTION|>--- conflicted
+++ resolved
@@ -1383,11 +1383,7 @@
   height: auto;
   margin: 1em 0;
   display: block;
-<<<<<<< HEAD
-  border: 1px #e5e5e5 solid;
-=======
   border: 1px #f1f1f1 solid;
->>>>>>> f212f256
 }
 
 .content-markdown hr {
