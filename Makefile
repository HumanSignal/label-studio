# Run Django dev server with Sqlite
run-dev:
	DJANGO_DB=sqlite LOG_DIR=tmp DEBUG=true LOG_LEVEL=DEBUG DJANGO_SETTINGS_MODULE=core.settings.label_studio python label_studio/manage.py runserver

# Run Django dev migrations with Sqlite
migrate-dev:
	DJANGO_DB=sqlite LOG_DIR=tmp DEBUG=true LOG_LEVEL=DEBUG DJANGO_SETTINGS_MODULE=core.settings.label_studio python label_studio/manage.py migrate

# Run Django dev make migrations with Sqlite
makemigrations-dev:
	DJANGO_DB=sqlite LOG_DIR=tmp DEBUG=true LOG_LEVEL=DEBUG DJANGO_SETTINGS_MODULE=core.settings.label_studio python label_studio/manage.py makemigrations

# Run Django dev shell environment with Sqlite
shell-dev:
	DJANGO_DB=sqlite LOG_DIR=tmp DEBUG=true LOG_LEVEL=DEBUG DJANGO_SETTINGS_MODULE=core.settings.label_studio python label_studio/manage.py shell_plus

# Install modules
frontend-setup:
	cd label_studio/frontend && yarn install --frozen-lockfile && yarn run download:all;

# Fetch DM and LSF
frontend-fetch:
	cd label_studio/frontend && yarn run download:all;

# Build frontend continuously on files changes
frontend-watch:
	cd label_studio/frontend && yarn start

# Build production-ready optimized bundle
frontend-build:
<<<<<<< HEAD
	cd label_studio/frontend && yarn intasll --frozen-lockfile && yarn run build:production
=======
	cd label_studio/frontend && yarn install --frozen-lockfile && yarn run build:production
>>>>>>> 4eb0c944

# Run tests
test:
	cd label_studio && DJANGO_DB=sqlite pytest -v -m "not integration_tests"

# Update urls
update-urls:
	DJANGO_DB=sqlite LOG_DIR=tmp DEBUG=true LOG_LEVEL=DEBUG DJANGO_SETTINGS_MODULE=core.settings.label_studio python label_studio/manage.py show_urls --format pretty-json > ./label_studio/core/all_urls.json<|MERGE_RESOLUTION|>--- conflicted
+++ resolved
@@ -28,11 +28,7 @@
 
 # Build production-ready optimized bundle
 frontend-build:
-<<<<<<< HEAD
-	cd label_studio/frontend && yarn intasll --frozen-lockfile && yarn run build:production
-=======
 	cd label_studio/frontend && yarn install --frozen-lockfile && yarn run build:production
->>>>>>> 4eb0c944
 
 # Run tests
 test:
