--- conflicted
+++ resolved
@@ -1,15 +1,12 @@
 body {
   position: relative;
-<<<<<<< HEAD
   margin: 0;
   padding: 0;
-=======
 }
 
 #label-studio {
   margin-left: 20px;
   margin-right: 20px;
->>>>>>> e8efa41b
 }
 
 .footer {
