--- conflicted
+++ resolved
@@ -51,10 +51,6 @@
     <script>
       setTimeout(() => {
         var ls = new LabelStudio("label-studio", {
-<<<<<<< HEAD
-
-=======
->>>>>>> 25fb4568
           description: "Description",
 
           interfaces: [
