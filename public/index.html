<!DOCTYPE html>
<html lang="en">
  <head>
    <meta charset="utf-8" />
    <link rel="shortcut icon" href="%PUBLIC_URL%/favicon.ico" />
    <link href='//fonts.googleapis.com/css?family=Source+Sans+Pro:300,400,600|Roboto Mono' rel='stylesheet' type='text/css' />
    <link href='//fonts.googleapis.com/css?family=Dosis:500&text=LabelStudio' rel='stylesheet' type='text/css' />
    <meta name="viewport" content="width=device-width, initial-scale=1, shrink-to-fit=no">
    <meta name="theme-color" content="#000000">
    <!--
      manifest.json provides metadata used when your web app is added to the
      homescreen on Android. See https://developers.google.com/web/fundamentals/web-app-manifest/
    -->
    <link rel="manifest" href="%PUBLIC_URL%/manifest.json">
    <link rel="stylesheet" href="%PUBLIC_URL%/styles/main.css">
    <!--
      Notice the use of %PUBLIC_URL% in the tags above.
      It will be replaced with the URL of the `public` folder during the build.
      Only files inside the `public` folder can be referenced from the HTML.

      Unlike "/favicon.ico" or "favicon.ico", "%PUBLIC_URL%/favicon.ico" will
      work correctly both with client-side routing and a non-root public URL.
      Learn how to configure a non-root public URL by running `npm run build`.
      -->
    <title>Label Studio</title>
  </head>
  <body>
    <noscript>
      You need to enable JavaScript to run this app.
    </noscript>

    <div id="header">
      <a id="logo" href="/">
        <img src="./images/ls_logo.png" alt="label studio logo">
        <span style="font-size: 1.2em;">Label Studio</span>
      </a>
      <ul id="nav">
        <li><a style="margin-right: 1em; text-decoration: underline;" href="https://labelstud.io/guide">Guide</a></li>
        <li><a class="github-button" href="https://github.com/heartexlabs/label-studio"
           data-icon="octicon-star" data-size="large" data-show-count="true" aria-label="Star heartexlabs/label-studio on GitHub"><img src="./images/GitHub-Mark-64px.png" height="25" /></a></li>
      </ul>
    </div>

<<<<<<< HEAD
    <div id="label-studio" style="width: 1440px;"></div>

=======
    <div id="ls-container">
      <div id="label-studio"></div>
    </div>
    
>>>>>>> 3ee77889
    <footer class="footer">Made by <a target="_blank" href="https://heartex.net">Heartex</a> in San Francisco
      <br/><br/>
      <img src="./images/3nowhite.svg" height="80" />
    </footer>

    <script>
      (function (d, o) {
          d.domReady = function (n, a) {
              o.addEventListener && o.addEventListener("DOMContentLoaded", function e(t) {
                  o.removeEventListener("DOMContentLoaded", e), n.call(a || d, t)
              }) || o.attachEvent && o.attachEvent("onreadystatechange", function e(t) {
                  "complete" === o.readyState && (o.detachEvent("onreadystatechange", e), n.call(a || d, t))
              })
          }
      })(window, document);
    </script>
    <script>
      domReady(function () {
        var ls = new LabelStudio("label-studio", {

          description: "Description",

          interfaces: [
            "controls",
            "completions:menu",
              "completions:add-new",            
            "completions:delete",              
            "predictions:menu",
            "panel",
            "side-column",
            "update",
            "check-empty",
          ],

            supports: [ "completions", "predictions" ],
            
          expert: {
            pk: 1,
            firstName: "James",
            lastName: "Dean"
          },

          task: {
            completions: [],
            predictions: [],
            id: 1,
            data: {
              image: "https://htx-misc.s3.amazonaws.com/opensource/label-studio/examples/images/nick-owuor-astro-nic-visuals-wDifg5xc9Z4-unsplash.jpg"
            }
          }
        });

      });
    </script>
  </body>
</html><|MERGE_RESOLUTION|>--- conflicted
+++ resolved
@@ -41,15 +41,9 @@
       </ul>
     </div>
 
-<<<<<<< HEAD
-    <div id="label-studio" style="width: 1440px;"></div>
-
-=======
     <div id="ls-container">
       <div id="label-studio"></div>
     </div>
-    
->>>>>>> 3ee77889
     <footer class="footer">Made by <a target="_blank" href="https://heartex.net">Heartex</a> in San Francisco
       <br/><br/>
       <img src="./images/3nowhite.svg" height="80" />
