--- conflicted
+++ resolved
@@ -5,13 +5,9 @@
   "main": "get-build.js",
   "scripts": {
     "start": "webpack --watch",
+    "test": "CSS_PREFIX='ls-' jest ./test",
     "build": "webpack",
-<<<<<<< HEAD
-    "test": "CSS_PREFIX='ls-' jest ./test",
-=======
     "build:production": "NODE_ENV=production webpack",
-    "test": "echo \"Error: no test specified\" && exit 1",
->>>>>>> 4117e2de
     "download": "npm run download-editor && npm run download-dm && npm run build",
     "download-editor": "NO_BUILD=true node get-build.js lsf feature/rename-completions",
     "download-dm": "NO_BUILD=true node get-build.js dm master"
@@ -99,7 +95,6 @@
       "@babel/plugin-proposal-nullish-coalescing-operator"
     ]
   },
-<<<<<<< HEAD
   "jest": {
     "snapshotSerializers": [
       "enzyme-to-json/serializer"
@@ -107,9 +102,5 @@
     "setupFilesAfterEnv": [
       "<rootDir>/test/setup.ts"
     ]
-=======
-  "dependencies": {
-    "un": "0.0.0"
->>>>>>> 4117e2de
   }
 }