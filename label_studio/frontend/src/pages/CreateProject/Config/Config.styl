--- conflicted
+++ resolved
@@ -391,10 +391,7 @@
     height: 100%
   &-ui
     flex 1
-<<<<<<< HEAD
-=======
     min-height 0
->>>>>>> 08b22161
   &-error
     color: #771b04
     border: 1px solid #e68a6e
