import 'codemirror/lib/codemirror.css';
import 'codemirror/mode/xml/xml';
import React, { useState } from 'react';
import { UnControlled as CodeMirror } from 'react-codemirror2';
import { Button, ToggleItems } from '../../../components';
import { Form } from '../../../components/Form';
import { Oneof } from '../../../components/Oneof/Oneof';
import { cn } from '../../../utils/bem';
import { Palette } from '../../../utils/colors';
import { colorNames } from './colors';
import './Config.styl';
import { Preview } from './Preview';
import { DEFAULT_COLUMN, EMPTY_CONFIG, isEmptyConfig, Template } from './Template';
import { TemplatesList } from './TemplatesList';

// don't do this, kids
const formatXML = (xml) => {
  let depth = 0;
  try {
    return xml.replace(/<(\/)?.*?(\/)?>[\s\n]*/g, (tag, close1, close2) => {
      if (!close1) {
        const res = "  ".repeat(depth) + tag.trim() + "\n";
        if (!close2) depth++;
        return res;
      } else {
        depth--;
        return "  ".repeat(depth) + tag.trim() + "\n";
      }
    });
  } catch (e) {
    return xml;
  }
};

const wizardClass = cn("wizard");
const configClass = cn("configure");

const EmptyConfigPlaceholder = () => (
  <div className={configClass.elem("empty-config")}>
    <p>Your labeling configuration is empty. It is required to label your data.</p>
    <p>
      Start from one of our predefined templates or create your own config on the Code panel.
      The labeling config is XML-based and you can <a href="https://labelstud.io/tags/" target="_blank">read about the available tags in our documentation</a>.
    </p>
  </div>
);

const Label = ({ label, template, color }) => {
  const value = label.getAttribute("value");

  return (
    <li className={configClass.elem("label").mod({ choice: label.tagName === "Choice" })}>
      <label style={{ background: color }}>
        <input
          type="color"
          className={configClass.elem("label-color")}
          value={colorNames[color] || color}
          onChange={e => template.changeLabel(label, { background: e.target.value })}
        />
      </label>
      <span>{value}</span>
      <button type="button" className={configClass.elem("delete-label")} onClick={() => template.removeLabel(label)}>
        <svg width="14" height="14" viewBox="0 0 14 14" fill="none" stroke="red" strokeWidth="2" strokeLinecap="square" xmlns="http://www.w3.org/2000/svg">
          <path d="M2 12L12 2"/>
          <path d="M12 12L2 2"/>
        </svg>
      </button>
    </li>
  );
};

const ConfigureControl = ({ control, template }) => {
  const refLabels = React.useRef();
  const tagname = control.tagName;
  if (tagname !== "Choices" && !tagname.endsWith("Labels")) return null;
  const palette = Palette();

  const onAddLabels = () => {
    if (!refLabels.current) return;
    template.addLabels(control, refLabels.current.value);
    refLabels.current.value = "";
  };
  const onKeyPress = e => {
    if (e.key === "Enter" && e.ctrlKey) {
      e.preventDefault();
      onAddLabels();
    }
  };

  return (
    <div className={configClass.elem("labels")}>
      <form className={configClass.elem("add-labels")} action="">
        <h4>{tagname === "Choices" ? "Add choices" : "Add label names"}</h4>
        <textarea name="labels" id="" cols="30" rows="5" ref={refLabels} onKeyPress={onKeyPress}></textarea>
        <input type="button" value="Add" onClick={onAddLabels} />
      </form>
      <div className={configClass.elem("current-labels")}>
        <h3>{tagname === "Choices" ? "Choices" : "Labels"} ({control.children.length})</h3>
        <ul>
          {Array.from(control.children).map(label => (
            <Label
              label={label}
              template={template}
              key={label.getAttribute("value")}
              color={label.getAttribute("background") || palette.next().value}
            />
          ))}
        </ul>
      </div>
    </div>
  );
};

const ConfigureSettings = ({ template }) => {
  const { settings } = template;
  if (!settings) return null;
  const keys = Object.keys(settings);

  return (
    <ul className={configClass.elem("settings")}>
      <li>
        <h4>Configure settings</h4>
        <ul className={configClass.elem("object-settings")}>
          {keys.map(key => {
            const options = settings[key];
            const type = Array.isArray(options.type) ? Array : options.type;
            const $object = template.objects[0];
            const $tag = options.control ? $object.$controls[0] : $object;
            if (options.when && !options.when($tag)) return;
            let value = false;
            if (options.value) value = options.value($tag);
            else if (typeof options.param === "string") value = $tag.getAttribute(options.param);
            if (value === "true") value = true;
            if (value === "false") value = false;
            let onChange;
            let size;
            switch (type) {
              case Array:
                onChange = e => {
                  if (typeof options.param === "function") {
                    options.param($tag, e.target.value);
                  } else {
                    $object.setAttribute(options.param, e.target.value);
                  }
                  template.render();
                };
                return (
                  <li key={key}><label>{options.title} <select value={value} onChange={onChange}>{options.type.map(option => (
                    <option key={option} value={option}>{option}</option>
                  ))}</select></label></li>
                );
              case Boolean:
                onChange = e => {
                  if (typeof options.param === "function") {
                    options.param($tag, e.target.checked);
                  } else {
                    $object.setAttribute(options.param, e.target.checked ? 'true' : 'false');
                  }
                  template.render();
                };
                return (
                  <li key={key}><label><input type="checkbox" checked={value} onChange={onChange} /> {options.title}</label></li>
                );
              case String:
              case Number:
                size = options.type === Number ? 5 : undefined;
                onChange = e => {
                  if (typeof options.param === "function") {
                    options.param($object, e.target.value);
                  } else {
                    $object.setAttribute(options.param, e.target.value);
                  }
                  template.render();
                };
                return (
                  <li key={key}><label>{options.title} <input type="text" onInput={onChange} value={value} size={size} /></label></li>
                );
            }
          })}
        </ul>
      </li>
    </ul>
  );
};

<<<<<<< HEAD
const ConfigureColumns = ({ columns, template, project }) => {
  const defaultValue = project.parsed_label_config?.label?.inputs?.[0]?.value;
  const [selectedValue, setSelectedValue] = useState(defaultValue);

  const updateValue = obj => e => {
    const attrName = e.target.value.replace(/^\$/, "");
    obj.setAttribute("value", "$" + attrName);
    setSelectedValue(attrName);
=======
const ConfigureColumns = ({ columns, template }) => {
  const updateValue = obj => e => {
    const attrName = e.target.value.replace(/^\$/, "");
    obj.setAttribute("value", "$" + attrName);
>>>>>>> cf7fcef4
    template.render();
  };

  if (!template.objects.length) return null;

  return (
    <div className={configClass.elem("object")}>
      <h4>Configure data</h4>
      {template.objects.length > 1 && columns?.length > 0 && columns.length < template.objects.length && (
        <p className={configClass.elem("object-error")}>This template requires more data then you have for now</p>
      )}
      {columns?.length === 0 && (
        <p className={configClass.elem("object-error")}>
          To select which field(s) to label you need to upload the data. Alternatively, you can provide it using Code mode.
        </p>
      )}
      {template.objects.map(obj => (
        <p key={obj.getAttribute("name")}>
          Use {obj.tagName.toLowerCase()}
          {template.objects > 1 && ` for ${obj.getAttribute("name")}`}
          {" from "}
          {columns?.length > 0 && columns[0] !== DEFAULT_COLUMN && "field "}
          <select onChange={updateValue(obj)} value={obj.getAttribute("value")?.replace(/^\$/, "")}>
            {columns?.map(column => (
              <option key={column} value={column}>
                {column === DEFAULT_COLUMN ? "<imported file>" : `$${column}`}
              </option>
            ))}
            {!columns?.length && (
              <option value={obj.getAttribute("value")?.replace(/^\$/, "")}>{"<imported file>"}</option>
            )}
          </select>
        </p>
      ))}
    </div>
  );
};

const Configurator = ({ columns, config, project, template, setTemplate, onBrowse, onSaveClick, onValidate, disableSaveButton }) => {
  const [configure, setConfigure] = React.useState(isEmptyConfig(config) ? "code" : "visual");
  const [visualLoaded, loadVisual] = React.useState(configure === "visual");
  const [waiting, setWaiting] = React.useState(false);
  const [error, setError] = React.useState();
  const [configToCheck, setConfigToCheck] = React.useState();
  const [data, setData] = React.useState();
  const debounceTimer = React.useRef();

  React.useEffect(() => {
    // config may change during init, so wait for that, but for a very short time only
    debounceTimer.current = window.setTimeout(() => setConfigToCheck(config), configToCheck ? 500 : 30);
    return () => window.clearTimeout(debounceTimer.current);
  }, [config]);

  React.useEffect(async () => {
    if (!configToCheck) return;
    const c = encodeURIComponent(configToCheck);
    let res;
    res = await fetch(`/api/projects/${project.id}/validate?label_config=${c}`);
    if (!res.ok) {
      res = await res.json();
      setError(res);
      return;
    } else {
      setError(null);
      onValidate?.(await res.json());
    }

    res = await fetch(`/api/projects/${project.id}/sample-task?label_config=${c}`);
    const ok = res.ok;
    res = await res.json();
    if (ok) {
      setData(res.sample_task);
    } else {
      // @todo validation can be done in this place,
      // @todo but for now it's extremely slow in /sample-task endpoint
      setError(res);
    }
  }, [configToCheck]);

  React.useEffect(() => { setError(null); }, [template, config]);

  // code should be reloaded on every render because of uncontrolled codemirror
  // visuals should be always rendered after first render
  // so load it on the first access, then just show/hide
  const onSelect = value => {
    setConfigure(value);
    if (value === "visual") loadVisual(true);
  };

  const onSave = async () => {
    setError(null);
    setWaiting(true);
    const res = await onSaveClick();
    setWaiting(false);
    if (res !== true) {
      setError(res);
    }
  };

  const extra = (
    <p className={configClass.elem('tags-link')}>
      Configure the labeling interface with tags.
      <br/>
      <a href="https://labelstud.io/tags/" target="_blank">See all available tags</a>
      .
    </p>
  );

  return (
    <div className={configClass}>
      <div className={configClass.elem("container")}>
        <header>
          <button onClick={onBrowse}>Browse Templates</button>
          <ToggleItems items={{ code: "Code", visual: "Visual" }} active={configure} onSelect={onSelect} />
        </header>
        <div className={configClass.elem('editor')}>
          {configure === "code" && (
            <div className={configClass.elem("code")} style={{ display: configure === "code" ? undefined : "none" }}>
              <CodeMirror
                name="code"
                id="edit_code"
                value={formatXML(config)}
                detach
                options={{ mode: "xml", theme: "default", lineNumbers: true }}
                onChange={(editor, data, value) => setTemplate(value)}
              />
            </div>
          )}
          {visualLoaded && (
            <div className={configClass.elem("visual")} style={{ display: configure === "visual" ? undefined : "none" }}>
              {isEmptyConfig(config) && <EmptyConfigPlaceholder />}
              <ConfigureColumns columns={columns} project={project} template={template} />
              {template.controls.map(control => <ConfigureControl control={control} template={template} key={control.getAttribute("name")} />)}
              <ConfigureSettings template={template} />
            </div>
          )}
        </div>
        {disableSaveButton !== true && onSaveClick && (
          <Form.Actions size="small" extra={configure === "code" && extra} valid>
            <Button look="primary" size="compact" style={{width: 120}} onClick={onSave} waiting={waiting}>
              Save
            </Button>
          </Form.Actions>
        )}
      </div>
      <Preview config={config} data={data} error={error} />
    </div>
  );
};

export const ConfigPage = ({ config: initialConfig = "", columns: externalColumns, project, onUpdate, onSaveClick, onValidate, disableSaveButton, show = true }) => {
  const [config, _setConfig] = React.useState("");
  const [mode, setMode] = React.useState("list"); // view | list
  const [selectedGroup, setSelectedGroup] = React.useState(null);
  const [selectedRecipe, setSelectedRecipe] = React.useState(null);
  const [template, setCurrentTemplate] = React.useState(null);

  const setConfig = React.useCallback(config => {
    _setConfig(config);
    onUpdate(config);
  }, [_setConfig, onUpdate]);

  const setTemplate = React.useCallback(config => {
    const tpl = new Template({ config });
    tpl.onConfigUpdate = setConfig;
    setConfig(config);
    setCurrentTemplate(tpl);
  }, [setConfig, setCurrentTemplate]);

  const [columns, setColumns] = React.useState();
  React.useEffect(() => { if (externalColumns?.length) setColumns(externalColumns); }, [externalColumns]);

  React.useEffect(() => {
    if (!project || columns) return;
    fetch(`/api/projects/${project.id}/summary`)
      .then(res => res.json())
      .then(res => {
        if (res.common_data_columns) {
          setColumns(res.common_data_columns);
        }
      });
  }, [columns, project]);

  React.useEffect(() => {
    if (columns?.length && template) {
      template.fixColumns(columns);
    }
  }, [columns, template]);

  const onSelectRecipe = React.useCallback(recipe => {
    if (!recipe) {
      setSelectedRecipe(null);
      setMode("list");
      return;
    }
    setTemplate(recipe.config);
    setSelectedRecipe(recipe);
    setMode("view");
  });

  const onCustomTemplate = React.useCallback(() => {
    setTemplate(EMPTY_CONFIG);
    setMode("view");
  });

  React.useEffect(() => {
    if (initialConfig) {
      setTemplate(initialConfig);
      setMode("view");
    }
  }, []);

  if (!show) return null;

  return (
    <div className={wizardClass} data-mode="list" id="config-wizard">
      <Oneof value={mode}>
        <TemplatesList
          case="list"
          selectedGroup={selectedGroup}
          selectedRecipe={selectedRecipe}
          onSelectGroup={setSelectedGroup}
          onSelectRecipe={onSelectRecipe}
          onCustomTemplate={onCustomTemplate}
        />
        <Configurator
          case="view"
          columns={columns}
          config={config}
          project={project}
          selectedRecipe={selectedRecipe}
          template={template}
          setTemplate={setTemplate}
          onBrowse={setMode.bind(null, "list")}
          onValidate={onValidate}
          disableSaveButton={disableSaveButton}
          onSaveClick={onSaveClick}
        />
      </Oneof>
    </div>
  );
};<|MERGE_RESOLUTION|>--- conflicted
+++ resolved
@@ -1,6 +1,6 @@
 import 'codemirror/lib/codemirror.css';
 import 'codemirror/mode/xml/xml';
-import React, { useState } from 'react';
+import React from 'react';
 import { UnControlled as CodeMirror } from 'react-codemirror2';
 import { Button, ToggleItems } from '../../../components';
 import { Form } from '../../../components/Form';
@@ -183,21 +183,10 @@
   );
 };
 
-<<<<<<< HEAD
-const ConfigureColumns = ({ columns, template, project }) => {
-  const defaultValue = project.parsed_label_config?.label?.inputs?.[0]?.value;
-  const [selectedValue, setSelectedValue] = useState(defaultValue);
-
-  const updateValue = obj => e => {
-    const attrName = e.target.value.replace(/^\$/, "");
-    obj.setAttribute("value", "$" + attrName);
-    setSelectedValue(attrName);
-=======
 const ConfigureColumns = ({ columns, template }) => {
   const updateValue = obj => e => {
     const attrName = e.target.value.replace(/^\$/, "");
     obj.setAttribute("value", "$" + attrName);
->>>>>>> cf7fcef4
     template.render();
   };
 
