--- conflicted
+++ resolved
@@ -52,16 +52,8 @@
     height: 80%;
     border-radius: 10px;
     background-color: #FAFAFA;
-<<<<<<< HEAD
-    margin: 20px auto 0;
-    flex-direction: column;
-    align-items: center;
-    justify-content: center;
-    padding: 25% 0;
-=======
     margin: 20px auto 10px;
     gap: 20px;
->>>>>>> 2cc40def
 
   &__list
     padding: 40px;
@@ -131,14 +123,7 @@
 
 .project-card
   --text-color #000
-<<<<<<< HEAD
   flex 1
-  border: 1px solid #e0e0e0;
-=======
-  flex: 0 0 calc(100% - 4px); 
-  width: 500px;
-  margin: 10px;
->>>>>>> 2cc40def
   display flex
   flex-direction column
   background #FFFFFF
