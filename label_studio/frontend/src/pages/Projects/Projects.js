--- conflicted
+++ resolved
@@ -37,28 +37,6 @@
   const openModal = setModal.bind(null, true);
   const closeModal = setModal.bind(null, false);
   const [searchQuery, setSearchQuery] = useState('');
-<<<<<<< HEAD
-
-
-
-
-
-
-
-  const fetchProjects = async (page = currentPage, pageSize = defaultPageSize) => {
-    setNetworkState('loading');
-    abortController.renew(); // Cancel any in flight requests
-
-
-    const requestParams = {
-      page,
-      page_size: pageSize,
-    };
-
-
-
-
-=======
   
   const fetchProjects = async () => {
     setNetworkState('loading');
@@ -68,7 +46,6 @@
       page: 1,
       page_size: 9999,
     };
->>>>>>> e6aa5452
 
     if (isFF(FF_DEV_2575)) {
       requestParams.include = [
@@ -153,21 +130,7 @@
   const pageTitle = "Create a New Projects";
   const pageDescription = "Set up tasks and import photos, videos, text, and audio to annotate";
   const showCreateButton = projectsList.length > 0;
-<<<<<<< HEAD
-  // const pageSize = 11;
-  // const totalPages = Math.ceil(projectsList.length / pageSize);
-  // Inside the render method
-
-  // const filteredProjects = projectsList.filter((project) =>
-  //   project.title.toLowerCase().includes(searchQuery.toLowerCase())
-  // );
-
-
-
-
-=======
   
->>>>>>> e6aa5452
   return (
     <Block name="projects-page">
       <Oneof value={networkState}>
@@ -232,30 +195,6 @@
   );
 };
 
-<<<<<<< HEAD
-
-// ProjectsPage.context = ({ showButton }) => {
-//   const [searchQuery, setSearchQuery] = useState('');
-
-//   if (!showButton) return null;
-//   return (
-//     <div className="context-area" style={{ display: 'flex', justifyContent: 'center', alignItems: 'center' }}>
-//       {/* Search Box */}
-//       <input
-//         className='input-context'
-//         type="text"
-//         placeholder="Search..."
-//         style={{ width: '600px', borderRadius: '10px', marginright: '100px', padding: '10px' }}
-//         value={searchQuery}
-//         onChange={(e) => console.log(e.target.value)}
-//       />
-//     </div>
-
-//   );
-// };
-
-=======
->>>>>>> e6aa5452
 ProjectsPage.path = "/projects";
 ProjectsPage.exact = true;
 ProjectsPage.routes = ({ store }) => [
@@ -267,12 +206,7 @@
     exact: true,
     component: () => {
       const params = useRouterParams();
-<<<<<<< HEAD
-
-
-=======
       
->>>>>>> e6aa5452
       return (
         <>
           <Redirect to={`/projects/${params.id}/data`} />
