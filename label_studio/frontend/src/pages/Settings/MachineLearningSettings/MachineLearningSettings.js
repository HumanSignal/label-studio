import { useCallback, useContext, useEffect, useState } from 'react';
import { Button, Card } from '../../../components';
import { Description } from '../../../components/Description/Description';
import { Divider } from '../../../components/Divider/Divider';
import { ErrorWrapper } from '../../../components/Error/Error';
import { InlineError } from '../../../components/Error/InlineError';
import { Form, Input, Label, TextArea, Toggle } from '../../../components/Form';
import { modal } from '../../../components/Modal/Modal';
import { useAPI } from '../../../providers/ApiProvider';
import { ProjectContext } from '../../../providers/ProjectProvider';
import { MachineLearningList } from './MachineLearningList';
import { ProjectModelVersionSelector } from './ProjectModelVersionSelector';
import { ModelVersionSelector } from './ModelVersionSelector';
import { FF_DEV_1682, isFF } from '../../../utils/feature-flags';
import './MachineLearningSettings.styl';
import Select from 'react-select';
import 'bootstrap/dist/css/bootstrap.min.css';
import axios from 'axios'
import Swal from 'sweetalert2'
import getWebhookUrl from '../../../webhooks';

export const MachineLearningSettings = () => {
  const api = useAPI();
  const { project, fetchProject } = useContext(ProjectContext);
  const [mlError, setMLError] = useState();
  const [backends, setBackends] = useState([]);
  const [fetchedModels, setFetchModels] = useState(false);
  const [availableModels, setAvailableModels] = useState([]);
  const [modelToPredictOn, setModelToPredictOn] = useState('');
  const [modelsPrecisions, setModelsPrecisions] = useState([]);
  const webhook_url = getWebhookUrl();
  const [generateSpecs, setGenerateSpecs] = useState(true);
  const [selectedTrainingType, setSelectedTrainingType] = useState('');
  const [trainingTypes, setTrainingTypes] = useState([]);
  const [modelsType, setModelsType] = useState('object_detection');
  const [keepChecks, setKeepChecks] = useState(false);
  const [availableProjects, setAvailableProjects] = useState([]);
  const [currentlyTrainingModel, setCurrentlyTrainingModel]  = useState('');
  const handleChange = event => {
    setGenerateSpecs(event.target.checked);
  };

  const handleTrainingTypeChange = (event) => {
    setSelectedTrainingType(event.target.value);
  }


  async function mod()  {
      await axios
    .get(webhook_url + '/get_training_types?id=' + project.id)
      .then((response) => {
        const training_types = response.data.training_types;
        setTrainingTypes(training_types);
        setSelectedTrainingType(training_types[0]);
        if (training_types.indexOf("Tao Training") !== -1) { 
          setKeepChecks(true);
        }
    })

      await axios
      .get(webhook_url + '/get_models_info?id=' + project.id)
        .then((response) => {
          setModelsPrecisions(response.data.models_info);
          setModelsType(response.data.models_type);
          setFetchModels(true)
      })
      .catch((error) => {
        console.log(error);
      });
    await axios.get(webhook_url+ '/get_available_model_versions?id=' + project.id)
<<<<<<< HEAD
      .then((response) => {
        console.log(response)
        setModelToPredictOn(response.data.current_model_version)
        setAvailableModels(response.data.model_versions)
        const current_model_version = []
    })
  });
  const saveInferencePath = useCallback(async () => {
    await axios.post(webhook_url + '/change_current_model_version?id=' + project.id + '&model_version=' + modelToPredictOn)
=======
>>>>>>> 12bc893d
      .then((response) => {
        setModelToPredictOn(response.data.current_model_version)
        setAvailableModels(response.data.model_versions)
    })
    await axios
    .get(webhook_url + '/get_available_projects')
      .then((response) => {
        setAvailableProjects(response.data);
      })
      
      await axios
      .get(webhook_url + '/get_currently_training_model?id=' + project.id)
        .then((response) => {
          console.log(response);
          if(response && response.data && response.data.model_version){
            const trainingModel = response.data.model_version;
            setCurrentlyTrainingModel(trainingModel);
  
          }
      }).error(() => {
        console.log("error");
      })
  };
  const saveInferencePath = useCallback(async (modelChosen = null, projectId= null) => {
    if (modelChosen == null) modelChosen = modelToPredictOn;
    await axios.post(webhook_url + '/change_current_model_version?id=' + project.id + '&model_version=' + modelChosen+"&model_project_id=" + projectId)
      .then((response) => {
        console.log(response);
    })
  })
  const fetchBackends = useCallback(async () => {
    const models = await api.callApi('mlBackends', {
      params: {
        project: project.id,
      },
    });

    if (models) setBackends(models);
  }, [project, setBackends]);

  async function onPrune(model_version) {
<<<<<<< HEAD
    Swal('Pruning model, this may take some time')
    axios.post(webhook_url + '/prune?id=' + project.id+"&model_version="+model_version)
=======
    Swal.fire('Pruning model, this may take some time')
    axios.post(webhook_url + '/prune?id=' + project.id + "&model_version="+model_version)
>>>>>>> 12bc893d
    .then((response) => {
      if (response.data.unprune === false){
        Swal.fire("The unpruned model wasn't found in the project. Please train a model or add one first!")
      }
      else if (response.data.prune == false) {
        Swal.fire("An error occured when running the prune_and_retrain_fixed function, please check the logs")
      }
      else{
        Swal.fire("The model was pruned, you can find it here: "+ response.data.pruned_path)
      }
    })
  }
<<<<<<< HEAD
  async function onExportModel(model_version) {
            console.log(model_version)
            Swal('Exporting Model, it may take some time')
            axios.post(webhook_url + '/export?id=' + project.id +'&model_version=' + model_version)
              .then((data) => {
                console.log('export result');
                if (data.data.message) {
                  Swal(data.data.message)
                }
                const link = document.createElement('a');
                var zipFile = new Blob([atob(data.data)], {"type": "application/zip"})               
              var url = window.URL.createObjectURL(zipFile)
              link.href = "data:application/zip;base64," + data.data;
              console.log(url);
              link.download = model_version+'.zip';
              link.click();
             })
=======
  async function onDeleteModel(model_version) {

    console.log('delete model')
    const swalWithBootstrapButtons = Swal.mixin({
      customClass: {
        confirmButton: 'btn btn-success m-2',
        cancelButton: 'btn btn-info',

      },
      buttonsStyling: false
    })
    
    swalWithBootstrapButtons.fire({
      title: 'Are you sure? ',
      text: "Once deleted, you will not be able to recover this model!",
      icon: 'warning',
      showCancelButton: true,
      confirmButtonText: 'Yes, Delete',
      cancelButtonText: 'No',
      reverseButtons: true,
    }).then(async (result) => {
      if (result.isConfirmed) {
        axios.post(webhook_url + '/deleteModel?id=' + project.id + '&model_version=' + model_version)
          .then((data) => {
          if (data.delete == true)
            Swal.fire('Success', 'Model is successfully deleted', 'success');
        });
      } else {
        Swal.fire('Safe', "Your model is safe!", "info");
      }
    });
  }
  async function onExportModel(model_version) {
    Swal.fire('Export', 'Exporting Model, it may take some time', 'info');
    axios.post(webhook_url + '/export?id=' + project.id +'&model_version=' + model_version)
    .then((response) => {
        if (response.data.message) {
          Swal.fire("Error", response.data.message, 'error');
        } else {
          const decodedData = atob(response.data.model);
          const arrayBuffer = new ArrayBuffer(decodedData.length);
          const uint8Array = new Uint8Array(arrayBuffer);
          for (let i = 0; i < decodedData.length; i++) {
            uint8Array[i] = decodedData.charCodeAt(i);
>>>>>>> 12bc893d
          }
          const blob = new Blob([arrayBuffer], { type: 'application/zip' });
          const url = URL.createObjectURL(blob);
          const link = document.createElement('a');
          link.href = url;
          link.download = model_version + '.zip';
          link.click();
        }
      })
      .catch((error) => {
        console.error('Export error');
        console.error(error);
        Swal.fire('Error', 'Failed to export the model', 'error');
      });
  }

  const onAbortTraining = useCallback(async (model) => {
    await axios
    .post(webhook_url + "/abort_training?id=" + project.id+"&model_version=" + model)
    .then((response) => {
      console.log(response);
      if(response.data.message){
        Swal.fire("Success", response.data.message, 'success');
      }
      else{
        Swal.fire("Error", response.data.error, "error");
      }
    })
  })
  const trainModel = useCallback(async () => {
    await axios
    .get(webhook_url + '/can_press')
        .then((response) => {
          let can_press = response.data.can_press;
          console.log(selectedTrainingType);

          if (can_press == undefined) {
            Swal.fire('Error', 'Someone has just trained or predicted, please wait for a moment', 'error')
          }
          else if (can_press == true) {
            Swal.fire('Start', 'Training has started', 'info');
            let trainingType = "tao";
            if (selectedTrainingType === "PVT") {
              trainingType = "pvt";
            }
            if(selectedTrainingType === "Segmentation Tool"){
              trainingType = "segmentation_tool";
            }
            if(selectedTrainingType === "Segmentation Tao"){
              trainingType = "segmentation_tao";
            }
            axios.post(webhook_url + '/train?id=' + project.id+'&generateSpecs='+generateSpecs+'&type='+trainingType).then((response) => {
              console.log(response);
            })
          }
          else {
            Swal.fire('Error', `All Gpus are occupied, your training didn't start`, 'error')
          }
        })
  })

  const generatePredictionZipFile = async () => {
    Swal.fire({
      title: 'Prediction Tool',
      text: 'Please specify if you want to extract predictions for all images or only the annotated ones',
      showDenyButton: true,
      showCancelButton: true,
      confirmButtonText: 'All Tasks',
      denyButtonText: `Annotated Taks`,
    }).then( async (result) => {
      /* Read more about isConfirmed, isDenied below */
      let allTasks= true;
      if (result.isDenied) {
        allTasks= false;
      }
      if (result.isConfirmed || result.isDenied){
        console.log("Generating prediction zip file");
        Swal.fire("Please wait", "We are currently generating the zip file, it will be downloaded shortly", "info");
        document.getElementById("generateButton").disabled = true;
        document.getElementById("generateButton").style.backgroundColor = 'gray';
    
        await axios.post(webhook_url + "/prediction_tool?project_id="+project.id+"&all_tasks=" + allTasks).then((response) => {
          if (response.data.message) {
            Swal.fire("Error",response.data.message, "error");
          } else {
            const decodedData = atob(response.data.zip_file);
            const arrayBuffer = new ArrayBuffer(decodedData.length);
            const uint8Array = new Uint8Array(arrayBuffer);
            for (let i = 0; i < decodedData.length; i++) {
              uint8Array[i] = decodedData.charCodeAt(i);
            }
            const blob = new Blob([arrayBuffer], { type: 'application/zip' });
            const url = URL.createObjectURL(blob);
            const link = document.createElement('a');
            link.href = url;
            link.download = "predictionToolProject_"+project.id + '.zip';
            link.click();
          }
    
        }).catch((error) => {
          Swal.fire("Error", "An error occured while trying to run the prediction, make sure that the processes are running (tao pyro, pvt, segmentation)", "error");
        }).finally(()=> {
          document.getElementById("generateButton").disabled = false;
          document.getElementById("generateButton").style.backgroundColor = 'green';
        })
      }

    })

  }


  const changeModelToPredictOn = async () => {
    console.log("changing model");
    const swalWithBootstrapButtons = Swal.mixin({
      customClass: {
        confirmButton: 'btn btn-success m-2',
        cancelButton: 'btn btn-info',

      },
      buttonsStyling: false
    })
    
    swalWithBootstrapButtons.fire({
      title: 'Model Directory',
      text: "Please choose the directory of your model",
      icon: 'info',
      showCancelButton: true,
      confirmButtonText: 'Local Project',
      cancelButtonText: 'Other Projects',
      reverseButtons: true,
    }).then(async (result) => {
      if (result.isConfirmed) {
        const { value: version } = await Swal.fire({
          title: 'Select model version',
          input: 'select',
          inputOptions: availableModels.map(function(availableModels) {return availableModels.label}),
          inputPlaceholder: 'Select a version',
          showCancelButton: true,
          inputValidator: (modelChosenIndex) => {
            return new Promise((resolve) => {
              resolve();
              const modelChosen = availableModels.map(function (availableModels) { return availableModels.label })[modelChosenIndex];
              setModelToPredictOn(modelChosen);
              saveInferencePath(modelChosen, project.id);
            })
          }
        })
      } else if (
        result.dismiss === Swal.DismissReason.cancel
      ) {
        const available_projects = availableProjects;
      
        if(modelsType == "object_detection"){
          delete available_projects["Segmentation"]
        }
        else{
          delete available_projects["Object Detection"]
        }
        const { value: project } = Swal.fire({
          title: 'Select a project to choose a model from',
          input: 'select',
          inputOptions: available_projects,
          inputPlaceholder: 'Select a project',
          showCancelButton: true,
          inputValidator: (projectId) => {
            return new Promise(async (resolve) => {
              await axios.get(webhook_url+ '/get_available_model_versions?id=' + projectId)
              .then((response) => {
                const availableModelsFromOtherProject = response.data.model_versions;
                const { value: version } = Swal.fire({
                  title: 'Select model version',
                  input: 'select',
                  inputOptions: availableModelsFromOtherProject.map(function(availableModelsFromOtherProject) {return availableModelsFromOtherProject.label}),
                  inputPlaceholder: 'Select a version',
                  showCancelButton: true,
                  inputValidator: (modelChosenIndex) => {
                    return new Promise((resolve) => {
                      resolve();
                      const modelChosen = availableModelsFromOtherProject.map(function (availableModelsFromOtherProject) { return availableModelsFromOtherProject.label })[modelChosenIndex];
                      saveInferencePath(modelChosen, projectId);
                      setModelToPredictOn(modelChosen);
                    })
                  }
                })
            })
              resolve();
            })
          }
        })   
    if (project) {
      Swal.fire(`Cloning Project ${project}`)
    }

      }
    })
  };

  useEffect(() => {
    if (project.id) {
      mod();
      fetchBackends();
    }
  }, [project.id]);

  return (
    <>
      <Description style={{ marginTop: 0, maxWidth: 680 }}>
        Add one or more machine learning models to predict labels for your data.
        To import predictions without connecting a model,
        {" "}
        <a href="https://labelstud.io/guide/predictions.html" target="_blank">
          see the documentation
        </a>.
      </Description>
      {/* <Button onClick={() => showMLFormModal()}>
        Add Model
      </Button> */}

      <Divider height={32}/>

        <Form.Row columnCount={1}>
          <Label text="ML-Assisted Labeling" large/>

          <div style={{ paddingLeft: 16 }}>
            <Toggle
              label="Start model training after any annotations are submitted or updated"
              name="start_training_on_annotation_update"
            />
          </div>

          <div style={{ paddingLeft: 16 }}>
            <Toggle
              label="Retrieve predictions when loading a task automatically"
              name="evaluate_predictions_automatically"
            />
          </div>

          <div style={{ paddingLeft: 16 }}>
            <Toggle
              label="Show predictions to annotators in the Label Stream and Quick View"
              name="show_collab_predictions"
            />
          </div>
        </Form.Row>
<<<<<<< HEAD
        <Button style={{ marginTop: 20 }} onClick={() => trainModel()}>Train New Model</Button>
        {/* <Button style={{marginLeft: 20}} onClick={() => onExportModel()}>
        Export Model
      </Button>
      <Button style={{marginLeft: 20}} onClick={() => onPrune()}>
      Prune/Re-train
      </Button> */}
        {/* {!isFF(FF_DEV_1682) && (
          <ProjectModelVersionSelector />
        )} */}
          <div className="row" style={{ paddingTop: 20 }} key={'chosenModel'}>
          <h5>Choose the model version you want to use when retrieving predictions:</h5>
            <div className="">
              <Select onChange={(model)=>setModelToPredictOn(model.value)} options={availableModels} placeholder={modelToPredictOn} />
            </div>
              </div>
=======
        <div style={{ marginTop: 20 }}>
          {keepChecks ?
            <label>
              <input
                type="checkbox"
                checked={generateSpecs}
                onChange={handleChange}
                style={{ marginRight: 5 }}
            />
              Generate new specs for training
            </label>
            :
            ''}</div>
        <div style={{marginTop: 10}}>
      <label htmlFor="training-type-select">Select Training Type:</label>
            <select
              style={{marginLeft: 5}}
        id="training-type-select"
        value={selectedTrainingType}
        onChange={handleTrainingTypeChange}
      >
        {trainingTypes.map(type => (
          <option key={type} value={type}>
            {type}
          </option>
        ))}
          </select>
        </div>
        <div>
      <Button style={{ marginTop: 10 }} onClick={() => trainModel()}>Train New Model</Button>

    </div>
        <div className="row" style={{ paddingTop: 20 }} key={'chosenModel'}>
          <label htmlFor="prediction-model">Model used to predict on: <strong>{modelToPredictOn}</strong>
            <Button onClick={() => changeModelToPredictOn()} look="primary" style={{ width: '10%', marginLeft: 10 }}>Change Model</Button>
          </label>
 
              </div>
              <button id="generateButton" onClick={() => generatePredictionZipFile()} style={{ width: '20%', marginTop: 20, color: 'white', borderRadius: 5, backgroundColor: 'green' }}>Generate Prediction Zip File</button>
              <label>By clicking on this button, you will get a zip file containing predictions for the already annotated images in this project. The predictions will be divided into correct and incorrect folders (correct images are the ones where the number of objects detected is equal to the number of objects annotated)</label>
>>>>>>> 12bc893d
        {fetchedModels?
          <div>
          <div key={'models'}>
          <h5 style={{paddingTop:20}}>You have {availableModels.length} model{availableModels.length==1?'':'s'} in your project directory{availableModels.length > 0 ? ', they are: ':'.'} </h5>
          {availableModels.map(model => (
            <li key={model.value}>
            {model.value}
          </li>
        ))}
            </div>
<<<<<<< HEAD
        {/* {modelToPredictOn.length >0 && availableModels.length>0?
          <div className="row" style={{ paddingTop: 20 }} key={'chosenModel'}>
          <h5>Choose the model you want to use when retrieving predictions:</h5>
            <div className="">
              <Select onChange={(model)=>setModelToPredictOn(model.label)} options={availableModels} placeholder={modelToPredictOn} />
            </div>
              </div> :
              <div>
          You have no specs file available, please set your classes in the labeling interface in order to create the specs for Tao Trainer
          </div>} */}
=======
>>>>>>> 12bc893d
          </div>
          : ''}
        {modelsPrecisions != [] ?
          <div>
            <div className='row' style={{paddingTop:20}}>
            {availableModels.map(model => (
<<<<<<< HEAD
            // {model.}
              <div className='col-6' key={model.value} style={{marginBottom: 10}}>
              <Card  key={model.value}>
                  Model Version: {model.label}
                  {Object.keys(modelsPrecisions).includes(model.label) ?
                    <div style={{paddingTop:15}}>
                      Mean Average Precision <strong>(mAp)</strong>: {modelsPrecisions[model.label]['mAp']}
                    <table>
                    <thead>
                    <tr><th style={{paddingRight:50}}>Class Name</th>
                      <th>Average Precision</th></tr>
                        </thead>{Object.keys(modelsPrecisions[model.label]['classes']).map((i) => (
                          <tbody key={i}>
                            <tr><td>{i}</td>
                              <td>{modelsPrecisions[model.label]['classes'][i]}</td></tr>
                          </tbody>

                        ))}
                      </table>
                      <button style={{marginRight: 10}} onClick={() =>onExportModel(model.value)} className='btn btn-outline-primary'>Export Model</button>
                      <button onClick={() =>onPrune(model.value)} className='btn btn-outline-danger'>Prune/Re-train</button>
                      </div>
                    : 
                    <div style={{paddingTop: 15}}>
                      You don't have any information regarding this model <br></br>
                    <button onClick={() =>evaluate(model.label)} className='btn btn-outline-primary'>Evaluate</button></div>}
=======
              <div className='col-6' key={model.value} style={{marginBottom: 10}}>
              <Card  key={model.value}>
                  Model Version: {model.label}     
                  {modelsType != 'segmentation' ?
                    <div>
                    {
                      Object.keys(modelsPrecisions).includes(model.label) ?
                        <div style={{ paddingTop: 15 }}>
                          <h4>Project Type: {modelsPrecisions[model.label]['model_type']}</h4>
                          <h5>Mean Average Precision <strong>(mAp)</strong>: {modelsPrecisions[model.label]['mAp']}</h5>
                          {modelsPrecisions[model.label]['model_type'] == "tao"?
                          
                          <table>
                            <thead>
                              <tr><th style={{ paddingRight: 50 }}>Class Name</th>
                                <th>Average Precision</th></tr>
                            </thead>{Object.keys(modelsPrecisions[model.label]['classes']).map((i) => (
                              <tbody key={i}>
                                <tr><td>{i}</td>
                                  <td>{modelsPrecisions[model.label]['classes'][i]}</td></tr>
                              </tbody>

                            ))}
                          </table>
                          :''}
                          {modelsPrecisions[model.label]['score'] && Object.keys(modelsPrecisions[model.label]['score']).length > 0 ?
                            <div>
                              <h5 style={{ marginTop: 20 }}>Beta Score</h5>
                              <table>
                                <thead>
                                  <tr><th style={{ paddingRight: 50 }}>Class Name</th>
                                    <th>Score</th></tr>
                                </thead>
                                {Object.keys(modelsPrecisions[model.label]['score']).map((i) => (
                                  <tbody key={i}>
                                    <tr><td>{i}</td>
                                      <td>{modelsPrecisions[model.label]['classes'][i]}</td></tr>
                                  </tbody>
>>>>>>> 12bc893d

                                ))}
                              </table>
                            </div>
                            : ''}
                        </div>
                        :
                        <div style={{ paddingTop: 15 }}>
                          You don't have any information regarding this model <br></br>
                          </div>
                    }
                    </div>
                    :
                    <div>
                      {Object.keys(modelsPrecisions).includes(model.label) ? 
                        <div>
                          <table>
                            <thead>
                              <tr><th style={{ paddingRight: 50 }}>Model Information</th>
                                <th>Values</th></tr>
                            </thead>{Object.keys(modelsPrecisions[model.label]).map((i) => (
                              <tbody key={i}>
                                <tr><td>{i}</td>
                                  <td>{modelsPrecisions[model.label][i]}</td></tr>
                              </tbody>
                            ))}
                          </table>
                      </div>:<div>You have no information about this model</div>}</div>}
                      <div style={{ marginTop: 20 }}>
                            <button style={{ marginRight: 10 }} onClick={() => onExportModel(model.value)} className='btn btn-outline-primary'>Export Model</button>
                    {/* {modelsType == 'object_detection' && modelsPrecisions[model.label]["model_type"]== "tao" ? <button onClick={() => onPrune(model.value)} className='btn btn-outline-warning'>Prune/Re-train</button> : ''} */}
                    {currentlyTrainingModel == model.label ? <button onClick={() => onAbortTraining(model.value)} className='btn btn-outline-warning'>Abort Training</button> : ""}
                            <button style={{ marginLeft: 10 }} onClick={() => onDeleteModel(model.value)} className='btn btn-outline-danger'>Delete Model</button>
            </div>
          </Card>
<<<<<<< HEAD
                </div>
=======
        </div>
>>>>>>> 12bc893d
         ))}
         </div> 
          </div> 
          : ""}

          <Button onClick={saveInferencePath} type="submit" look="primary" style={{ width: 120 }}>Save</Button>

    </>
  );
};

MachineLearningSettings.title = "Machine Learning";
MachineLearningSettings.path = "/ml";<|MERGE_RESOLUTION|>--- conflicted
+++ resolved
@@ -68,18 +68,6 @@
         console.log(error);
       });
     await axios.get(webhook_url+ '/get_available_model_versions?id=' + project.id)
-<<<<<<< HEAD
-      .then((response) => {
-        console.log(response)
-        setModelToPredictOn(response.data.current_model_version)
-        setAvailableModels(response.data.model_versions)
-        const current_model_version = []
-    })
-  });
-  const saveInferencePath = useCallback(async () => {
-    await axios.post(webhook_url + '/change_current_model_version?id=' + project.id + '&model_version=' + modelToPredictOn)
-=======
->>>>>>> 12bc893d
       .then((response) => {
         setModelToPredictOn(response.data.current_model_version)
         setAvailableModels(response.data.model_versions)
@@ -121,13 +109,8 @@
   }, [project, setBackends]);
 
   async function onPrune(model_version) {
-<<<<<<< HEAD
-    Swal('Pruning model, this may take some time')
-    axios.post(webhook_url + '/prune?id=' + project.id+"&model_version="+model_version)
-=======
     Swal.fire('Pruning model, this may take some time')
     axios.post(webhook_url + '/prune?id=' + project.id + "&model_version="+model_version)
->>>>>>> 12bc893d
     .then((response) => {
       if (response.data.unprune === false){
         Swal.fire("The unpruned model wasn't found in the project. Please train a model or add one first!")
@@ -140,25 +123,6 @@
       }
     })
   }
-<<<<<<< HEAD
-  async function onExportModel(model_version) {
-            console.log(model_version)
-            Swal('Exporting Model, it may take some time')
-            axios.post(webhook_url + '/export?id=' + project.id +'&model_version=' + model_version)
-              .then((data) => {
-                console.log('export result');
-                if (data.data.message) {
-                  Swal(data.data.message)
-                }
-                const link = document.createElement('a');
-                var zipFile = new Blob([atob(data.data)], {"type": "application/zip"})               
-              var url = window.URL.createObjectURL(zipFile)
-              link.href = "data:application/zip;base64," + data.data;
-              console.log(url);
-              link.download = model_version+'.zip';
-              link.click();
-             })
-=======
   async function onDeleteModel(model_version) {
 
     console.log('delete model')
@@ -203,7 +167,6 @@
           const uint8Array = new Uint8Array(arrayBuffer);
           for (let i = 0; i < decodedData.length; i++) {
             uint8Array[i] = decodedData.charCodeAt(i);
->>>>>>> 12bc893d
           }
           const blob = new Blob([arrayBuffer], { type: 'application/zip' });
           const url = URL.createObjectURL(blob);
@@ -449,24 +412,6 @@
             />
           </div>
         </Form.Row>
-<<<<<<< HEAD
-        <Button style={{ marginTop: 20 }} onClick={() => trainModel()}>Train New Model</Button>
-        {/* <Button style={{marginLeft: 20}} onClick={() => onExportModel()}>
-        Export Model
-      </Button>
-      <Button style={{marginLeft: 20}} onClick={() => onPrune()}>
-      Prune/Re-train
-      </Button> */}
-        {/* {!isFF(FF_DEV_1682) && (
-          <ProjectModelVersionSelector />
-        )} */}
-          <div className="row" style={{ paddingTop: 20 }} key={'chosenModel'}>
-          <h5>Choose the model version you want to use when retrieving predictions:</h5>
-            <div className="">
-              <Select onChange={(model)=>setModelToPredictOn(model.value)} options={availableModels} placeholder={modelToPredictOn} />
-            </div>
-              </div>
-=======
         <div style={{ marginTop: 20 }}>
           {keepChecks ?
             <label>
@@ -507,7 +452,6 @@
               </div>
               <button id="generateButton" onClick={() => generatePredictionZipFile()} style={{ width: '20%', marginTop: 20, color: 'white', borderRadius: 5, backgroundColor: 'green' }}>Generate Prediction Zip File</button>
               <label>By clicking on this button, you will get a zip file containing predictions for the already annotated images in this project. The predictions will be divided into correct and incorrect folders (correct images are the ones where the number of objects detected is equal to the number of objects annotated)</label>
->>>>>>> 12bc893d
         {fetchedModels?
           <div>
           <div key={'models'}>
@@ -518,53 +462,12 @@
           </li>
         ))}
             </div>
-<<<<<<< HEAD
-        {/* {modelToPredictOn.length >0 && availableModels.length>0?
-          <div className="row" style={{ paddingTop: 20 }} key={'chosenModel'}>
-          <h5>Choose the model you want to use when retrieving predictions:</h5>
-            <div className="">
-              <Select onChange={(model)=>setModelToPredictOn(model.label)} options={availableModels} placeholder={modelToPredictOn} />
-            </div>
-              </div> :
-              <div>
-          You have no specs file available, please set your classes in the labeling interface in order to create the specs for Tao Trainer
-          </div>} */}
-=======
->>>>>>> 12bc893d
           </div>
           : ''}
         {modelsPrecisions != [] ?
           <div>
             <div className='row' style={{paddingTop:20}}>
             {availableModels.map(model => (
-<<<<<<< HEAD
-            // {model.}
-              <div className='col-6' key={model.value} style={{marginBottom: 10}}>
-              <Card  key={model.value}>
-                  Model Version: {model.label}
-                  {Object.keys(modelsPrecisions).includes(model.label) ?
-                    <div style={{paddingTop:15}}>
-                      Mean Average Precision <strong>(mAp)</strong>: {modelsPrecisions[model.label]['mAp']}
-                    <table>
-                    <thead>
-                    <tr><th style={{paddingRight:50}}>Class Name</th>
-                      <th>Average Precision</th></tr>
-                        </thead>{Object.keys(modelsPrecisions[model.label]['classes']).map((i) => (
-                          <tbody key={i}>
-                            <tr><td>{i}</td>
-                              <td>{modelsPrecisions[model.label]['classes'][i]}</td></tr>
-                          </tbody>
-
-                        ))}
-                      </table>
-                      <button style={{marginRight: 10}} onClick={() =>onExportModel(model.value)} className='btn btn-outline-primary'>Export Model</button>
-                      <button onClick={() =>onPrune(model.value)} className='btn btn-outline-danger'>Prune/Re-train</button>
-                      </div>
-                    : 
-                    <div style={{paddingTop: 15}}>
-                      You don't have any information regarding this model <br></br>
-                    <button onClick={() =>evaluate(model.label)} className='btn btn-outline-primary'>Evaluate</button></div>}
-=======
               <div className='col-6' key={model.value} style={{marginBottom: 10}}>
               <Card  key={model.value}>
                   Model Version: {model.label}     
@@ -603,7 +506,6 @@
                                     <tr><td>{i}</td>
                                       <td>{modelsPrecisions[model.label]['classes'][i]}</td></tr>
                                   </tbody>
->>>>>>> 12bc893d
 
                                 ))}
                               </table>
@@ -639,11 +541,7 @@
                             <button style={{ marginLeft: 10 }} onClick={() => onDeleteModel(model.value)} className='btn btn-outline-danger'>Delete Model</button>
             </div>
           </Card>
-<<<<<<< HEAD
-                </div>
-=======
         </div>
->>>>>>> 12bc893d
          ))}
          </div> 
           </div> 
