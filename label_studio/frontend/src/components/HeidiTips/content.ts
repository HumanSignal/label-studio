import { Tip } from "./types";

export const TipsCollection: Record<string, Tip[]> = {
  projectCreation: [{
    title: "Did you know?",
    content: "It’s easier to find the projects when you organize them into workspaces using Label Studio Enterprise.",
    closable: true,
    link: {
      label: "Learn more",
      url: "https://docs.humansignal.com/guide/manage_projects#Create-workspaces-to-organize-projects",
<<<<<<< HEAD
=======
      params: {
        experiment: "project_creation_tip",
        treatment: "find_and_manage_projects",
      },
>>>>>>> 8ce005af
    },
  }, {
    title: "Unlock faster access provisioning",
    content: "Streamline assigning staff to multiple projects by assigning them to workspaces in Label Studio Enterprise.",
    closable: true,
    link: {
      label: "Learn more",
      url: "https://docs.humansignal.com/guide/manage_projects#Add-or-remove-members-to-a-workspace",
<<<<<<< HEAD
=======
      params: {
        experiment: "project_creation_tip",
        treatment: "faster_provisioning",
      },
>>>>>>> 8ce005af
    },
  }, {
    title: "Did you know?",
    content: "Users with the Manager role can supervise a set of projects by assigning them to workspaces in Label Studio Enterprise.",
    closable: true,
    link: {
      label: "Learn more",
      url: "https://docs.humansignal.com/guide/manage_users#Roles-in-Label-Studio-Enterprise",
<<<<<<< HEAD
=======
      params: {
        experiment: "project_creation_tip",
        treatment: "supervise_projects",
      },
>>>>>>> 8ce005af
    },
  }, {
    title: "Did you know?",
    content: "You can control access to specific projects and workspaces for internal team members and external annotators using Label Studio Enterprise.",
    closable: true,
    link: {
      label: "Learn more",
      url: "https://docs.humansignal.com/guide/manage_users#Roles-in-Label-Studio-Enterprise",
<<<<<<< HEAD
=======
      params: {
        experiment: "project_creation_tip",
        treatment: "access_to_projects",
      },
>>>>>>> 8ce005af
    },
  }, {
    title: "Did you know?",
    content: "You can use or modify dozens or templates to configure your labeling UI, or create a custom configuration from scratch using simple XML-like tag.",
    closable: true,
    link: {
      label: "Learn more",
      url: "https://labelstud.io/guide/setup",
<<<<<<< HEAD
=======
      params: {
        experiment: "project_creation_tip",
        treatment: "templates",
      },
>>>>>>> 8ce005af
    },
  }, {
    title: "Did you know?",
    content: "You can label tasks with collaborators by setting the minimum number of annotations to more than one. ",
    closable: true,
    link: {
      label: "Learn more",
      url: "https://labelstud.io/guide/labeling#Label-with-collaborators",
<<<<<<< HEAD
    },
  }],
  projectSettings: [{
    title: "Did you know?",
    content: "You can automatically label and sort tasks by prediction score to maximize labeling efficiency in Label Studio Enterprise.",
    closable: true,
    link: {
      label: "Learn more",
      url: "https://docs.humansignal.com/guide/active_learning.html#Set-up-task-sampling-with-prediction-scores",
    },
  },{
    title: "Did you know?",
    content: "You can increase the quality of your labeled data with reviewer workflows and task agreement scores using Label Studio Enterprise.",
    closable: true,
    link: {
      label: "Learn more",
      url: "https://docs.humansignal.com/guide/quality",
    },
  },{
    title: "Did you know?",
    content: "You can minimize the number of tasks to be labeled by setting up an automated active learning loop in Label Studio Enterprise.",
    closable: true,
    link: {
      label: "Learn more",
      url: "https://docs.humansignal.com/guide/active_learning",
    },
  },{
    title: "Did you know?",
    content: "You can save time managing infrastructure and upgrades, plus access more features for automation, quality, and team management, by using the Enterprise cloud service.",
    closable: true,
    link: {
      label: "Learn more",
      url: "",
    },
  },{
    title: "Did you know?",
    content: "You can connect ML models using the backend SDK to save time with pre-labeling or active learning.",
    closable: true,
    link: {
      label: "Learn more",
      url: "https://labelstud.io/guide/ml",
    },
  },{
    title: "Faster image labeling",
    content: "You can add a rectangle or an ellipse to your image with just two clicks, or double click to create a polygon, rectangle, or ellipse.",
    closable: true,
    link: {
      label: "Learn more",
      url: "https://labelstud.io/guide/labeling#Faster-image-labeling",
=======
      params: {
        experiment: "project_creation_tip",
        treatment: "label_with_collaborators",
      },
>>>>>>> 8ce005af
    },
  }],
};<|MERGE_RESOLUTION|>--- conflicted
+++ resolved
@@ -8,13 +8,10 @@
     link: {
       label: "Learn more",
       url: "https://docs.humansignal.com/guide/manage_projects#Create-workspaces-to-organize-projects",
-<<<<<<< HEAD
-=======
       params: {
         experiment: "project_creation_tip",
         treatment: "find_and_manage_projects",
       },
->>>>>>> 8ce005af
     },
   }, {
     title: "Unlock faster access provisioning",
@@ -23,13 +20,10 @@
     link: {
       label: "Learn more",
       url: "https://docs.humansignal.com/guide/manage_projects#Add-or-remove-members-to-a-workspace",
-<<<<<<< HEAD
-=======
       params: {
         experiment: "project_creation_tip",
         treatment: "faster_provisioning",
       },
->>>>>>> 8ce005af
     },
   }, {
     title: "Did you know?",
@@ -38,13 +32,10 @@
     link: {
       label: "Learn more",
       url: "https://docs.humansignal.com/guide/manage_users#Roles-in-Label-Studio-Enterprise",
-<<<<<<< HEAD
-=======
       params: {
         experiment: "project_creation_tip",
         treatment: "supervise_projects",
       },
->>>>>>> 8ce005af
     },
   }, {
     title: "Did you know?",
@@ -53,13 +44,10 @@
     link: {
       label: "Learn more",
       url: "https://docs.humansignal.com/guide/manage_users#Roles-in-Label-Studio-Enterprise",
-<<<<<<< HEAD
-=======
       params: {
         experiment: "project_creation_tip",
         treatment: "access_to_projects",
       },
->>>>>>> 8ce005af
     },
   }, {
     title: "Did you know?",
@@ -68,13 +56,10 @@
     link: {
       label: "Learn more",
       url: "https://labelstud.io/guide/setup",
-<<<<<<< HEAD
-=======
       params: {
         experiment: "project_creation_tip",
         treatment: "templates",
       },
->>>>>>> 8ce005af
     },
   }, {
     title: "Did you know?",
@@ -83,7 +68,6 @@
     link: {
       label: "Learn more",
       url: "https://labelstud.io/guide/labeling#Label-with-collaborators",
-<<<<<<< HEAD
     },
   }],
   projectSettings: [{
@@ -94,7 +78,7 @@
       label: "Learn more",
       url: "https://docs.humansignal.com/guide/active_learning.html#Set-up-task-sampling-with-prediction-scores",
     },
-  },{
+  }, {
     title: "Did you know?",
     content: "You can increase the quality of your labeled data with reviewer workflows and task agreement scores using Label Studio Enterprise.",
     closable: true,
@@ -102,7 +86,7 @@
       label: "Learn more",
       url: "https://docs.humansignal.com/guide/quality",
     },
-  },{
+  }, {
     title: "Did you know?",
     content: "You can minimize the number of tasks to be labeled by setting up an automated active learning loop in Label Studio Enterprise.",
     closable: true,
@@ -110,15 +94,11 @@
       label: "Learn more",
       url: "https://docs.humansignal.com/guide/active_learning",
     },
-  },{
+  }, {
     title: "Did you know?",
     content: "You can save time managing infrastructure and upgrades, plus access more features for automation, quality, and team management, by using the Enterprise cloud service.",
     closable: true,
-    link: {
-      label: "Learn more",
-      url: "",
-    },
-  },{
+  }, {
     title: "Did you know?",
     content: "You can connect ML models using the backend SDK to save time with pre-labeling or active learning.",
     closable: true,
@@ -126,19 +106,17 @@
       label: "Learn more",
       url: "https://labelstud.io/guide/ml",
     },
-  },{
+  }, {
     title: "Faster image labeling",
     content: "You can add a rectangle or an ellipse to your image with just two clicks, or double click to create a polygon, rectangle, or ellipse.",
     closable: true,
     link: {
       label: "Learn more",
-      url: "https://labelstud.io/guide/labeling#Faster-image-labeling",
-=======
+      url: "https://labelstud.io/guide/labeling#Label-with-collaborators",
       params: {
         experiment: "project_creation_tip",
         treatment: "label_with_collaborators",
       },
->>>>>>> 8ce005af
     },
   }],
 };