import { Tip } from "./types";

export const TipsCollection: Record<string, Tip[]> = {
  projectCreation: [{
    title: "Did you know?",
    content: "It’s easier to find the projects when you organize them into workspaces using Label Studio Enterprise.",
    closable: true,
    link: {
      label: "Learn more",
      url: "https://docs.humansignal.com/guide/manage_projects#Create-workspaces-to-organize-projects",
      params: {
        experiment: "project_creation_tip",
        treatment: "find_and_manage_projects",
      },
    },
  }, {
    title: "Unlock faster access provisioning",
    content: "Streamline assigning staff to multiple projects by assigning them to workspaces in Label Studio Enterprise.",
    closable: true,
    link: {
      label: "Learn more",
      url: "https://docs.humansignal.com/guide/manage_projects#Add-or-remove-members-to-a-workspace",
      params: {
        experiment: "project_creation_tip",
        treatment: "faster_provisioning",
      },
    },
  }, {
    title: "Did you know?",
    content: "Users with the Manager role can supervise a set of projects by assigning them to workspaces in Label Studio Enterprise.",
    closable: true,
    link: {
      label: "Learn more",
      url: "https://docs.humansignal.com/guide/manage_users#Roles-in-Label-Studio-Enterprise",
      params: {
        experiment: "project_creation_tip",
        treatment: "supervise_projects",
      },
    },
  }, {
    title: "Did you know?",
    content: "You can control access to specific projects and workspaces for internal team members and external annotators using Label Studio Enterprise.",
    closable: true,
    link: {
      label: "Learn more",
      url: "https://docs.humansignal.com/guide/manage_users#Roles-in-Label-Studio-Enterprise",
      params: {
        experiment: "project_creation_tip",
        treatment: "access_to_projects",
      },
    },
  }, {
    title: "Did you know?",
    content: "You can use or modify dozens or templates to configure your labeling UI, or create a custom configuration from scratch using simple XML-like tag.",
    closable: true,
    link: {
      label: "Learn more",
      url: "https://labelstud.io/guide/setup",
      params: {
        experiment: "project_creation_tip",
        treatment: "templates",
      },
    },
  }, {
    title: "Did you know?",
    content: "You can label tasks with collaborators by setting the minimum number of annotations to more than one. ",
    closable: true,
    link: {
      label: "Learn more",
      url: "https://labelstud.io/guide/labeling#Label-with-collaborators",
      params: {
        experiment: "project_creation_tip",
        treatment: "label_with_collaborators",
      },
    },
  }],
<<<<<<< HEAD
  organizationPage: [{
    title: "It looks like your team is growing!",
    content: "Assign roles to your team using Label Studio Enterprise and control access to sensitive data at the project and workspace levels.",
    closable: true,
    link: {
      label: "Learn more",
      url: "https://docs.humansignal.com/guide/manage_users#Roles-in-Label-Studio-Enterprise",
      params: {
        experiment: "organization_page_tip",
        treatment: "team_growing",
      },
    }
  }, {
    title: "Want to simplify and secure logging in?",
    content: "Enable Single Sign-On for your team using SAML, SCIM2 or LDAP with Label Studio Enterprise.",
    closable: true,
    link: {
      label: "Learn more",
      url: "https://docs.humansignal.com/guide/auth_setup",
      params: {
        experiment: "organization_page_tip",
        treatment: "enable_sso",
      },
    }
  }, {
    title: "Want to improve your labeling team’s efficiency?",
    content: "Gain insight into your annotators’ productivity with project performance dashboards in Label Studio Enterprise.",
    closable: true,
    link: {
      label: "Learn more",
      url: "https://docs.humansignal.com/guide/dashboards",
      params: {
        experiment: "organization_page_tip",
        treatment: "project_performance",
      },
    }
  }, {
    title: "Want to automate task distribution?",
    content: "Create rules, automate how tasks are distributed to annotators, and only show tasks assigned to each annotator in their view.and control task visibility for each annotator.",
    closable: true,
    link: {
      label: "Learn more",
      url: "https://docs.humansignal.com/guide/setup_project#Set-up-annotation-settings-for-your-project",
      params: {
        experiment: "organization_page_tip",
        treatment: "automate_distribution",
      },
    }
  }, {
    title: "Share knowledge with the community",
    content: "Have questions or a tip to share with other Label Studio users? Join the community slack channel for the latest updates. ",
    closable: true,
    link: {
      label: "Join the community",
      url: "https://label-studio.slack.com",
      params: {
        experiment: "organization_page_tip",
        treatment: "share_knowledge",
      },
    }
  }, {
    title: "Did you know?",
    content: "Label Studio supports multiple points of integration with cloud storage, machine learning models, and popular tools to automate your machine learning pipeline.",
    closable: true,
    link: {
      label: "Check out the integrations directory",
      url: "https://labelstud.io/integrations/",
      params: {
        experiment: "organization_page_tip",
        treatment: "integration_points",
      },
    }
  }]
=======
  projectSettings: [{
    title: "Did you know?",
    content: "You can automatically label and sort tasks by prediction score to maximize labeling efficiency in Label Studio Enterprise.",
    closable: true,
    link: {
      label: "Learn more",
      url: "https://docs.humansignal.com/guide/active_learning.html#Set-up-task-sampling-with-prediction-scores",
      params: {
        experiment: "project_settings_tip",
        treatment: "prediction_score",
      },
    },
  }, {
    title: "Did you know?",
    content: "You can increase the quality of your labeled data with reviewer workflows and task agreement scores using Label Studio Enterprise.",
    closable: true,
    link: {
      label: "Learn more",
      url: "https://docs.humansignal.com/guide/quality",
      params: {
        experiment: "project_settings_tip",
        treatment: "quality_and_agreement",
      },
    },
  }, {
    title: "Did you know?",
    content: "You can minimize the number of tasks to be labeled by setting up an automated active learning loop in Label Studio Enterprise.",
    closable: true,
    link: {
      label: "Learn more",
      url: "https://docs.humansignal.com/guide/active_learning",
      params: {
        experiment: "project_settings_tip",
        treatment: "active_learning",
      },
    },
  }, {
    title: "Did you know?",
    content: "You can save time managing infrastructure and upgrades, plus access more features for automation, quality, and team management, by using the Enterprise cloud service.",
    closable: true,
    link: {
      label: "Learn more",
      url: "https://humansignal.com/platform/",
      params: {
        experiment: "project_settings_tip",
        treatment: "infrastructure_and_upgrades",
      },
    },
  }, {
    title: "Did you know?",
    content: "You can connect ML models using the backend SDK to save time with pre-labeling or active learning.",
    closable: true,
    link: {
      label: "Learn more",
      url: "https://labelstud.io/guide/ml",
      params: {
        experiment: "project_settings_tip",
        treatment: "connect_ml_models",
      },
    },
  }, {
    title: "Faster image labeling",
    content: "You can add a rectangle or an ellipse to your image with just two clicks, or double click to create a polygon, rectangle, or ellipse.",
    closable: true,
    link: {
      label: "Learn more",
      url: "https://labelstud.io/guide/labeling#Faster-image-labeling",
      params: {
        experiment: "project_settings_tip",
        treatment: "two_clicks",
      },
    },
  }],
>>>>>>> 8e0673d4
};<|MERGE_RESOLUTION|>--- conflicted
+++ resolved
@@ -74,7 +74,6 @@
       },
     },
   }],
-<<<<<<< HEAD
   organizationPage: [{
     title: "It looks like your team is growing!",
     content: "Assign roles to your team using Label Studio Enterprise and control access to sensitive data at the project and workspace levels.",
@@ -147,8 +146,7 @@
         treatment: "integration_points",
       },
     }
-  }]
-=======
+  }],
   projectSettings: [{
     title: "Did you know?",
     content: "You can automatically label and sort tasks by prediction score to maximize labeling efficiency in Label Studio Enterprise.",
@@ -222,5 +220,4 @@
       },
     },
   }],
->>>>>>> 8e0673d4
 };