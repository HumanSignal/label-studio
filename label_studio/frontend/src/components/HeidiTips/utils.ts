import { TipsCollection } from "./content";
import { Tip } from "./types";

const STORE_KEY = "heidi_ignored_tips";

function getKey(collection: string) {
  return `${STORE_KEY}:${collection}`;
}

export function getRandomTip(collection: keyof typeof TipsCollection): Tip | null {
  if (isTipDismissed(collection)) return null;

<<<<<<< HEAD
  const index = Math.floor(Math.random() * maxIndex + 1);

  if (ignoredIndexes.includes(index)) {
    return getRandomIndex(maxIndex, ignoredIndexes);
  }

  return index;
}

export function  getRandomTip(collection: keyof typeof TipsCollection): { index: number, tip: Tip } | null {
  const tips = TipsCollection[collection];
  const ignored = getIgnoredTips(collection);

  const index = getRandomIndex(tips.length - 1, ignored);
=======
  const tips = TipsCollection[collection];
>>>>>>> 6bd4046b

  const index = Math.floor(Math.random() * tips.length);

  return tips[index];
}

<<<<<<< HEAD
function getIgnoredTips(collection: string) {
  const finalKey = getKey(collection);

  return JSON.parse(localStorage.getItem(finalKey) ?? "[]");
}
=======
/**
 * Set a cookie that indicates that a collection of tips is dismissed
 * for 30 days
 */
export function dismissTip(collection: string) {
  // will expire in 30 days
  const cookieExpiryTime = 1000 * 60 * 60 * 24 * 30;
  const cookieExpiryDate = new Date();
  cookieExpiryDate.setTime(cookieExpiryDate.getTime() + cookieExpiryTime);
>>>>>>> 6bd4046b

  const finalKey = getKey(collection);
<<<<<<< HEAD
  const list = JSON.parse(localStorage.getItem(finalKey) ?? "[]");

  localStorage.setItem(finalKey, JSON.stringify([...list, index]));
=======
  const cookieValue = `${finalKey}=true`
  const cookieExpiry = `expires=${cookieExpiryDate.toUTCString()}`
  const cookiePath = 'path=/'
  const cookieString = [cookieValue, cookieExpiry, cookiePath].join("; ")

  document.cookie = cookieString
>>>>>>> 6bd4046b
}

export function isTipDismissed(collection: string) {
  const cookies = Object.fromEntries(document.cookie.split(";").map(item => item.trim().split('=')))
  const finalKey = getKey(collection);
<<<<<<< HEAD
  const list = JSON.parse(localStorage.getItem(finalKey) ?? "[]");

  return list.includes(index);
=======

  return cookies[finalKey] === 'true';
>>>>>>> 6bd4046b
}<|MERGE_RESOLUTION|>--- conflicted
+++ resolved
@@ -4,43 +4,19 @@
 const STORE_KEY = "heidi_ignored_tips";
 
 function getKey(collection: string) {
-  return `${STORE_KEY}:${collection}`;
+  return `${STORE_KEY}:${collection}`
 }
 
 export function getRandomTip(collection: keyof typeof TipsCollection): Tip | null {
   if (isTipDismissed(collection)) return null;
 
-<<<<<<< HEAD
-  const index = Math.floor(Math.random() * maxIndex + 1);
-
-  if (ignoredIndexes.includes(index)) {
-    return getRandomIndex(maxIndex, ignoredIndexes);
-  }
-
-  return index;
-}
-
-export function  getRandomTip(collection: keyof typeof TipsCollection): { index: number, tip: Tip } | null {
   const tips = TipsCollection[collection];
-  const ignored = getIgnoredTips(collection);
-
-  const index = getRandomIndex(tips.length - 1, ignored);
-=======
-  const tips = TipsCollection[collection];
->>>>>>> 6bd4046b
 
   const index = Math.floor(Math.random() * tips.length);
 
   return tips[index];
 }
 
-<<<<<<< HEAD
-function getIgnoredTips(collection: string) {
-  const finalKey = getKey(collection);
-
-  return JSON.parse(localStorage.getItem(finalKey) ?? "[]");
-}
-=======
 /**
  * Set a cookie that indicates that a collection of tips is dismissed
  * for 30 days
@@ -50,32 +26,19 @@
   const cookieExpiryTime = 1000 * 60 * 60 * 24 * 30;
   const cookieExpiryDate = new Date();
   cookieExpiryDate.setTime(cookieExpiryDate.getTime() + cookieExpiryTime);
->>>>>>> 6bd4046b
 
   const finalKey = getKey(collection);
-<<<<<<< HEAD
-  const list = JSON.parse(localStorage.getItem(finalKey) ?? "[]");
-
-  localStorage.setItem(finalKey, JSON.stringify([...list, index]));
-=======
   const cookieValue = `${finalKey}=true`
   const cookieExpiry = `expires=${cookieExpiryDate.toUTCString()}`
   const cookiePath = 'path=/'
   const cookieString = [cookieValue, cookieExpiry, cookiePath].join("; ")
 
   document.cookie = cookieString
->>>>>>> 6bd4046b
 }
 
 export function isTipDismissed(collection: string) {
   const cookies = Object.fromEntries(document.cookie.split(";").map(item => item.trim().split('=')))
   const finalKey = getKey(collection);
-<<<<<<< HEAD
-  const list = JSON.parse(localStorage.getItem(finalKey) ?? "[]");
-
-  return list.includes(index);
-=======
 
   return cookies[finalKey] === 'true';
->>>>>>> 6bd4046b
 }