import { forwardRef, useCallback, useEffect, useMemo, useRef, useState } from 'react';
import { Block, Elem } from '../../utils/bem';
import { Tooltip } from '../Tooltip/Tooltip';
import './Userpic.styl';

const FALLBACK_IMAGE = 'data:image/png;base64,iVBORw0KGgoAAAANSUhEUgAAAAEAAAABCAQAAAC1HAwCAAAAC0lEQVR42mNkYAAAAAYAAjCB0C8AAAAASUVORK5CYII=';
let First_name;
let Last_name;
export const Userpic = forwardRef(({
  username,
  size,
  src,
  user,
  className,
  showUsername,
  style,
  ...rest
}, ref) => {
  const imgRef = useRef();
  const [finalUsername, setFinalUsername] = useState(username);
  const [finalSrc, setFinalSrc] = useState(user?.avatar ?? src);
  const [imgVisible, setImgVisible] = useState(false);
  const [nameVisible, setNameVisible] = useState(true);

  if (size) {
    style = Object.assign({ width: size, height: size, fontSize: size * 0.4 }, style);
  }

  useEffect(() => {
    if (user) {
<<<<<<< HEAD
      const {first_name, last_name, email, initials, username} = user;
      First_name = first_name;
      Last_name = last_name;
=======
      const { first_name, last_name, email, initials, username } = user;

>>>>>>> a5bf9d45
      if (initials) {
        setFinalUsername(initials);
      } else if (username) {
        setFinalUsername(username);
      } else if (first_name && last_name) {
        setFinalUsername(`${first_name} ${last_name}`);
      } 
      else if (email) {
        setFinalUsername(email.substring(0, 2));
      }

      if (user.avatar) setFinalSrc(user.avatar);
    } else {
      setFinalUsername(first_name && last_name )
      setFinalSrc(src);
    }
  }, [user]);

  const onImageLoaded = useCallback(() => {
    setImgVisible(true);
    if (finalSrc !== FALLBACK_IMAGE) setNameVisible(false);
  }, [finalSrc]);

  const userpic = (
    <Block ref={ref} name="userpic" mix={className} style={style} {...rest}>
      <Elem
        tag="img"
        name="avatar"
        ref={imgRef}
        src={finalSrc}
        alt={(finalUsername ?? "").toUpperCase()}
        style={{ opacity: imgVisible ? 1 : 0 }}
        onLoad={onImageLoaded}
        onError={() => setFinalSrc(FALLBACK_IMAGE) }
      />
      {nameVisible && (
        <Elem tag="span" name="username">
          {(finalUsername ?? "").toUpperCase()}
        </Elem>
      )}
      
    </Block>
    
  );

  const userFullName = useMemo(() => {
    if (First_name || Last_name) {
      return `${First_name ?? ''} ${Last_name ?? ''}`.trim();
    } 
    else if (user?.first_name || user?.last_name) {
      return `${user?.first_name ?? ''} ${user?.last_name ?? ''}`.trim();
    } 
    else if (user?.email) {
      return user.email;
    }
     else {
      return username;
    }
    
  }, [user, username]);

  return (showUsername && userFullName) ? (
    <Tooltip title={userFullName}>
      {userpic}
    </Tooltip>
  ) : userpic;
});
Userpic.displayName = 'Userpic';<|MERGE_RESOLUTION|>--- conflicted
+++ resolved
@@ -28,14 +28,9 @@
 
   useEffect(() => {
     if (user) {
-<<<<<<< HEAD
-      const {first_name, last_name, email, initials, username} = user;
+      const { first_name, last_name, email, initials, username } = user;
       First_name = first_name;
       Last_name = last_name;
-=======
-      const { first_name, last_name, email, initials, username } = user;
-
->>>>>>> a5bf9d45
       if (initials) {
         setFinalUsername(initials);
       } else if (username) {
