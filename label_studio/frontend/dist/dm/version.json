{
<<<<<<< HEAD
  "message": "fix: DEV-3557: Ensure all integer value ranges are correctly captured for packJSON",
  "commit": "cde224f477ea20575a870ea4f182c621b7bf676a",
  "branch": "master",
  "date": "2022/10/12 13:56:48"
=======
  "message": "fix: DEV-3560: Wait for task loading to complete before setting any lsf flags",
  "commit": "3bd096aa52865d0e098dd1eb32f40164dfee1a76",
  "branch": "master",
  "date": "2022/10/12 13:53:47"
>>>>>>> a07cf9e5
}<|MERGE_RESOLUTION|>--- conflicted
+++ resolved
@@ -1,13 +1,6 @@
 {
-<<<<<<< HEAD
-  "message": "fix: DEV-3557: Ensure all integer value ranges are correctly captured for packJSON",
+  "message": "fix: DEV-3557: Ensure all integer value ranges are correctly captured for packJSON (#114)",
   "commit": "cde224f477ea20575a870ea4f182c621b7bf676a",
   "branch": "master",
-  "date": "2022/10/12 13:56:48"
-=======
-  "message": "fix: DEV-3560: Wait for task loading to complete before setting any lsf flags",
-  "commit": "3bd096aa52865d0e098dd1eb32f40164dfee1a76",
-  "branch": "master",
-  "date": "2022/10/12 13:53:47"
->>>>>>> a07cf9e5
+  "date": "2022-10-12T12:56:48Z"
 }