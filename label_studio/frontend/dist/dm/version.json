--- conflicted
+++ resolved
@@ -1,13 +1,6 @@
 {
-<<<<<<< HEAD
-  "message": "Fix tasks selection (#44)",
-  "commit": "97e33ac0a9b0ea09398b00d7916671ca76cf2a71",
-  "branch": "master",
-  "date": "2022-04-13T13:55:17Z"
-=======
   "message": "Merge pull request #55 from heartexlabs/fix/dev-706/time-picking\n\nfix: DEV-706: Time picking in the DM filter",
   "commit": "c3a003ea8a7305767ec3b87cdf50c4b5a33e1aba",
   "branch": "master",
   "date": "2022-05-06T15:02:31Z"
->>>>>>> fca2de5c
 }