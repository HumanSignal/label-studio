{
<<<<<<< HEAD
  "message": "fix: LEAP-409: Update files to match with monorepo",
  "commit": "d13d06ccbd934b640413b54c4b135e288376f3da",
  "branch": "fb-leap-409",
  "date": "2023-11-22T17:34:43Z"
=======
  "message": "fix: DIA-754: [FE] Search option does not reflect actual queries state",
  "commit": "34d39c2d0070c4c33e5280feee1f4720db31bde5",
  "branch": "master",
  "date": "2023-12-06T04:22:35Z"
>>>>>>> 84005775
}<|MERGE_RESOLUTION|>--- conflicted
+++ resolved
@@ -1,13 +1,6 @@
 {
-<<<<<<< HEAD
-  "message": "fix: LEAP-409: Update files to match with monorepo",
-  "commit": "d13d06ccbd934b640413b54c4b135e288376f3da",
-  "branch": "fb-leap-409",
-  "date": "2023-11-22T17:34:43Z"
-=======
   "message": "fix: DIA-754: [FE] Search option does not reflect actual queries state",
   "commit": "34d39c2d0070c4c33e5280feee1f4720db31bde5",
   "branch": "master",
   "date": "2023-12-06T04:22:35Z"
->>>>>>> 84005775
 }