{
<<<<<<< HEAD
  "message": "feat: DEV-3373: Enable video preview",
  "commit": "8374cbfeceb5aa9870278fc5371f0585d452c111",
  "branch": "master",
  "date": "2022/09/27 09:11:03"
=======
  "message": "fix: DEV-3494: Filters not working for Annotators in DM",
  "commit": "1d5338074307eb56917a271e406af43e87f3cf38",
  "branch": "master",
  "date": "2022/09/23 04:37:22"
>>>>>>> 56fc75f6
}<|MERGE_RESOLUTION|>--- conflicted
+++ resolved
@@ -1,13 +1,6 @@
 {
-<<<<<<< HEAD
-  "message": "feat: DEV-3373: Enable video preview",
+  "message": "feat: DEV-3373: Enable video preview (#106)\n\n* Enable video preview\r\n\r\n* Fix video column size",
   "commit": "8374cbfeceb5aa9870278fc5371f0585d452c111",
   "branch": "master",
-  "date": "2022/09/27 09:11:03"
-=======
-  "message": "fix: DEV-3494: Filters not working for Annotators in DM",
-  "commit": "1d5338074307eb56917a271e406af43e87f3cf38",
-  "branch": "master",
-  "date": "2022/09/23 04:37:22"
->>>>>>> 56fc75f6
+  "date": "2022-09-27T08:11:03Z"
 }