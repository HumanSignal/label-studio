{
<<<<<<< HEAD
  "message": "fix: Rename Tasks to Actions",
  "commit": "b06f079e38624af6578728d83bbc27f18b6288e6",
  "branch": "master",
  "date": "2022/07/21 00:27:19"
=======
  "message": "feat: DEV-3034: Comments with drafts",
  "commit": "0341f04ebceb8d011c2ea2c81efa7df29991b191",
  "branch": "master",
  "date": "2022/08/04 20:34:21"
>>>>>>> 32be784e
}<|MERGE_RESOLUTION|>--- conflicted
+++ resolved
@@ -1,13 +1,6 @@
 {
-<<<<<<< HEAD
-  "message": "fix: Rename Tasks to Actions",
-  "commit": "b06f079e38624af6578728d83bbc27f18b6288e6",
-  "branch": "master",
-  "date": "2022/07/21 00:27:19"
-=======
   "message": "feat: DEV-3034: Comments with drafts",
   "commit": "0341f04ebceb8d011c2ea2c81efa7df29991b191",
   "branch": "master",
   "date": "2022/08/04 20:34:21"
->>>>>>> 32be784e
 }