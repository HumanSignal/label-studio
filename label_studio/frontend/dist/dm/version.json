--- conflicted
+++ resolved
@@ -1,13 +1,6 @@
 {
-<<<<<<< HEAD
-  "message": "Add hiddenColumns to virtual tab query",
-  "commit": "35e173fd142bdd2e53dbacb63c5768677675751b",
-  "branch": "",
-  "date": "2021-10-13T19:19:01Z"
-=======
-  "message": "[fix] Passing keymap to LSF",
-  "commit": "f05be4b5f7688fc8da3ac83fcf3e3dcecbca0a1a",
+  "message": "[ext] Add support of virtual tabs",
+  "commit": "6589a7131df83aa196218d121671a14822596d8e",
   "branch": "master",
-  "date": "2021-10-19T10:17:58Z"
->>>>>>> 07c8a151
+  "date": "2021-10-19T17:37:40Z"
 }