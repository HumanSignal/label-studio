--- conflicted
+++ resolved
@@ -1,13 +1,6 @@
 {
-<<<<<<< HEAD
-  "message": "Fix CI flow",
-  "commit": "6587b10eda3de2bbdd617caeeecb167293c161d2",
-  "branch": "master",
-  "date": "2021-09-15T13:10:22Z"
-=======
   "message": "Disable Label Stream mode",
   "commit": "8360eac25f7c402f25538a6d4c41ba09286ab05b",
   "branch": "master",
   "date": "2021-09-17T15:58:17Z"
->>>>>>> d53afc33
 }