--- conflicted
+++ resolved
@@ -1,13 +1,6 @@
 {
-<<<<<<< HEAD
-  "message": "Control ground truth externally",
-  "commit": "8b41cc989ec30214a1fba9d60ce09b943bc8401d",
-  "branch": "master",
-  "date": "2021-06-21T09:41:35Z"
-=======
   "message": "Support multiple images data",
   "commit": "f182e3fb1bcb8de28dfca994c4f345a87e4d54b8",
   "branch": "master",
   "date": "2021-06-29T17:13:19Z"
->>>>>>> 5ed514cc
 }