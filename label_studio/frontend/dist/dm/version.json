--- conflicted
+++ resolved
@@ -1,13 +1,6 @@
 {
-<<<<<<< HEAD
-  "message": "feat: DEV-3346: Task history is stored on the backend for the label stream",
-  "commit": "0678652aa01df41434ca64c11c8c7afcedb9ea0f",
-  "branch": "fb-dev-3346",
-  "date": "2022/12/07 11:28:30"
-=======
   "message": "fix: DEV-3810: Restrict tabs deletion for reviewers (#132)\n\n* Introduce granular control over tabs' actions\r\n\r\n* Hide tab menu when no actions available\r\n\r\nCo-authored-by: bmartel <brandonmartel@gmail.com>",
   "commit": "e6a4997356ef6fc680245dd501794243e5470255",
   "branch": "master",
   "date": "2023-01-04T20:06:24Z"
->>>>>>> dbda092c
 }