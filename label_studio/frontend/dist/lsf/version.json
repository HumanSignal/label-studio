--- conflicted
+++ resolved
@@ -1,13 +1,6 @@
 {
-<<<<<<< HEAD
-  "message": "feat: DEV-2715: Audio v3",
+  "message": "Merge remote-tracking branch 'origin/master' into fb-dev-2715",
   "commit": "7196a91b0298b8787478f98dcaf22cfe56fb4247",
   "branch": "fb-dev-2715",
-  "date": "2022/11/24 15:43:19"
-=======
-  "message": "fix: DEV-3693: Explore reviews module show buggs",
-  "commit": "ad9e656a0446fd324fd8ab3ad2b644a7acb6a6d4",
-  "branch": "master",
-  "date": "2022/11/24 10:07:07"
->>>>>>> 224e2b3f
+  "date": "2022-11-24T21:43:19Z"
 }