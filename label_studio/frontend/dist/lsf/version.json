--- conflicted
+++ resolved
@@ -1,13 +1,6 @@
 {
-<<<<<<< HEAD
-  "message": "fix: DEV-1598: Fix for empty toname in control tag",
+  "message": "fix: DEV-1598: Fix for empty toname in control tag (#937)\n\n* fix: DEV-1598: Fix getter of all object tags\r\n\r\n* fix: DEV-1598: Fix creating result from control tag without setted toname parameter\r\n\r\n* fix: DEV-1598: Make tag type detection easier\r\n\r\n* fix: DEV-1598: Make fix work only for textarea\r\n\r\n* validation if value is null\r\n\r\n* remove alert\r\n\r\n* validate arearaw\r\n\r\n* remove alert\r\n\r\n* check if area exist\r\n\r\n* switch back feature-flags\r\n\r\n* Delete feature-flags.js\r\n\r\nRemote feature flag.js\r\n\r\n* add comments about the problem\r\n\r\nCo-authored-by: Koshevarov Sergey <gondragos@gmail.com>\r\nCo-authored-by: hlomzik <hlomzik@gmail.com>\r\nCo-authored-by: hlomzik <hlomzik@users.noreply.github.com>",
   "commit": "68e96855ad07e024f9fb66c7eb61010a71622247",
   "branch": "master",
-  "date": "2022/11/01 20:19:36"
-=======
-  "message": "fix: DEV-3636: RegionEditor input for numbers must be recast to Number as it is a String (#942)",
-  "commit": "07059650bd4669d8f16aea3a3b35e1ead93ecb94",
-  "branch": "master",
-  "date": "2022-11-01T13:36:41Z"
->>>>>>> 97398eb5
+  "date": "2022-11-01T20:19:36Z"
 }