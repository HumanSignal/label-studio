--- conflicted
+++ resolved
@@ -1,13 +1,6 @@
 {
-<<<<<<< HEAD
-  "message": "fix: DEV-2958: Fix NER region text not displaying in Details",
+  "message": "fix: DEV-2958: Fix NER region text not displaying in Details (#771)\n\n* Fix NER text not displaying in Details\r\n\r\n* Remove trace",
   "commit": "f5a51fb6ce0e5dbb18ae9a71d58a6ab23e2e6c27",
   "branch": "master",
-  "date": "2022/08/02 14:05:14"
-=======
-  "message": "fix: DEV-2927: Better UI for textarea inputs in the outliner (#766)\n\nBetter UI for textarea inputs in the outliner",
-  "commit": "cadfdf72ad373c0d6745d60813156e5c8858d813",
-  "branch": "master",
-  "date": "2022-08-01T18:46:20Z"
->>>>>>> fe8b8ea5
+  "date": "2022-08-02T10:05:14Z"
 }