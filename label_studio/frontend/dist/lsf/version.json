--- conflicted
+++ resolved
@@ -1,13 +1,6 @@
 {
-<<<<<<< HEAD
-  "message": "fix: DEV-2927: Better UI for textarea inputs in the outliner",
+  "message": "fix: DEV-2927: Better UI for textarea inputs in the outliner (#766)\n\nBetter UI for textarea inputs in the outliner",
   "commit": "cadfdf72ad373c0d6745d60813156e5c8858d813",
   "branch": "master",
-  "date": "2022/08/01 22:46:20"
-=======
-  "message": "fix: DEV-2931: Fix hiding NER regions with new outliner (#764)\n\n* Fix hiding NER regions with new outliner\r\n\r\n* Remove console.log\r\n\r\n* Fix issues according to the review\r\n\r\n* Allow `locked` to be function\r\n\r\n* fix space\r\n\r\nCo-authored-by: hlomzik <hlomzik@gmail.com>",
-  "commit": "682c273b21a482dafc46db085eadd8062bfe5f1a",
-  "branch": "master",
-  "date": "2022-08-01T16:30:33Z"
->>>>>>> b6f0a4c7
+  "date": "2022-08-01T18:46:20Z"
 }