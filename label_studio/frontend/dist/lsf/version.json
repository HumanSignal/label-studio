--- conflicted
+++ resolved
@@ -1,13 +1,6 @@
 {
-<<<<<<< HEAD
-  "message": "fix: LSDV-4676: Region corruption MIG",
+  "message": "fix: LSDV-4676: Region corruption MIG (#1230)",
   "commit": "53d62b133de0d439b9f078e442802df3ce2cb129",
   "branch": "master",
-  "date": "2023/03/10 14:21:12"
-=======
-  "message": "fix: LSDV-4682: Fix regions shifting in MIG scenario (#1231)",
-  "commit": "40853fafad51b07e99d95d3f4e44e981e11c013c",
-  "branch": "master",
-  "date": "2023-03-09T19:22:09Z"
->>>>>>> 1d3c9bf5
+  "date": "2023-03-10T14:21:12Z"
 }