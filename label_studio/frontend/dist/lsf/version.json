{
<<<<<<< HEAD
  "message": "fix: LSDV-4542: Hiding an audio segment and select a segment below no longer works",
  "commit": "94c62fad3a3b8b26e87b97881fb221e815ecad7b",
  "branch": "master",
  "date": "2023/02/28 16:14:22"
=======
  "message": "fix: LSDV-4572: Audio playback and playhead briefly get out of sync (#1212)",
  "commit": "a93771bd8b35d27a2cfb9491335924e74f5edfb0",
  "branch": "master",
  "date": "2023-02-28T15:54:08Z"
>>>>>>> 3d12ab64
}<|MERGE_RESOLUTION|>--- conflicted
+++ resolved
@@ -1,13 +1,6 @@
 {
-<<<<<<< HEAD
-  "message": "fix: LSDV-4542: Hiding an audio segment and select a segment below no longer works",
+  "message": "fix: LSDV-4542: Hiding an audio segment and select a segment below no longer works (#1213)",
   "commit": "94c62fad3a3b8b26e87b97881fb221e815ecad7b",
   "branch": "master",
-  "date": "2023/02/28 16:14:22"
-=======
-  "message": "fix: LSDV-4572: Audio playback and playhead briefly get out of sync (#1212)",
-  "commit": "a93771bd8b35d27a2cfb9491335924e74f5edfb0",
-  "branch": "master",
-  "date": "2023-02-28T15:54:08Z"
->>>>>>> 3d12ab64
+  "date": "2023-02-28T22:14:22Z"
 }