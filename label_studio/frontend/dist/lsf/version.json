{
<<<<<<< HEAD
  "message": "Merge remote-tracking branch 'origin/master' into fix/DEV-1731/ocr-readonly-mode",
  "commit": "08390fcbc03a3e30bb4d5f6b583b0c1f27c95501",
  "branch": "fix/DEV-1731/ocr-readonly-mode",
  "date": "2022-03-21T20:10:12Z"
=======
  "message": "fix: dev-1631: handle-open-polygon (#517)\n\n* if polygon is open on toolswitch close polygon\r\n\r\n* on tool change run handle tool change if available to delete unclosed polygons\r\n\r\n* Fix scenario when there's no area being drawn\r\n\r\n* Fix ctrl-z in tests\r\n\r\n* remove logging\r\n\r\n* close polygon if closeable else clear state\r\n\r\n* Try to revert image in tests\r\n\r\nCo-authored-by: Travis Clark <“travisjosephclark@gmail.com”>\r\nCo-authored-by: Nick Skriabin <nr@fenelon.ru>\r\nCo-authored-by: hlomzik <hlomzik@gmail.com>",
  "commit": "bb94464732239516c5a888b5efa91353293a8c72",
  "branch": "master",
  "date": "2022-03-21T18:05:13Z"
>>>>>>> 155880a8
}<|MERGE_RESOLUTION|>--- conflicted
+++ resolved
@@ -1,13 +1,6 @@
 {
-<<<<<<< HEAD
-  "message": "Merge remote-tracking branch 'origin/master' into fix/DEV-1731/ocr-readonly-mode",
-  "commit": "08390fcbc03a3e30bb4d5f6b583b0c1f27c95501",
+  "message": "Remove feature flag for 1731",
+  "commit": "df79a09776a49b4ab683e96219d0298fb5c80b47",
   "branch": "fix/DEV-1731/ocr-readonly-mode",
-  "date": "2022-03-21T20:10:12Z"
-=======
-  "message": "fix: dev-1631: handle-open-polygon (#517)\n\n* if polygon is open on toolswitch close polygon\r\n\r\n* on tool change run handle tool change if available to delete unclosed polygons\r\n\r\n* Fix scenario when there's no area being drawn\r\n\r\n* Fix ctrl-z in tests\r\n\r\n* remove logging\r\n\r\n* close polygon if closeable else clear state\r\n\r\n* Try to revert image in tests\r\n\r\nCo-authored-by: Travis Clark <“travisjosephclark@gmail.com”>\r\nCo-authored-by: Nick Skriabin <nr@fenelon.ru>\r\nCo-authored-by: hlomzik <hlomzik@gmail.com>",
-  "commit": "bb94464732239516c5a888b5efa91353293a8c72",
-  "branch": "master",
-  "date": "2022-03-21T18:05:13Z"
->>>>>>> 155880a8
+  "date": "2022-03-22T14:50:56Z"
 }