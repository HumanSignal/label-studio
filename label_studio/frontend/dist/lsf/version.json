--- conflicted
+++ resolved
@@ -1,13 +1,6 @@
 {
-<<<<<<< HEAD
-  "message": "fix: LSDV-4593: CORS error requesting audio",
-  "commit": "d63ac002f5b433f770e5759580a72bf40afa1229",
-  "branch": "fb-lsdv-4593-cors",
-  "date": "2023/03/15 08:44:31"
-=======
-  "message": "fix: LSDV-4662: Use empty range GET requests instead of HEAD to avoid CORS issue on video presigned urls (#1225)",
-  "commit": "91b4ca313dbc0b19882ed6e0a64c5b3dfc5e87d0",
+  "message": "fix: LSDV-4593: CORS error requesting audio (#1234)",
+  "commit": "d847f70728e9e7d4500536b642160676137ce8f6",
   "branch": "master",
-  "date": "2023-03-14T17:02:28Z"
->>>>>>> fbc6e0ff
+  "date": "2023-03-15T14:10:32Z"
 }