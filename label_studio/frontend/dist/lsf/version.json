--- conflicted
+++ resolved
@@ -1,13 +1,6 @@
 {
-<<<<<<< HEAD
-  "message": "check the number of pointes if points",
-  "commit": "0631eb0c4c3fb8c92c0d26e3eee95ae5e418d479",
-  "branch": "fix/dev-2068/toolswitch-finish-drawing",
-  "date": "2022-04-11T18:52:25Z"
-=======
-  "message": "feat: DEV-1750: Update on Number Tag for slider option (#524)\n\n* Update on Number Tag for slider option\r\n\r\n* Fix comments for Number Slide Type\r\n\r\n* remove padding from slider preventing a full range of slide\r\n\r\n* no value by default: this fixes required\r\n\r\nwe can't show default 0 and say that field is required, enter value;\r\nso show nothing\r\n\r\n* fix Number docs: add slider; fix texts\r\n\r\nCo-authored-by: hlomzik <hlomzik@gmail.com>\r\nCo-authored-by: Travis Clark <“travisjosephclark@gmail.com”>",
-  "commit": "b29c9596a196aa1659ed0c5a4d9efe24de3f29ae",
+  "message": "fix: dev-2068: toolswitch-finish-drawing (#574)\n\n* check the number of pointes if points\r\n\r\n* remove logging\r\n\r\nCo-authored-by: Travis Clark <“travisjosephclark@gmail.com”>\r\nCo-authored-by: hlomzik <hlomzik@gmail.com>",
+  "commit": "02b1197a8abd249459e50471a0c13c0c627e94e3",
   "branch": "master",
-  "date": "2022-04-13T12:16:19Z"
->>>>>>> b5981556
+  "date": "2022-04-14T10:01:18Z"
 }