{
<<<<<<< HEAD
  "message": "feat: DEV-3100: Interface "postpone" for button",
  "commit": "f8897ff04e0659c5a9d7f0f2c43e9de213433cfa",
  "branch": "master",
  "date": "2022/09/22 02:12:48"
=======
  "message": "fix: DEV-2208: Don't add  to textarea result",
  "commit": "a6ffdf0c07258f56a55b32a7636a9e51d47e3149",
  "branch": "master",
  "date": "2022/09/21 17:47:23"
>>>>>>> cca37e7b
}<|MERGE_RESOLUTION|>--- conflicted
+++ resolved
@@ -1,13 +1,6 @@
 {
-<<<<<<< HEAD
-  "message": "feat: DEV-3100: Interface "postpone" for button",
-  "commit": "f8897ff04e0659c5a9d7f0f2c43e9de213433cfa",
-  "branch": "master",
-  "date": "2022/09/22 02:12:48"
-=======
   "message": "fix: DEV-2208: Don't add  to textarea result",
   "commit": "a6ffdf0c07258f56a55b32a7636a9e51d47e3149",
   "branch": "master",
   "date": "2022/09/21 17:47:23"
->>>>>>> cca37e7b
 }