{
<<<<<<< HEAD
  "message": "fix: DEV-2432: Allow unfinished polygons to be saved as draft (#716)\n\n* fix: DEV-2432: allow saving draft of unfinished polygon\r\n\r\n* fix: DEV-2432: encapsulate the polygon draft saving change to the Polygon tool itself\r\n\r\n* fix: DEV-2432: forgot to set Super.startDrawing, and original implementation back to createDrawingRegion",
  "commit": "22a45ad555467d4011a1142496afa7da970b590c",
  "branch": "master",
  "date": "2022-06-30T13:44:41Z"
=======
  "message": "fix: DEV-2777: remove lookbehind in regex for Safari (#730)",
  "commit": "ebb08ce18fbc7bd557497b5d26ef8cbc9600eb40",
  "branch": "master",
  "date": "2022-07-01T16:44:40Z"
>>>>>>> 73e5ff92
}<|MERGE_RESOLUTION|>--- conflicted
+++ resolved
@@ -1,13 +1,6 @@
 {
-<<<<<<< HEAD
-  "message": "fix: DEV-2432: Allow unfinished polygons to be saved as draft (#716)\n\n* fix: DEV-2432: allow saving draft of unfinished polygon\r\n\r\n* fix: DEV-2432: encapsulate the polygon draft saving change to the Polygon tool itself\r\n\r\n* fix: DEV-2432: forgot to set Super.startDrawing, and original implementation back to createDrawingRegion",
-  "commit": "22a45ad555467d4011a1142496afa7da970b590c",
-  "branch": "master",
-  "date": "2022-06-30T13:44:41Z"
-=======
-  "message": "fix: DEV-2777: remove lookbehind in regex for Safari (#730)",
-  "commit": "ebb08ce18fbc7bd557497b5d26ef8cbc9600eb40",
-  "branch": "master",
-  "date": "2022-07-01T16:44:40Z"
->>>>>>> 73e5ff92
+  "message": "Merge remote-tracking branch 'origin' into fb-dev-2432",
+  "commit": "f6c1b6e867fc6bd48b0f58674c81bf3d2aa12f41",
+  "branch": "fb-dev-2432",
+  "date": "2022-07-05T19:16:21Z"
 }