--- conflicted
+++ resolved
@@ -1,13 +1,6 @@
 {
-<<<<<<< HEAD
-  "message": "ci: TEST",
-  "commit": "0fc0c9966cbdf3fd9eebce9fda823c9708d200b2",
-  "branch": "fb-ci-test-1",
-  "date": "2023-11-22T16:58:04Z"
-=======
   "message": "fix: LEAP-89: Fix rendering of relation arrow in MIG case",
   "commit": "bb1c54895433bd58affd79d0fbaf32b3c865f2b2",
   "branch": "master",
   "date": "2023-12-05T16:41:20Z"
->>>>>>> 84005775
 }