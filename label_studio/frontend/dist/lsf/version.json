--- conflicted
+++ resolved
@@ -1,13 +1,6 @@
 {
-<<<<<<< HEAD
-  "message": "fix: DEV-3405: Move zoom buttons to video's control panel",
-  "commit": "ed027c579849e9c0f166fbd07b86cc25c412ed92",
-  "branch": "master",
-  "date": "2022/09/15 20:30:03"
-=======
   "message": "fix: DEV-3405: Move zoom buttons to video's control panel (#847)\n\n* Move zoom buttons to video's control panel\r\n\r\n* Fixes as per the review\r\n\r\n* Update src/components/Timeline/Controls.tsx\r\n\r\nCo-authored-by: yyassi-heartex <104568407+yyassi-heartex@users.noreply.github.com>",
   "commit": "ed027c579849e9c0f166fbd07b86cc25c412ed92",
   "branch": "master",
   "date": "2022-09-15T19:30:03Z"
->>>>>>> 85710deb
 }