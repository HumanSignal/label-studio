{
<<<<<<< HEAD
  "message": "fix: DEV-2576: Undo keypoints when create new polygon",
  "commit": "9f8a8fa5adfcb54dbbabd04d484374a13b3412bc",
  "branch": "master",
  "date": "2022/08/12 10:04:14"
=======
  "message": "fix: DEV-3077: Repeater performance improvement",
  "commit": "2fc84638dc33c0c97bde2bd3e354a18d3dc07c35",
  "branch": "master",
  "date": "2022/08/11 10:42:52"
>>>>>>> 337ceefd
}<|MERGE_RESOLUTION|>--- conflicted
+++ resolved
@@ -1,13 +1,6 @@
 {
-<<<<<<< HEAD
-  "message": "fix: DEV-2576: Undo keypoints when create new polygon",
+  "message": "fix: DEV-2576: Undo keypoints when create new polygon (#778)\n\n* fix: DEV-2578: Undo and Redo keypoints when create new polygon\r\n\r\n* destroy hotkeys, split undo and redo method\r\n\r\n* ifs simplified\r\n\r\n* remove hotkeys import\r\n\r\n* validate if drawingRegion exists\r\n\r\n* move historyPoits to a var\r\n\r\n* add feature flag\r\n\r\n* change ff\r\n\r\n* change structure to delete last polygon point with undo",
   "commit": "9f8a8fa5adfcb54dbbabd04d484374a13b3412bc",
   "branch": "master",
-  "date": "2022/08/12 10:04:14"
-=======
-  "message": "fix: DEV-3077: Repeater performance improvement",
-  "commit": "2fc84638dc33c0c97bde2bd3e354a18d3dc07c35",
-  "branch": "master",
-  "date": "2022/08/11 10:42:52"
->>>>>>> 337ceefd
+  "date": "2022-08-12T13:04:14Z"
 }