--- conflicted
+++ resolved
@@ -1,13 +1,6 @@
 {
-<<<<<<< HEAD
-  "message": "fix: LSDV-4682: Fix regions shifting in MIG scenario",
+  "message": "fix: LSDV-4682: Fix regions shifting in MIG scenario (#1231)",
   "commit": "40853fafad51b07e99d95d3f4e44e981e11c013c",
   "branch": "master",
-  "date": "2023/03/09 19:22:09"
-=======
-  "message": "fix: LSDV-4701: Removing feature flag from base file",
-  "commit": "36f8e267607508c86d2ad76d741b73bc9a408766",
-  "branch": "master",
-  "date": "2023/03/08 16:32:07"
->>>>>>> 9caccafd
+  "date": "2023-03-09T19:22:09Z"
 }