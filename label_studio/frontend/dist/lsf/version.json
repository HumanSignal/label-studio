{
<<<<<<< HEAD
  "message": "fix: DEV-3646: Fix regions copying in the Outliner",
  "commit": "db4ebdb4ab94f68811ed725ecf7d57a60bf0c686",
  "branch": "fb-dev-3646/fix-regions-copying",
  "date": "2022/12/23 20:20:10"
=======
  "message": "fix: DEV-3664: Grouping modes are not persistent in Outliner when switching between tasks in Quick View",
  "commit": "a29a31f1803824803fa4e824ea99c643ff727b1a",
  "branch": "master",
  "date": "2022/12/15 07:52:48"
>>>>>>> 0c34f873
}<|MERGE_RESOLUTION|>--- conflicted
+++ resolved
@@ -1,13 +1,6 @@
 {
-<<<<<<< HEAD
-  "message": "fix: DEV-3646: Fix regions copying in the Outliner",
+  "message": "Fix copy-paste restrictions",
   "commit": "db4ebdb4ab94f68811ed725ecf7d57a60bf0c686",
   "branch": "fb-dev-3646/fix-regions-copying",
-  "date": "2022/12/23 20:20:10"
-=======
-  "message": "fix: DEV-3664: Grouping modes are not persistent in Outliner when switching between tasks in Quick View",
-  "commit": "a29a31f1803824803fa4e824ea99c643ff727b1a",
-  "branch": "master",
-  "date": "2022/12/15 07:52:48"
->>>>>>> 0c34f873
+  "date": "2022-12-23T20:20:10Z"
 }