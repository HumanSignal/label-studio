--- conflicted
+++ resolved
@@ -1,13 +1,6 @@
 {
-<<<<<<< HEAD
-  "message": "Merge pull request #307 from heartexlabs/fix/trimming-in-symbol-granularity\n\nExclude trimming step from symbol granularity mode",
-  "commit": "f90a09a3859e290f71350f653eb34d9045f95698",
+  "message": "[fix] brush+draft: save touches; pause on draw (#317)\n\n- save touches in drafts, it's much faster than full serialization\r\n- pause autosave during drawing process to reduce glithes",
+  "commit": "097cbd00bbf0f816a829222c5e49f7303860b4e8",
   "branch": "master",
-  "date": "2021-10-12T13:27:07Z"
-=======
-  "message": "Update hotkey tooltips",
-  "commit": "1b3d588e0956e0f8bbe97d2743b04b3fc9c2fe02",
-  "branch": "master",
-  "date": "2021-10-19T11:56:29Z"
->>>>>>> 07c8a151
+  "date": "2021-10-19T15:27:47Z"
 }