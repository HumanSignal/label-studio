--- conflicted
+++ resolved
@@ -1,13 +1,6 @@
 {
-<<<<<<< HEAD
-  "message": "fix: DEV-2931: Fix hiding NER regions with new outliner",
+  "message": "fix: DEV-2931: Fix hiding NER regions with new outliner (#764)\n\n* Fix hiding NER regions with new outliner\r\n\r\n* Remove console.log\r\n\r\n* Fix issues according to the review\r\n\r\n* Allow `locked` to be function\r\n\r\n* fix space\r\n\r\nCo-authored-by: hlomzik <hlomzik@gmail.com>",
   "commit": "682c273b21a482dafc46db085eadd8062bfe5f1a",
   "branch": "master",
-  "date": "2022/08/01 20:30:33"
-=======
-  "message": "fix: DEV-2943: Fix floating panels positioning and constraints (#775)\n\nIntroduce proper positioning on window resize\r\nIntroduce positioning constraints based on the viewport",
-  "commit": "cfdc0633e79f6b67782543f25ac221f3e2aaf609",
-  "branch": "master",
-  "date": "2022-08-01T15:25:02Z"
->>>>>>> 28275784
+  "date": "2022-08-01T16:30:33Z"
 }