--- conflicted
+++ resolved
@@ -1,13 +1,6 @@
 {
-<<<<<<< HEAD
-  "message": "fix: DEV-3745: unselecting all itens in history instead just the selected item",
+  "message": "fix: DEV-3745: unselecting all itens in history instead just the selected item (#1042)\n\nCo-authored-by: Nick Skriabin <767890+nicholasrq@users.noreply.github.com>",
   "commit": "88f9ce5555fc87099a6db43a3c64fb9d810159cc",
   "branch": "master",
-  "date": "2022/11/30 10:13:50"
-=======
-  "message": "ci: Fix Run Server condition in e2e tests (#1046)",
-  "commit": "f310c0d0f2cd200ba60735b22833c3a40d3deab0",
-  "branch": "master",
-  "date": "2022-11-29T17:29:52Z"
->>>>>>> 81d40357
+  "date": "2022-11-30T13:13:50Z"
 }