--- conflicted
+++ resolved
@@ -1,13 +1,6 @@
 {
-<<<<<<< HEAD
-  "message": "fix: DEV-2706: Fix the misalignment between frame numbers",
+  "message": "fix: DEV-2706: Fix the misalignment between frame numbers (#1022)\n\n* Fix the misalignment between frame numbers\r\n\r\n* Remove console.log\r\n\r\n* Fix seeker position clamping",
   "commit": "4c27f2673c8024b475262778037389883daa07cf",
   "branch": "master",
-  "date": "2022/11/29 01:42:54"
-=======
-  "message": "fix: DEV-3754: Memory usage of repeater initialization causing crashes (#1025)\n\n* fix: DEV-3754: Fix performance issues with repeater and memory intensive tag structures\r\n\r\n* make repeater tag creation as lazy as possible\r\n\r\n* lazy eval repeater pages with time slicing\r\n\r\n* cleanup the hydration cache\r\n\r\n* more lazy repeater work\r\n\r\n* fix annotation reset so that the store does not double initialize\r\n\r\n* fix the tests\r\n\r\n* fix spacing/imports\r\n\r\n* this should fix the tests, cleanup a previous attempt of freeing memory\r\n\r\n* put back the instances Set\r\n\r\n* reset repeater page between task changes\r\n\r\n* fix resetting repeater page between clientside transitions, retaining page reloads placement\r\n\r\n* fix reseting page on label steam and review steam\r\n\r\nCo-authored-by: Julio Sgarbi <julio.sgarbi@hotmail.com>",
-  "commit": "c15c84d986be9a92b7e0ec27acacbc6a9af7df43",
-  "branch": "master",
-  "date": "2022-11-28T14:50:54Z"
->>>>>>> 2dcc0225
+  "date": "2022-11-28T22:42:54Z"
 }