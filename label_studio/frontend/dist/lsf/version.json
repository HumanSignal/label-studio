{
<<<<<<< HEAD
  "message": "docs: DEV-3081: Improve Repeater docs (#800)",
  "commit": "77ebb86303b144a78701673f527b7399b7671574",
  "branch": "master",
  "date": "2022-08-05T16:32:55Z"
=======
  "message": "docs: DEV-3081: Improve Repeater docs",
  "commit": "77ebb86303b144a78701673f527b7399b7671574",
  "branch": "master",
  "date": "2022/08/05 17:32:55"
>>>>>>> 32be784e
}<|MERGE_RESOLUTION|>--- conflicted
+++ resolved
@@ -1,13 +1,6 @@
 {
-<<<<<<< HEAD
-  "message": "docs: DEV-3081: Improve Repeater docs (#800)",
-  "commit": "77ebb86303b144a78701673f527b7399b7671574",
-  "branch": "master",
-  "date": "2022-08-05T16:32:55Z"
-=======
-  "message": "docs: DEV-3081: Improve Repeater docs",
-  "commit": "77ebb86303b144a78701673f527b7399b7671574",
-  "branch": "master",
-  "date": "2022/08/05 17:32:55"
->>>>>>> 32be784e
+  "message": "change structure to delete last polygon point with undo",
+  "commit": "0fd33eba9e81562f7b2726523a3eadc18ca73800",
+  "branch": "fb-dev-2576/undo-keypoints",
+  "date": "2022-08-05T19:07:39Z"
 }