--- conflicted
+++ resolved
@@ -1,13 +1,6 @@
 {
-<<<<<<< HEAD
-  "message": "fix: DEV-3101: Fix sving text for paragraph regions",
+  "message": "fix: DEV-3101: Fix sving text for paragraph regions (#811)\n\nFix sving text for paragraph regions",
   "commit": "bcb5a01a50f880b8109445173ca2a6dcab92b923",
   "branch": "master",
-  "date": "2022/08/18 16:24:33"
-=======
-  "message": "fix: DEV-3004: The Zoom setting changes \"Accept\" to \"Fix + Accept\" during Review Stream (#785)\n\n* fix: DEV-2365: User is able to edit choice results imported as read-only\r\n\r\n* resolving the same issue in a better spot to catch other zooming situations\r\n\r\n* cleaning up missing key error in console\r\n\r\n* change the freeze history place and make it async\r\n\r\n* fix freeze -> unfreeze\r\n\r\n* remove freeze and unfreeze and add reinitHistory if history.length is less than 1\r\n\r\n* add change reinitHistory place\r\n\r\n* zoom adjustment to stop creating new annotation histories\r\n\r\nCo-authored-by: Julio Sgarbi <julio.sgarbi@hotmail.com>\r\nCo-authored-by: hlomzik <hlomzik@gmail.com>",
-  "commit": "e47fa887ef66993c988c66c7086453ee34e1ab78",
-  "branch": "master",
-  "date": "2022-08-17T14:37:46Z"
->>>>>>> 9631d429
+  "date": "2022-08-18T12:24:33Z"
 }