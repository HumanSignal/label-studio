{
<<<<<<< HEAD
  "message": "fix: DEV-2949: Annotation region locking should not persist",
  "commit": "9f06ff3f4baf755f6550265c713de2f93f86dcfd",
  "branch": "master",
  "date": "2022/08/02 09:47:27"
=======
  "message": "fix: DEV-2514: Polygon isn't finished when moved (#755)\n\n* fix: DEV-2514: Polygon isn't finished when moved",
  "commit": "24c37644c57a026d3efe9b956eb2852efaa09ebc",
  "branch": "master",
  "date": "2022-08-02T13:59:36Z"
>>>>>>> 2a783763
}<|MERGE_RESOLUTION|>--- conflicted
+++ resolved
@@ -1,13 +1,6 @@
 {
-<<<<<<< HEAD
-  "message": "fix: DEV-2949: Annotation region locking should not persist",
+  "message": "fix: DEV-2949: Annotation region locking should not persist (#779)\n\nfix: DEV-2949: Region locking should not persist",
   "commit": "9f06ff3f4baf755f6550265c713de2f93f86dcfd",
   "branch": "master",
-  "date": "2022/08/02 09:47:27"
-=======
-  "message": "fix: DEV-2514: Polygon isn't finished when moved (#755)\n\n* fix: DEV-2514: Polygon isn't finished when moved",
-  "commit": "24c37644c57a026d3efe9b956eb2852efaa09ebc",
-  "branch": "master",
-  "date": "2022-08-02T13:59:36Z"
->>>>>>> 2a783763
+  "date": "2022-08-02T14:47:27Z"
 }