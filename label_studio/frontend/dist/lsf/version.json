--- conflicted
+++ resolved
@@ -1,13 +1,6 @@
 {
-<<<<<<< HEAD
-  "message": "fix: DEV-1598: Fix creating result from control tag without setted toname parameter",
-  "commit": "3fde96a1cf99f10c69097bbfaefc5e721d4ed44a",
+  "message": "fix: DEV-1598: Make tag type detection easier",
+  "commit": "626ec4d42b084d59db9c7d55306050e910d8d45b",
   "branch": "fix/DEV-1598/empty-toname",
-  "date": "2022-02-24T01:55:29Z"
-=======
-  "message": "DEV-1373: Fix relations over brushes (#398)\n\n* Add test for relations over brashes\r\n\r\n* [fix] Fix crash on restoration relations over brushes\r\n\r\n* [fix] Fix calculating brush bbox after restoration\r\n\r\n* Fix test code missing\r\n\r\n* Limit events from resize observer\r\n\r\nCo-authored-by: Max Tkachenko <makseq@gmail.com>\r\nCo-authored-by: hlomzik <hlomzik@gmail.com>",
-  "commit": "3116fcb2a73c4e53b6375abcdff8a095479e08db",
-  "branch": "master",
-  "date": "2022-03-11T13:00:34Z"
->>>>>>> e6cecc67
+  "date": "2022-03-11T13:44:55Z"
 }