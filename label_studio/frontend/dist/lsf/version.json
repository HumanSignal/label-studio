--- conflicted
+++ resolved
@@ -1,13 +1,6 @@
 {
-<<<<<<< HEAD
-  "message": "fix: DEV-3402: Disable fullscreen mode",
+  "message": "fix: DEV-3402: Disable fullscreen mode (#846)\n\nDisable fullscreen mode",
   "commit": "e605b461ec878c4f5be78605e7e2333c004d5e8c",
   "branch": "master",
-  "date": "2022/09/14 19:10:39"
-=======
-  "message": "fix: DEV-3389: Display indices in the regions list (#843)\n\n* Display indices in the regions list\r\n\r\n* Cleanup",
-  "commit": "65a639c5d2a3164b4c8abdc2374f7c195e6cb9fd",
-  "branch": "master",
-  "date": "2022-09-14T16:02:57Z"
->>>>>>> 2219341d
+  "date": "2022-09-14T18:10:39Z"
 }