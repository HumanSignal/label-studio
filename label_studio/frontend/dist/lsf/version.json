--- conflicted
+++ resolved
@@ -1,13 +1,6 @@
 {
-<<<<<<< HEAD
-  "message": "fix: LEAP-31: Fix functioning of auto annotations",
-  "commit": "8d733897f75bb128aa78c51f9a89d932989fdfea",
-  "branch": "fb-leap-31/auto-annotation-fixes",
-  "date": "2023/10/31 13:14:30"
-=======
   "message": "fix: LEAP-364: Fix crosshair functionality (#1616)",
   "commit": "4891f397096fe3a8773ec98ba7e56d0289810b82",
   "branch": "master",
   "date": "2023-11-14T15:48:46Z"
->>>>>>> 02cc2e14
 }