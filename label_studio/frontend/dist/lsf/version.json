{
<<<<<<< HEAD
  "message": "fix: DEV-3919: Pin regions to the bottom in Preview (#1146)\n\n* fix: DEV-3919: Pin regions to the bottom in Preview\r\n\r\n`collapsed` is used only on small screens, so panels should be pinned\r\nto bottom in this mode.\r\n\r\n* Different flex approach to expand viewport to max\r\n\r\n* Fix standalone LSF on narrow screen",
  "commit": "c538eb721831a45d3c77b25a4a8d6437872b1ad7",
  "branch": "master",
  "date": "2023-01-18T13:54:43Z"
=======
  "message": "fix: DEV-3941: Enable adjusting player head position using TimeBox (#1111)\n\n* fix: DEV-3941: Enable adjusting player head position using TimeBox\r\n\r\n* fix timebox when insert more than .500 it was rendering more .001\r\n\r\n* fix timebox formating\r\n\r\n* add hours to timebox\r\n\r\n* set show hour in timebox by default\r\n\r\n* fix how UI is working to delete and add numbers\r\n\r\n* fix how to mask works",
  "commit": "cfd2ccbf8c73e57bc47d68034ab5848e8bc6a402",
  "branch": "master",
  "date": "2023-01-11T14:45:49Z"
>>>>>>> 9529e2ca
}<|MERGE_RESOLUTION|>--- conflicted
+++ resolved
@@ -1,13 +1,6 @@
 {
-<<<<<<< HEAD
-  "message": "fix: DEV-3919: Pin regions to the bottom in Preview (#1146)\n\n* fix: DEV-3919: Pin regions to the bottom in Preview\r\n\r\n`collapsed` is used only on small screens, so panels should be pinned\r\nto bottom in this mode.\r\n\r\n* Different flex approach to expand viewport to max\r\n\r\n* Fix standalone LSF on narrow screen",
+  "message": "fix: DEV-3919: Pin regions to the bottom in Preview (#1146)",
   "commit": "c538eb721831a45d3c77b25a4a8d6437872b1ad7",
   "branch": "master",
   "date": "2023-01-18T13:54:43Z"
-=======
-  "message": "fix: DEV-3941: Enable adjusting player head position using TimeBox (#1111)\n\n* fix: DEV-3941: Enable adjusting player head position using TimeBox\r\n\r\n* fix timebox when insert more than .500 it was rendering more .001\r\n\r\n* fix timebox formating\r\n\r\n* add hours to timebox\r\n\r\n* set show hour in timebox by default\r\n\r\n* fix how UI is working to delete and add numbers\r\n\r\n* fix how to mask works",
-  "commit": "cfd2ccbf8c73e57bc47d68034ab5848e8bc6a402",
-  "branch": "master",
-  "date": "2023-01-11T14:45:49Z"
->>>>>>> 9529e2ca
 }