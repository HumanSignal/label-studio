{
<<<<<<< HEAD
  "message": "fix: DEV-2978: Update automatically details panel",
  "commit": "0dd73d138e2c3570b7d63a9e1f95f1d6a89337f7",
  "branch": "master",
  "date": "2022/08/12 10:48:37"
=======
  "message": "fix: DEV-3077: Add new property to turn lazyload off (#807)\n\n* fix: DEV-3077: add new property to turn lazyload off\r\n\r\n* logic adjustment",
  "commit": "868cd9ab97cf0fd4da85dc36fe9a86b26bb8279b",
  "branch": "master",
  "date": "2022-08-15T12:21:15Z"
>>>>>>> 9648a43c
}<|MERGE_RESOLUTION|>--- conflicted
+++ resolved
@@ -1,13 +1,6 @@
 {
-<<<<<<< HEAD
-  "message": "fix: DEV-2978: Update automatically details panel",
-  "commit": "0dd73d138e2c3570b7d63a9e1f95f1d6a89337f7",
-  "branch": "master",
-  "date": "2022/08/12 10:48:37"
-=======
   "message": "fix: DEV-3077: Add new property to turn lazyload off (#807)\n\n* fix: DEV-3077: add new property to turn lazyload off\r\n\r\n* logic adjustment",
   "commit": "868cd9ab97cf0fd4da85dc36fe9a86b26bb8279b",
   "branch": "master",
   "date": "2022-08-15T12:21:15Z"
->>>>>>> 9648a43c
 }