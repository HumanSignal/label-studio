--- conflicted
+++ resolved
@@ -1,13 +1,6 @@
 {
-<<<<<<< HEAD
-  "message": "fix: DEV-3284: If video fails to send a request and times out, display error message that it is not supported",
-  "commit": "edf44e89294981d48ffff336240757b7f9e360d4",
+  "message": "fix: DEV-3284: Cleanup video unsupported error modal on component unmount (#894)\n\n* fix: DEV-3284: Cleanup video unsupported error modal on component unmount\r\n\r\n* fix: DEV-3284: ensure modal is returned to destroy it after component unmount\r\n\r\n* fix: DEV-3284: ensure modal is cleared in the test for regions\r\n\r\n* fix: DEV-3284: add clearModalIfPresent helper to tests",
+  "commit": "b6b87bfc7a4bc794db06becb22a735f19f8a1ef1",
   "branch": "master",
-  "date": "2022/10/05 08:29:17"
-=======
-  "message": "fix: DEV-3341: selected=true <Choice> attribute is not supported for Taxonomy",
-  "commit": "ad7be2f97313192d2cb5028d6cf43a576c1659fe",
-  "branch": "master",
-  "date": "2022/10/05 06:58:14"
->>>>>>> c3fb3f69
+  "date": "2022-10-05T20:13:40Z"
 }