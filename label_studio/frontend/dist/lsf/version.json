{
<<<<<<< HEAD
  "message": "fix: DEV-3428: Change to 1 item per page changing page by region",
  "commit": "fd6f305cfbef58194aed1dfba89950953175c589",
  "branch": "master",
  "date": "2022/09/19 11:17:29"
=======
  "message": "fix: DEV-3074: Add line between draft and annotation on annotation list (#857)\n\n* fix: DEV-3074: add line between draft and annotation on annotation list\r\n\r\n* Update src/components/TopBar/Annotations.js\r\n\r\n* add line between create annotation and drafts\r\n\r\nCo-authored-by: yyassi-heartex <104568407+yyassi-heartex@users.noreply.github.com>",
  "commit": "cea560f9e19b3567b8381f168a53ab6ec9ed3ad2",
  "branch": "master",
  "date": "2022-09-19T13:52:41Z"
>>>>>>> f25833cb
}<|MERGE_RESOLUTION|>--- conflicted
+++ resolved
@@ -1,13 +1,6 @@
 {
-<<<<<<< HEAD
-  "message": "fix: DEV-3428: Change to 1 item per page changing page by region",
+  "message": "fix: DEV-3428: Change to 1 item per page changing page by region (#858)\n\n* fix: DEV-3428: Change to 1 item per page when you change page using region\r\n\r\n* revert changes\r\n\r\n* add paginated property on Pagination\r\n\r\n* change the parameter to paginated to pageSizeSelectable",
   "commit": "fd6f305cfbef58194aed1dfba89950953175c589",
   "branch": "master",
-  "date": "2022/09/19 11:17:29"
-=======
-  "message": "fix: DEV-3074: Add line between draft and annotation on annotation list (#857)\n\n* fix: DEV-3074: add line between draft and annotation on annotation list\r\n\r\n* Update src/components/TopBar/Annotations.js\r\n\r\n* add line between create annotation and drafts\r\n\r\nCo-authored-by: yyassi-heartex <104568407+yyassi-heartex@users.noreply.github.com>",
-  "commit": "cea560f9e19b3567b8381f168a53ab6ec9ed3ad2",
-  "branch": "master",
-  "date": "2022-09-19T13:52:41Z"
->>>>>>> f25833cb
+  "date": "2022-09-19T14:17:29Z"
 }