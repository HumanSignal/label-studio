--- conflicted
+++ resolved
@@ -1,13 +1,6 @@
 {
-<<<<<<< HEAD
-  "message": "test: DEV-1155: Fix drawing of polygon in multiple region transforming test",
-  "commit": "a2834f94f8e26539685caa13f40faa9207c808c9",
-  "branch": "fix/DEV-1155/rotation-behavior",
-  "date": "2022-01-17T12:02:13Z"
-=======
   "message": "Merge branch 'master' into feature/DEV-428/show-created-date",
   "commit": "93198a9641dd97196b64120862ce8728d0e1c639",
   "branch": "",
   "date": "2021-12-28T16:28:16Z"
->>>>>>> 09a6f23a
 }