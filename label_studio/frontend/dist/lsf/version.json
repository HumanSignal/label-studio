--- conflicted
+++ resolved
@@ -1,13 +1,6 @@
 {
-<<<<<<< HEAD
-  "message": "fix: DEV-2431: Improve delete point functionality",
+  "message": "fix: DEV-2431: Improve delete point functionality (#715)\n\nfix: dev-2431: add extra checks to delete point function to know if a shape is closed or not to prevent 3 point delete blocking and also prevent deletion of the last point in a shape\r\n\r\nCo-authored-by: Travis Clark <“travisjosephclark@gmail.com”>",
   "commit": "749513cb662c944eca6e6dfd5c13249951ba9028",
   "branch": "master",
-  "date": "2022/07/11 15:53:58"
-=======
-  "message": "fix: DEV-117: DEV-1179: DateTime tag, fixes for date save and region switch (#713)\n\n* DateTime tag\r\n\r\n* Show only parts specified in `only` param\r\n\r\n* Fix visual appearance of Number and DateTime tags\r\n\r\n* Use min/max params in DateTime tag\r\n\r\n* Always use value in DateTime inputs\r\n\r\nThis fixes perRegion and browser warnings\r\n\r\n* Fix deserialization for time values\r\n\r\n* Fix docs for Number and DateTime a bit\r\n\r\n* Add format param to DateTime\r\n\r\n* Add month and year selectors to DateTime\r\n\r\n* Add year selection; change internal format\r\n\r\nNow day, month and year stored separately\r\n\r\n* Update docs for DateTime a little\r\n\r\n* Update DateTime.js\r\n\r\nStandardize text\r\n\r\n* Update DateTime.js\r\n\r\nRevise explanation of defaults for format\r\n\r\n* [fix] add margin for DateTime\r\n\r\n* save rolling input value without transformations, block 3 value years from state submission\r\n\r\n* enable loading state information into date and solo year components\r\n\r\n* year persists\r\n\r\n* feat: dev-2425: feature flag registry of datetime flag\r\n\r\n* date change on region click and date not saved fixes\r\n\r\n* reset to prev state on blur if date was invalid and not saved, fix spelling and wrire more readable variables\r\n\r\n* Add example with DateTime\r\n\r\n* feat: DEV-117: Add missed feature flag for DateTime\r\n\r\n* add test for dateTime\r\n\r\n* remove feature flag\r\n\r\nCo-authored-by: hlomzik <hlomzik@gmail.com>\r\nCo-authored-by: smoreface <smoreface@users.noreply.github.com>\r\nCo-authored-by: Travis Clark <“travisjosephclark@gmail.com”>",
-  "commit": "91025d656e20428aa311dcfd37e403de32dad607",
-  "branch": "master",
-  "date": "2022-07-11T19:15:58Z"
->>>>>>> 765962be
+  "date": "2022-07-11T20:53:58Z"
 }