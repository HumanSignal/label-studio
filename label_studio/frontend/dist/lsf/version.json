{
<<<<<<< HEAD
  "message": "fix: DEV-3030: Fix paragraphs selection",
  "commit": "8b6991a36a6fc9477ec4483cca2ba8f1414c033d",
  "branch": "master",
  "date": "2022/08/09 12:54:43"
=======
  "message": "fix: DEV-2970: Fix history items rendering on the canvas (#795)\n\n* Fix history items rendering on the canvas\r\n\r\n* Remove leftover code",
  "commit": "29b044f0186b73be219570869cd8a039d835c918",
  "branch": "master",
  "date": "2022-08-08T12:05:29Z"
>>>>>>> 2a5ce963
}<|MERGE_RESOLUTION|>--- conflicted
+++ resolved
@@ -1,13 +1,6 @@
 {
-<<<<<<< HEAD
-  "message": "fix: DEV-3030: Fix paragraphs selection",
+  "message": "fix: DEV-3030: Fix paragraphs selection (#793)\n\nFix paragraphs",
   "commit": "8b6991a36a6fc9477ec4483cca2ba8f1414c033d",
   "branch": "master",
-  "date": "2022/08/09 12:54:43"
-=======
-  "message": "fix: DEV-2970: Fix history items rendering on the canvas (#795)\n\n* Fix history items rendering on the canvas\r\n\r\n* Remove leftover code",
-  "commit": "29b044f0186b73be219570869cd8a039d835c918",
-  "branch": "master",
-  "date": "2022-08-08T12:05:29Z"
->>>>>>> 2a5ce963
+  "date": "2022-08-09T08:54:43Z"
 }