{
<<<<<<< HEAD
  "message": "fix: DEV-3974: Fix the "Video Hop Size" parameter",
  "commit": "d0778e8eb19bbb0c35ebb105d945e925ed11f461",
  "branch": "master",
  "date": "2023/02/27 18:02:15"
=======
  "message": "feat: DEV-4187: Select regions without 300ms lag",
  "commit": "9f3733860b3d6f64f093a2d546fab38fad23748f",
  "branch": "master",
  "date": "2023/02/18 03:31:18"
>>>>>>> 53944e6b
}<|MERGE_RESOLUTION|>--- conflicted
+++ resolved
@@ -1,13 +1,6 @@
 {
-<<<<<<< HEAD
-  "message": "fix: DEV-3974: Fix the "Video Hop Size" parameter",
-  "commit": "d0778e8eb19bbb0c35ebb105d945e925ed11f461",
+  "message": "fix: LSDV-4572: Audio playback and playhead briefly get out of sync (#1212)",
+  "commit": "a93771bd8b35d27a2cfb9491335924e74f5edfb0",
   "branch": "master",
-  "date": "2023/02/27 18:02:15"
-=======
-  "message": "feat: DEV-4187: Select regions without 300ms lag",
-  "commit": "9f3733860b3d6f64f093a2d546fab38fad23748f",
-  "branch": "master",
-  "date": "2023/02/18 03:31:18"
->>>>>>> 53944e6b
+  "date": "2023-02-28T15:54:08Z"
 }