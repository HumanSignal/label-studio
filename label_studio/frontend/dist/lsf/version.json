{
<<<<<<< HEAD
  "message": "fix: LEAP-364: Fix crosshair functionality",
  "commit": "5073aaf6dc1e49f4eb182af3ceba0a3857aeb316",
  "branch": "fb-leap-364/fix-crosshair",
  "date": "2023/11/13 13:04:12"
=======
  "message": "docs: DOC-121: Update Taxonomy tag page for external taxonomy (#1577)",
  "commit": "10d60d6626b9a405cc6ba9ccbbe4b54d77e18278",
  "branch": "master",
  "date": "2023-11-13T19:56:12Z"
>>>>>>> f20e1208
}<|MERGE_RESOLUTION|>--- conflicted
+++ resolved
@@ -1,13 +1,6 @@
 {
-<<<<<<< HEAD
-  "message": "fix: LEAP-364: Fix crosshair functionality",
-  "commit": "5073aaf6dc1e49f4eb182af3ceba0a3857aeb316",
-  "branch": "fb-leap-364/fix-crosshair",
-  "date": "2023/11/13 13:04:12"
-=======
   "message": "docs: DOC-121: Update Taxonomy tag page for external taxonomy (#1577)",
   "commit": "10d60d6626b9a405cc6ba9ccbbe4b54d77e18278",
   "branch": "master",
   "date": "2023-11-13T19:56:12Z"
->>>>>>> f20e1208
 }