{
<<<<<<< HEAD
  "message": "Ignore not meaningful error",
  "commit": "763b45527277e9381dcd4744cb27675a38ea00e7",
  "branch": "fix/DEV-1367/image-width",
  "date": "2021-12-27T17:14:04Z"
=======
  "message": "Merge branch 'master' into feature/DEV-428/show-created-date",
  "commit": "93198a9641dd97196b64120862ce8728d0e1c639",
  "branch": "",
  "date": "2021-12-28T16:28:16Z"
>>>>>>> d2617300
}<|MERGE_RESOLUTION|>--- conflicted
+++ resolved
@@ -1,13 +1,6 @@
 {
-<<<<<<< HEAD
-  "message": "Ignore not meaningful error",
-  "commit": "763b45527277e9381dcd4744cb27675a38ea00e7",
-  "branch": "fix/DEV-1367/image-width",
-  "date": "2021-12-27T17:14:04Z"
-=======
   "message": "Merge branch 'master' into feature/DEV-428/show-created-date",
   "commit": "93198a9641dd97196b64120862ce8728d0e1c639",
   "branch": "",
   "date": "2021-12-28T16:28:16Z"
->>>>>>> d2617300
 }