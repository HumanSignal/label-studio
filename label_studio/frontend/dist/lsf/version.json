{
<<<<<<< HEAD
  "message": "fix: DEV-3140: Selecting region corrupts the history (#813)\n\n* Fix regions selection in the outliner\r\n\r\n* Remove trace\r\nExtract variable from pros\r\n\r\n* Remove redundant code",
  "commit": "e9a1ddbb221e7fdd6f3267936df590a5cbb76828",
  "branch": "master",
  "date": "2022-08-25T10:13:39Z"
=======
  "message": "fix: DEV-3211: Parse all timeseries timestamps to utc to avoid improper calculations using possible daylight savings time (#812)\n\n* fix: DEV-3211: Parse all timeseries timestamps to utc to avoid improper calculations using possible daylight savings time\r\n\r\n* fix: DEV-3211: parse and format timeseries data in UTC\r\n\r\n* fix: DEV-3211: ensure all of d3 is set to scale in UTC as well",
  "commit": "408f571dd53092b158becbd01e2a4f8cd5552a3e",
  "branch": "master",
  "date": "2022-08-24T13:49:35Z"
>>>>>>> f997fc68
}<|MERGE_RESOLUTION|>--- conflicted
+++ resolved
@@ -1,13 +1,6 @@
 {
-<<<<<<< HEAD
   "message": "fix: DEV-3140: Selecting region corrupts the history (#813)\n\n* Fix regions selection in the outliner\r\n\r\n* Remove trace\r\nExtract variable from pros\r\n\r\n* Remove redundant code",
   "commit": "e9a1ddbb221e7fdd6f3267936df590a5cbb76828",
-  "branch": "master",
+  "branch": "",
   "date": "2022-08-25T10:13:39Z"
-=======
-  "message": "fix: DEV-3211: Parse all timeseries timestamps to utc to avoid improper calculations using possible daylight savings time (#812)\n\n* fix: DEV-3211: Parse all timeseries timestamps to utc to avoid improper calculations using possible daylight savings time\r\n\r\n* fix: DEV-3211: parse and format timeseries data in UTC\r\n\r\n* fix: DEV-3211: ensure all of d3 is set to scale in UTC as well",
-  "commit": "408f571dd53092b158becbd01e2a4f8cd5552a3e",
-  "branch": "master",
-  "date": "2022-08-24T13:49:35Z"
->>>>>>> f997fc68
 }