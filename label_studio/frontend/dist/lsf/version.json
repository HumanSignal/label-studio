--- conflicted
+++ resolved
@@ -1,13 +1,6 @@
 {
-<<<<<<< HEAD
-  "message": "feat: DEV-1041: Configurable hop size in VOT",
+  "message": "feat: DEV-1041: Configurable hop size in VOT (#892)\n\n* Add per-tag settings\r\nAdd Video hop setting\r\n\r\n* Adjust styles as per the review\r\n\r\n* Remove leftover code\r\n\r\n* Fix test to wait for Submit to be enabled\r\n\r\n* Remove unnecessary helper",
   "commit": "b0177717f584d07ec851b85e72e0a6b6981d120e",
   "branch": "master",
-  "date": "2022/10/12 14:28:10"
-=======
-  "message": "fix: DEV-3590: Fix meta not saved in VOT scenario",
-  "commit": "5ed4e8ef818a741e40c26069eb22949e92526bd3",
-  "branch": "master",
-  "date": "2022/10/12 11:32:55"
->>>>>>> a07cf9e5
+  "date": "2022-10-12T13:28:10Z"
 }