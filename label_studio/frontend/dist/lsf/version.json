{
<<<<<<< HEAD
  "message": "fix: DEV-1714: X-axis zoom threshold (#699)\n\n* increase the minimum and default zoom to 300, the min set for wave-surfer\r\n\r\n* make default value explicit",
  "commit": "05cf97840bbd82484e3085b289651627ff24bcd4",
  "branch": "master",
  "date": "2022-06-10T16:57:52Z"
=======
  "message": "fix: DEV-2647: rotating bounding box bugs (#711)\n\n* fix: DEV-2647: rotating bounding box bugs\r\n\r\n* fix: DEV-2647: rotating bounding box bugs\r\n\r\n* fix: DEV-2647: rotating bounding box bugs\r\n\r\n* Use one mixin for 2- and 3-point rect\r\n\r\n* fix: DEV-2647: handling rotated and reversed rectangles has veen improved\r\n\r\n* Fix calculations of rect height after 2nd point\r\n\r\n* fix: DEV-2647: fixing overflowing rectangles\r\n\r\n* fix: DEV-2647: cursor no longer changes while hovering over other regions when drawing\r\n\r\n* Fix contraints on mouse leave; whitespaces; ff check\r\n\r\nFF check in global scope can be possibly over-optimized by webpack\r\n\r\n* Remove console.log\r\n\r\nCo-authored-by: hlomzik <hlomzik@gmail.com>",
  "commit": "d7af0e7c45b495345c76fa852b788a0e8ff0d531",
  "branch": "master",
  "date": "2022-06-21T13:20:50Z"
>>>>>>> e63f2698
}<|MERGE_RESOLUTION|>--- conflicted
+++ resolved
@@ -1,13 +1,6 @@
 {
-<<<<<<< HEAD
-  "message": "fix: DEV-1714: X-axis zoom threshold (#699)\n\n* increase the minimum and default zoom to 300, the min set for wave-surfer\r\n\r\n* make default value explicit",
-  "commit": "05cf97840bbd82484e3085b289651627ff24bcd4",
-  "branch": "master",
-  "date": "2022-06-10T16:57:52Z"
-=======
   "message": "fix: DEV-2647: rotating bounding box bugs (#711)\n\n* fix: DEV-2647: rotating bounding box bugs\r\n\r\n* fix: DEV-2647: rotating bounding box bugs\r\n\r\n* fix: DEV-2647: rotating bounding box bugs\r\n\r\n* Use one mixin for 2- and 3-point rect\r\n\r\n* fix: DEV-2647: handling rotated and reversed rectangles has veen improved\r\n\r\n* Fix calculations of rect height after 2nd point\r\n\r\n* fix: DEV-2647: fixing overflowing rectangles\r\n\r\n* fix: DEV-2647: cursor no longer changes while hovering over other regions when drawing\r\n\r\n* Fix contraints on mouse leave; whitespaces; ff check\r\n\r\nFF check in global scope can be possibly over-optimized by webpack\r\n\r\n* Remove console.log\r\n\r\nCo-authored-by: hlomzik <hlomzik@gmail.com>",
   "commit": "d7af0e7c45b495345c76fa852b788a0e8ff0d531",
   "branch": "master",
   "date": "2022-06-21T13:20:50Z"
->>>>>>> e63f2698
 }