--- conflicted
+++ resolved
@@ -1,13 +1,6 @@
 {
-<<<<<<< HEAD
-  "message": "fix: DEV-3018: make all user references the same type so comments and other references are not made invalid",
+  "message": "fix: DEV-3018: make all user references the same type so comments and other references are not made invalid (#783)\n\n* fix: DEV-3018: make all user references the same type so comments and other references are not made invalid\r\n\r\n* fix: DEV-3018: make sure appstore user is available as a reference\r\n\r\n* fix: DEV-3018: cut down the line length of restored comments handling\r\n\r\n* Update AppStore.js",
   "commit": "7654a735bb30278a9969806e357aad7eea939ba6",
   "branch": "master",
-  "date": "2022/07/28 14:16:10"
-=======
-  "message": "feat: DEV-2887: Comments for annotation editor ui",
-  "commit": "fa58397bec12ff79e9cf38e6acd73de4d8a5ef1e",
-  "branch": "master",
-  "date": "2022/07/26 19:57:17"
->>>>>>> cb71af41
+  "date": "2022-07-28T19:16:10Z"
 }