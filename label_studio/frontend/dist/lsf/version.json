--- conflicted
+++ resolved
@@ -1,13 +1,6 @@
 {
-<<<<<<< HEAD
-  "message": "[fix] zoomed polygon points size",
-  "commit": "b2231b0cacccaf328368d0764baeab82f3b7a1de",
-  "branch": "master",
-  "date": "2021-09-15T11:36:22Z"
-=======
   "message": "Allow pan tool to move image instead of regions (#293)",
   "commit": "5f88fe14e4c70d1c39ddea40964405d1f44deaee",
   "branch": "master",
   "date": "2021-09-17T15:20:29Z"
->>>>>>> d53afc33
 }