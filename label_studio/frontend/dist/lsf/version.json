{
<<<<<<< HEAD
  "message": "feat: DEV-2715: Audio v3",
  "commit": "615c03554f249e03bfe27a769429c19a1b33d916",
  "branch": "master",
  "date": "2022/12/14 05:45:33"
=======
  "message": "fix: DEV-3901: Paragraph overflow text issue when outliner disabled",
  "commit": "e6c5505d7304adcbd3619107b3e5787165061959",
  "branch": "master",
  "date": "2022/12/06 12:12:05"
>>>>>>> 10653a10
}<|MERGE_RESOLUTION|>--- conflicted
+++ resolved
@@ -1,13 +1,6 @@
 {
-<<<<<<< HEAD
-  "message": "feat: DEV-2715: Audio v3",
-  "commit": "615c03554f249e03bfe27a769429c19a1b33d916",
+  "message": "fix: DEV-4043: A3 channel data support (#1110)\n\n* Fix e2e\r\n\r\n* Restore channels functionality for Audio v1/2\r\n\r\n* Keep channel data in Audio v3",
+  "commit": "cbd030e1a007c93ac74d0bcb3ba5cf07651148b1",
   "branch": "master",
-  "date": "2022/12/14 05:45:33"
-=======
-  "message": "fix: DEV-3901: Paragraph overflow text issue when outliner disabled",
-  "commit": "e6c5505d7304adcbd3619107b3e5787165061959",
-  "branch": "master",
-  "date": "2022/12/06 12:12:05"
->>>>>>> 10653a10
+  "date": "2022-12-14T14:44:33Z"
 }