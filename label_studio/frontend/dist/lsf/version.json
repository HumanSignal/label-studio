{
<<<<<<< HEAD
  "message": "fix: DEV-3429: Textarea placement in the config prevents OT",
  "commit": "98ba4f0c5950969c958a5133efef85d3e4940a2a",
  "branch": "master",
  "date": "2022/09/19 13:50:05"
=======
  "message": "fix: DEV-2992: Fix comments section stretching (#845)\n\nFix comments section stretched",
  "commit": "d79683dcd9a38f8990605ae445d60f0e6a1719e3",
  "branch": "master",
  "date": "2022-09-16T14:36:52Z"
>>>>>>> f0f898bc
}<|MERGE_RESOLUTION|>--- conflicted
+++ resolved
@@ -1,13 +1,6 @@
 {
-<<<<<<< HEAD
-  "message": "fix: DEV-3429: Textarea placement in the config prevents OT",
+  "message": "fix: DEV-3429: Textarea placement in the config prevents OT (#855)\n\n* Fix issue when textarea placement prevents OT\r\n\r\n* Remove leftover console.log\r\n\r\nCo-authored-by: bmartel <brandonmartel@gmail.com>\r\n\r\nCo-authored-by: bmartel <brandonmartel@gmail.com>",
   "commit": "98ba4f0c5950969c958a5133efef85d3e4940a2a",
   "branch": "master",
-  "date": "2022/09/19 13:50:05"
-=======
-  "message": "fix: DEV-2992: Fix comments section stretching (#845)\n\nFix comments section stretched",
-  "commit": "d79683dcd9a38f8990605ae445d60f0e6a1719e3",
-  "branch": "master",
-  "date": "2022-09-16T14:36:52Z"
->>>>>>> f0f898bc
+  "date": "2022-09-19T12:50:05Z"
 }