--- conflicted
+++ resolved
@@ -1,13 +1,6 @@
 {
-<<<<<<< HEAD
-  "message": "fix: DEV-3284: If video load times out display error message",
+  "message": "fix: DEV-3284: If video load times out display error message (#870)\n\n* fix: DEV-3284: If video load times out display error message, reduce renders\r\n\r\n* Update VideoCanvas.tsx\r\n\r\nremove extra space\r\n\r\n* remove console, add descriptive var",
   "commit": "b7ee31cdf4cda231e78b923c2dc5cde495276490",
   "branch": "master",
-  "date": "2022/09/27 03:25:27"
-=======
-  "message": "fix: DEV-3502: attempting to scroll to field that doesnt exist",
-  "commit": "1d290382da7f5b9604fe39dcc5b5eb862386917c",
-  "branch": "master",
-  "date": "2022/09/26 17:10:35"
->>>>>>> 720e88e2
+  "date": "2022-09-27T08:25:27Z"
 }