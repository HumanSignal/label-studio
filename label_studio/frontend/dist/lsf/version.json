{
<<<<<<< HEAD
  "message": "fix: DEV-2655: Hold to continuous draw image view shapes show immediately",
  "commit": "169adcd0a057920ba2034327a681496d2487f4f6",
  "branch": "master",
  "date": "2022/07/14 09:20:40"
=======
  "message": "fix: DEV-2431: Improve delete point logic",
  "commit": "91e30f09fe125f335dfd3f63ab546f01ea76a6b5",
  "branch": "master",
  "date": "2022/07/12 13:46:04"
>>>>>>> 98e758a4
}<|MERGE_RESOLUTION|>--- conflicted
+++ resolved
@@ -1,13 +1,6 @@
 {
-<<<<<<< HEAD
-  "message": "fix: DEV-2655: Hold to continuous draw image view shapes show immediately",
+  "message": "fix: DEV-2655: Hold to continuous draw image view shapes show immediately (#744)\n\n* fix: DEV-2655: Hold to continuous draw image region shapes shows immediately when dragged\r\n\r\n* fix: DEV-2655: Hold and drag should count as one continuous action and draw the next shape immediately\r\n\r\n* fix: DEV-2655: Ensure shape is not in drawing mode when deselecting\r\n\r\n* fix: DEV-2655: Ensure no other tools are affected by deselection when clicking on canvas.",
   "commit": "169adcd0a057920ba2034327a681496d2487f4f6",
   "branch": "master",
-  "date": "2022/07/14 09:20:40"
-=======
-  "message": "fix: DEV-2431: Improve delete point logic",
-  "commit": "91e30f09fe125f335dfd3f63ab546f01ea76a6b5",
-  "branch": "master",
-  "date": "2022/07/12 13:46:04"
->>>>>>> 98e758a4
+  "date": "2022-07-14T14:20:40Z"
 }