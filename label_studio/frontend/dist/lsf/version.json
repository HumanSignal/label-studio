--- conflicted
+++ resolved
@@ -1,13 +1,6 @@
 {
-<<<<<<< HEAD
-  "message": "fix: DEV-2851: Outliner updated collapse/expand UI",
+  "message": "Fix typo: DEFAUL => DEFAULT",
   "commit": "6b3f64022e9f27c65f016bac5d71d03428e27172",
   "branch": "fb-dev-2851/outliner-collapsed-expanded-ui",
-  "date": "2022/07/20 15:18:50"
-=======
-  "message": "fix: DEV-2696: 3point bbox tool remains selected but hidden, when user changes label configuration from Rectangle to RectangleLabels",
-  "commit": "1baf832d73fe2d0d84c1e24e514654c55a22786d",
-  "branch": "master",
-  "date": "2022/07/18 07:31:24"
->>>>>>> 8f44dc9e
+  "date": "2022-07-20T11:18:50Z"
 }