{
<<<<<<< HEAD
  "message": "feat: DEV-2669: implement author filter search",
  "commit": "5800bf727f2896549bad2986020aeeb3be44577b",
  "branch": "fb-dev-2669",
  "date": "2022-06-22T20:58:26Z"
=======
  "message": "fix: DEV-2437: Retain history on initial load of annotation review stream (#721)",
  "commit": "946894d376ea3bbe59c533925c1890d4226f8a4a",
  "branch": "master",
  "date": "2022-06-30T20:55:10Z"
>>>>>>> 74c7c9f1
}<|MERGE_RESOLUTION|>--- conflicted
+++ resolved
@@ -1,13 +1,6 @@
 {
-<<<<<<< HEAD
-  "message": "feat: DEV-2669: implement author filter search",
-  "commit": "5800bf727f2896549bad2986020aeeb3be44577b",
-  "branch": "fb-dev-2669",
-  "date": "2022-06-22T20:58:26Z"
-=======
-  "message": "fix: DEV-2437: Retain history on initial load of annotation review stream (#721)",
-  "commit": "946894d376ea3bbe59c533925c1890d4226f8a4a",
+  "message": "feat: DEV-2669: Create filters for authors in Paragraph Transcription (#719)\n\n* feat: DEV-2669: adding filterBy name capability to Paragraph model\r\n\r\n* feat: DEV-2669: implement author filter search\r\n\r\n* feat: DEV-2669: tag styling for multi select render items\r\n\r\n* feat: DEV-2669: select item color and bg color need to stay the same for selection state contrast\r\n\r\n* feat: DEV-2669: ensure the filter is handled correctly on clear all\r\n\r\n* refactor styles to css for select dropdown\r\n\r\n* removing commented out line",
+  "commit": "f50bd5e352c1027071aac27899c47c8cd481a447",
   "branch": "master",
-  "date": "2022-06-30T20:55:10Z"
->>>>>>> 74c7c9f1
+  "date": "2022-06-30T21:37:57Z"
 }