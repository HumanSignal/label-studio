{
<<<<<<< HEAD
  "message": "Merge branch 'master' into fix/dev-2203/view-all-style-fix",
  "commit": "ff3df860e181ba64eec56770aca6a15eccf8e23d",
  "branch": "",
  "date": "2022-06-02T20:14:24Z"
=======
  "message": "fix: DEV-2244: Nested choices indeterminate state (#633)\n\n* fix: DEV-2244: Nested choices indeterminate state\r\n\r\n* test: DEV-2244: Add test for indeterminate states of choices\r\n\r\n* fix: DEV-2244: Apply feature flag\r\n\r\n* fix: DEV-2244: Fix feature flag missprint  in tests\r\n\r\nCo-authored-by: Nick Skriabin <767890+nicholasrq@users.noreply.github.com>",
  "commit": "b5289dccbf3373e8e0139bfb215494d66fbd4675",
  "branch": "master",
  "date": "2022-06-02T18:09:15Z"
>>>>>>> 3d4d2140
}<|MERGE_RESOLUTION|>--- conflicted
+++ resolved
@@ -1,13 +1,6 @@
 {
-<<<<<<< HEAD
-  "message": "Merge branch 'master' into fix/dev-2203/view-all-style-fix",
-  "commit": "ff3df860e181ba64eec56770aca6a15eccf8e23d",
-  "branch": "",
-  "date": "2022-06-02T20:14:24Z"
-=======
   "message": "fix: DEV-2244: Nested choices indeterminate state (#633)\n\n* fix: DEV-2244: Nested choices indeterminate state\r\n\r\n* test: DEV-2244: Add test for indeterminate states of choices\r\n\r\n* fix: DEV-2244: Apply feature flag\r\n\r\n* fix: DEV-2244: Fix feature flag missprint  in tests\r\n\r\nCo-authored-by: Nick Skriabin <767890+nicholasrq@users.noreply.github.com>",
   "commit": "b5289dccbf3373e8e0139bfb215494d66fbd4675",
   "branch": "master",
   "date": "2022-06-02T18:09:15Z"
->>>>>>> 3d4d2140
 }