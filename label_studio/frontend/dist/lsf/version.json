{
<<<<<<< HEAD
  "message": "feat: LSDV-4583-6: Image preloading",
  "commit": "a75b52f99c2f954db25bd08533dc4328372d409a",
  "branch": "master",
  "date": "2023/03/01 11:56:08"
=======
  "message": "fix: LSDV-4542: Hiding an audio segment and select a segment below no longer works (#1213)",
  "commit": "94c62fad3a3b8b26e87b97881fb221e815ecad7b",
  "branch": "master",
  "date": "2023-02-28T22:14:22Z"
>>>>>>> 5c3bfab4
}<|MERGE_RESOLUTION|>--- conflicted
+++ resolved
@@ -1,13 +1,6 @@
 {
-<<<<<<< HEAD
-  "message": "feat: LSDV-4583-6: Image preloading",
+  "message": "feat: LSDV-4583-6: Image preloading (#1187)",
   "commit": "a75b52f99c2f954db25bd08533dc4328372d409a",
   "branch": "master",
-  "date": "2023/03/01 11:56:08"
-=======
-  "message": "fix: LSDV-4542: Hiding an audio segment and select a segment below no longer works (#1213)",
-  "commit": "94c62fad3a3b8b26e87b97881fb221e815ecad7b",
-  "branch": "master",
-  "date": "2023-02-28T22:14:22Z"
->>>>>>> 5c3bfab4
+  "date": "2023-03-01T11:56:08Z"
 }