--- conflicted
+++ resolved
@@ -1,13 +1,6 @@
 {
-<<<<<<< HEAD
-  "message": "fix: DEV-3404: Allow playhead scrubbing",
-  "commit": "8d7eab3f47006d36cb4df9ca9394c93d595a60da",
+  "message": "fix: DEV-3405: Move zoom buttons to video's control panel (#847)\n\n* Move zoom buttons to video's control panel\r\n\r\n* Fixes as per the review\r\n\r\n* Update src/components/Timeline/Controls.tsx\r\n\r\nCo-authored-by: yyassi-heartex <104568407+yyassi-heartex@users.noreply.github.com>",
+  "commit": "ed027c579849e9c0f166fbd07b86cc25c412ed92",
   "branch": "master",
-  "date": "2022/09/15 20:29:49"
-=======
-  "message": "fix: DEV-3298: Repeater performance improvement (#840)\n\n* fix: DEV-3298: performance optimization on repeater\r\n\r\n* get performance better\r\n\r\n* add hotkey\r\n\r\n* edit documentation and remove some consoles\r\n\r\n* code improvements\r\n\r\n* scroll top after change page and ui adjustment on select\r\n\r\n* fix keymap description\r\n\r\n* spacing\r\n\r\n* add settimeout to stop running all pages when use hotkey\r\n\r\n* fix page selector and scroll top\r\n\r\n* now pages are switching when user clicks on region\r\n\r\n* add spacing\r\n\r\n* change documentation",
-  "commit": "b9e72fde992ff3df8e0659e3af3bb1fd34ca106b",
-  "branch": "master",
-  "date": "2022-09-15T14:09:07Z"
->>>>>>> 2fa23c77
+  "date": "2022-09-15T19:30:03Z"
 }