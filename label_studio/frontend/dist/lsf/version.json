--- conflicted
+++ resolved
@@ -1,13 +1,6 @@
 {
-<<<<<<< HEAD
   "message": "fix: DEV-4025: Label with choice set to multiple was unselecting when using ParagraphLabels (#1126)\n\n* fix: DEV-4025: Label with choice set to multiple was unselecting when using ParagraphLabels\r\n\r\n* stop unselecting labels when change group",
   "commit": "5450bc0a26e7033f604f691cc0ea657dcb0a305a",
-  "branch": "master",
+  "branch": "",
   "date": "2023-01-05T14:28:21Z"
-=======
-  "message": "fix: DEV-3644: Ensure draft is saved correctly and remains editable (#1011)\n\n* fix: DEV-3644: Ensure draft is saved intact prior to history item navigation\r\n\r\n* await the isDraftSaving flag before proceeding with the annotation history switch\r\n\r\nCo-authored-by: Julio Sgarbi <julio.sgarbi@hotmail.com>",
-  "commit": "5c0e2b120233ed4a2fc1c5033891b7da0b778817",
-  "branch": "master",
-  "date": "2023-01-03T19:11:22Z"
->>>>>>> 2acb8b9d
 }