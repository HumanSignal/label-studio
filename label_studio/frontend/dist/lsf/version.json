{
<<<<<<< HEAD
  "message": "fix: DEV-1714: X-axis zoom threshold (#699)\n\n* increase the minimum and default zoom to 300, the min set for wave-surfer\r\n\r\n* make default value explicit",
  "commit": "05cf97840bbd82484e3085b289651627ff24bcd4",
  "branch": "",
  "date": "2022-06-10T16:57:52Z"
=======
  "message": "docs: DEV-2578: examples for dynamic labels (#704)\n\n* docs: DEV-2578: examples for dynamic labels\r\n\r\n* Small fixes for Audio, Table, Video jsdoc\r\n\r\n* Fix documentation for Labels\r\n\r\nexamples, description, param\r\n\r\n* Documentation for Dynamic Choices",
  "commit": "e7feefada567b6a757fc52fa8fb2814e93f7ab90",
  "branch": "master",
  "date": "2022-06-17T21:56:45Z"
>>>>>>> 8b6bb638
}<|MERGE_RESOLUTION|>--- conflicted
+++ resolved
@@ -1,13 +1,6 @@
 {
-<<<<<<< HEAD
-  "message": "fix: DEV-1714: X-axis zoom threshold (#699)\n\n* increase the minimum and default zoom to 300, the min set for wave-surfer\r\n\r\n* make default value explicit",
-  "commit": "05cf97840bbd82484e3085b289651627ff24bcd4",
-  "branch": "",
-  "date": "2022-06-10T16:57:52Z"
-=======
   "message": "docs: DEV-2578: examples for dynamic labels (#704)\n\n* docs: DEV-2578: examples for dynamic labels\r\n\r\n* Small fixes for Audio, Table, Video jsdoc\r\n\r\n* Fix documentation for Labels\r\n\r\nexamples, description, param\r\n\r\n* Documentation for Dynamic Choices",
   "commit": "e7feefada567b6a757fc52fa8fb2814e93f7ab90",
   "branch": "master",
   "date": "2022-06-17T21:56:45Z"
->>>>>>> 8b6bb638
 }