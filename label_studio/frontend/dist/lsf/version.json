--- conflicted
+++ resolved
@@ -1,13 +1,6 @@
 {
-<<<<<<< HEAD
-  "message": "feat: DEV-2887: Comments for annotation editor ui",
-  "commit": "3889be3b68e3c59a1a28bc127e7f1d2ca502b134",
-  "branch": "fb-DEV-2896",
-  "date": "2022/07/22 15:21:43"
-=======
   "message": "fix: DEV-2922: Selection box of rectangle region remains broken after hide/ unhide action (#767)\n\nDisable transform when the region is hidden",
   "commit": "5875851b5acbfc287e676649a2d3f5f8d6dce65a",
   "branch": "master",
   "date": "2022-07-22T13:32:31Z"
->>>>>>> d8b105a5
 }