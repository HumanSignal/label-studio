{
<<<<<<< HEAD
  "message": "LEAP-443: Improve LSF init",
  "commit": "0505e273c2e6244e804587252b6d31c41cfcf1b6",
  "branch": "fb-leap-443/lsf-init",
  "date": "2024-01-08T15:14:10Z"
=======
  "message": "fix: LEAP-447: Fix Number tag validation  (#1649)",
  "commit": "524aa7db9517fb509cad0fa1146235577033b201",
  "branch": "master",
  "date": "2024-01-30T23:47:06Z"
>>>>>>> 3750ef6d
}<|MERGE_RESOLUTION|>--- conflicted
+++ resolved
@@ -1,13 +1,6 @@
 {
-<<<<<<< HEAD
-  "message": "LEAP-443: Improve LSF init",
-  "commit": "0505e273c2e6244e804587252b6d31c41cfcf1b6",
-  "branch": "fb-leap-443/lsf-init",
-  "date": "2024-01-08T15:14:10Z"
-=======
   "message": "fix: LEAP-447: Fix Number tag validation  (#1649)",
   "commit": "524aa7db9517fb509cad0fa1146235577033b201",
   "branch": "master",
   "date": "2024-01-30T23:47:06Z"
->>>>>>> 3750ef6d
 }