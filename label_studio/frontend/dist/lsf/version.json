{
<<<<<<< HEAD
  "message": "Fix type",
  "commit": "d0deb56cc61fdd7bb0d1fa286d9ac55c9090dc8c",
  "branch": "fix/video-improvements",
  "date": "2022-03-31T11:00:12Z"
=======
  "message": "Fix view all for audio and video (#552)",
  "commit": "54d7b31dbb5539de07128ee89e51e963f5d9fd33",
  "branch": "master",
  "date": "2022-04-06T12:12:59Z"
>>>>>>> 9c56dd26
}<|MERGE_RESOLUTION|>--- conflicted
+++ resolved
@@ -1,13 +1,6 @@
 {
-<<<<<<< HEAD
-  "message": "Fix type",
-  "commit": "d0deb56cc61fdd7bb0d1fa286d9ac55c9090dc8c",
+  "message": "Merge branch 'master' into fix/video-improvements",
+  "commit": "399dca9e0e0781b2f66645c0f89a415d4d025e95",
   "branch": "fix/video-improvements",
-  "date": "2022-03-31T11:00:12Z"
-=======
-  "message": "Fix view all for audio and video (#552)",
-  "commit": "54d7b31dbb5539de07128ee89e51e963f5d9fd33",
-  "branch": "master",
-  "date": "2022-04-06T12:12:59Z"
->>>>>>> 9c56dd26
+  "date": "2022-04-07T06:54:57Z"
 }