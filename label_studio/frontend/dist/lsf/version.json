--- conflicted
+++ resolved
@@ -1,13 +1,6 @@
 {
-<<<<<<< HEAD
-  "message": "fix: DEV-2049: Removing interpolation hides the label, but not label selection box",
+  "message": "fix: DEV-2049: Removing interpolation hides the label, but not label selection box (#905)\n\n* fix: DEV-2049: Bounding box resize still showing after remove interpolation\r\n\r\n* fix: DEV-2049: Removing interpolation hides the label but not the selection box",
   "commit": "bf1ec312a6dd504b8d597deba089b573b2239461",
   "branch": "master",
-  "date": "2022/10/11 14:29:32"
-=======
-  "message": "fix: DEV-3550: Check if objects are ready to enable the update button (#893)\n\n* fix: dev-3550: check if objects are ready to enable the update button\r\n\r\n* Fix test to wait for Submit to be enabled\r\n\r\n* Helper for check annotation is submitted\r\n\r\n* Fix helper access to Playwright\r\n\r\n* Fix locator usage\r\n\r\n* Properly leverage Playwright api\r\n\r\n* Cleanup\r\n\r\n* account for undefined objects\r\n\r\nCo-authored-by: Travis1282 <Travis1282@users.noreply.github.com>\r\nCo-authored-by: Nick Skriabin <nr@fenelon.ru>",
-  "commit": "f0657e6100337889402905b752116ca000a666d3",
-  "branch": "master",
-  "date": "2022-10-11T12:38:24Z"
->>>>>>> 3c25f34f
+  "date": "2022-10-11T13:29:32Z"
 }