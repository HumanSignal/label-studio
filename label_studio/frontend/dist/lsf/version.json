--- conflicted
+++ resolved
@@ -1,13 +1,6 @@
 {
-<<<<<<< HEAD
-  "message": "fix: DEV-3061: Image scaling goes lower than 1 causing small images",
+  "message": "fix: DEV-3061: Image scaling goes lower than 1 causing small images (#814)\n\nFix image scaling",
   "commit": "10dd11839b96d07f8978270896dcd76464c06cc4",
   "branch": "master",
-  "date": "2022/08/29 19:16:33"
-=======
-  "message": "fix: DEV-2968: Show/ Hide/ Lock / Unlock actions break the Undo functionality for video labels",
-  "commit": "3851de2ea0deceedaf8d8ed2aacdaa4978d10352",
-  "branch": "master",
-  "date": "2022/08/26 02:53:07"
->>>>>>> f42035ee
+  "date": "2022-08-29T18:16:33Z"
 }