{
<<<<<<< HEAD
  "message": "fix: DEV-2505: 'Update' button is displayed instead of 'Cancel skip' button in label stream if user navigates to canceled task",
  "commit": "2537c88df87035529e85308d77cfd36e7432f435",
  "branch": "master",
  "date": "2022/10/28 07:41:20"
=======
  "message": "fix: DEV-3612: History state not working with hotkeys after saving unclosed polygons",
  "commit": "d1124ac55d2066c65784404592ea1ec7cfa872ae",
  "branch": "master",
  "date": "2022/10/28 06:12:18"
>>>>>>> 5822f3c8
}<|MERGE_RESOLUTION|>--- conflicted
+++ resolved
@@ -1,13 +1,6 @@
 {
-<<<<<<< HEAD
-  "message": "fix: DEV-2505: 'Update' button is displayed instead of 'Cancel skip' button in label stream if user navigates to canceled task",
-  "commit": "2537c88df87035529e85308d77cfd36e7432f435",
+  "message": "fix: DEV-3651: If region is selected pagination doesn't work (#934)",
+  "commit": "846bda25e21990a70197b952946fe221a0f3d69a",
   "branch": "master",
-  "date": "2022/10/28 07:41:20"
-=======
-  "message": "fix: DEV-3612: History state not working with hotkeys after saving unclosed polygons",
-  "commit": "d1124ac55d2066c65784404592ea1ec7cfa872ae",
-  "branch": "master",
-  "date": "2022/10/28 06:12:18"
->>>>>>> 5822f3c8
+  "date": "2022-10-28T13:14:25Z"
 }