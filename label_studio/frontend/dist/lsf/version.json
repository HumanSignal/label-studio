--- conflicted
+++ resolved
@@ -1,13 +1,6 @@
 {
-<<<<<<< HEAD
-  "message": "fix: DEV-3688: Start select current area when create or resume drawing",
+  "message": "hotkey unselect can't work when isDrawing is true",
   "commit": "cbf5aeb580a60b2d1630970ae8afcdab00502cce",
   "branch": "fb-dev-3688",
-  "date": "2022/11/22 17:21:38"
-=======
-  "message": "fix: DEV-3693: Explore reviews module show buggs",
-  "commit": "ad9e656a0446fd324fd8ab3ad2b644a7acb6a6d4",
-  "branch": "master",
-  "date": "2022/11/24 10:07:07"
->>>>>>> 224e2b3f
+  "date": "2022-11-22T20:21:38Z"
 }