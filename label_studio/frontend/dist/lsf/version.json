--- conflicted
+++ resolved
@@ -1,13 +1,6 @@
 {
-<<<<<<< HEAD
-  "message": "feat: DEV-3346: Task history is stored on the backend for the label stream",
-  "commit": "b7b0d651ed10806d32e1b67b2f46b051c1d466cc",
-  "branch": "fb-dev-3346",
-  "date": "2022/12/06 17:48:47"
-=======
   "message": "fix: DEV-3941: Enable adjusting player head position using TimeBox (#1111)\n\n* fix: DEV-3941: Enable adjusting player head position using TimeBox\r\n\r\n* fix timebox when insert more than .500 it was rendering more .001\r\n\r\n* fix timebox formating\r\n\r\n* add hours to timebox\r\n\r\n* set show hour in timebox by default\r\n\r\n* fix how UI is working to delete and add numbers\r\n\r\n* fix how to mask works",
   "commit": "cfd2ccbf8c73e57bc47d68034ab5848e8bc6a402",
   "branch": "master",
   "date": "2023-01-11T14:45:49Z"
->>>>>>> dbda092c
 }