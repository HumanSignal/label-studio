{
<<<<<<< HEAD
  "message": "feat: DEV-388: Introducing default attributes for AudioPlus",
  "commit": "c0ff3e48032c3ab77c51835c632768b72730eecb",
  "branch": "master",
  "date": "2022/09/12 16:24:05"
=======
  "message": "fix: DEV-2918: Prevent annotating collapsed phrases in paragraphs",
  "commit": "13be53425cdd6434d109512d5b2b54b7c38aef2e",
  "branch": "master",
  "date": "2022/09/05 16:16:04"
>>>>>>> 8500e109
}<|MERGE_RESOLUTION|>--- conflicted
+++ resolved
@@ -1,13 +1,6 @@
 {
-<<<<<<< HEAD
-  "message": "feat: DEV-388: Introducing default attributes for AudioPlus",
+  "message": "feat: DEV-388: Introducing default attributes for AudioPlus (#818)\n\n* Introducing default attributes\r\n\r\n* Fix fallback values\r\n\r\n* Fix `defaultSpeed` typo in old audio view\r\n\r\n* Fix value tracker\r\n\r\n* Cleanup defaults mess\r\n\r\n* Fix typo\r\n\r\n* Remove default value props\r\n\r\n* Remove null coalecsion for default values",
   "commit": "c0ff3e48032c3ab77c51835c632768b72730eecb",
   "branch": "master",
-  "date": "2022/09/12 16:24:05"
-=======
-  "message": "fix: DEV-2918: Prevent annotating collapsed phrases in paragraphs",
-  "commit": "13be53425cdd6434d109512d5b2b54b7c38aef2e",
-  "branch": "master",
-  "date": "2022/09/05 16:16:04"
->>>>>>> 8500e109
+  "date": "2022-09-12T15:24:05Z"
 }