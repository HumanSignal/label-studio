--- conflicted
+++ resolved
@@ -1,10 +1,6 @@
 {
   "message": "fix: DEV-1714: X-axis zoom threshold (#699)\n\n* increase the minimum and default zoom to 300, the min set for wave-surfer\r\n\r\n* make default value explicit",
   "commit": "05cf97840bbd82484e3085b289651627ff24bcd4",
-<<<<<<< HEAD
-  "branch": "master",
-=======
   "branch": "",
->>>>>>> bfe60375
   "date": "2022-06-10T16:57:52Z"
 }