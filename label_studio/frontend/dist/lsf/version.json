{
<<<<<<< HEAD
  "message": "fix: DEV-2100: Add feature flags",
  "commit": "b151af5ea4f9fc69cd5c962c5d3fba9a3b15f681",
  "branch": "fix/DEV-2100/copy-choises",
  "date": "2022-04-14T01:01:39Z"
=======
  "message": "fix: DEV-2096: DEV-2097: Fix basic functional of dynamic children (#576)\n\nhorkeys, selected, etc.",
  "commit": "0b9721c1f99072da64582e09298cdb1ff9e9dd00",
  "branch": "master",
  "date": "2022-04-19T22:29:43Z"
>>>>>>> 761e5f03
}<|MERGE_RESOLUTION|>--- conflicted
+++ resolved
@@ -1,13 +1,6 @@
 {
-<<<<<<< HEAD
-  "message": "fix: DEV-2100: Add feature flags",
-  "commit": "b151af5ea4f9fc69cd5c962c5d3fba9a3b15f681",
-  "branch": "fix/DEV-2100/copy-choises",
-  "date": "2022-04-14T01:01:39Z"
-=======
-  "message": "fix: DEV-2096: DEV-2097: Fix basic functional of dynamic children (#576)\n\nhorkeys, selected, etc.",
-  "commit": "0b9721c1f99072da64582e09298cdb1ff9e9dd00",
+  "message": "fix: DEV-2100: Fix duplicating annotation with preselected choices (#577)\n\n* fix: DEV-2100: Make duplicated results prioritize over preselected choices\r\n\r\n* Revert \"fix: DEV-2100: Make duplicated results prioritize over preselected choices\"\r\n\r\nThis reverts commit b6ea12c31b28a82a160200d0c80ea5023ee0dbf2.\r\n\r\n* fix: DEV-2100: Remove unnecessary classification areas after result deserialization\r\n\r\n* test: DEV-2100: Add test for choices selected by default during annotation copying\r\n\r\n* fix: DEV-2100: Add feature flags",
+  "commit": "15152dc32ac9cfaf03ab31fd66cf3d2a62d83cf0",
   "branch": "master",
-  "date": "2022-04-19T22:29:43Z"
->>>>>>> 761e5f03
+  "date": "2022-04-20T14:39:47Z"
 }