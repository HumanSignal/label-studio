{
<<<<<<< HEAD
  "message": "fix: DEV-2647: rotating bounding box bugs",
  "commit": "0e0de9a171e6d5aaff1c40ccae0f78325efc58a8",
  "branch": "fb-dev-2647",
  "date": "2022-06-17T21:06:04Z"
=======
  "message": "docs: DEV-2578: examples for dynamic labels (#704)\n\n* docs: DEV-2578: examples for dynamic labels\r\n\r\n* Small fixes for Audio, Table, Video jsdoc\r\n\r\n* Fix documentation for Labels\r\n\r\nexamples, description, param\r\n\r\n* Documentation for Dynamic Choices",
  "commit": "e7feefada567b6a757fc52fa8fb2814e93f7ab90",
  "branch": "master",
  "date": "2022-06-17T21:56:45Z"
>>>>>>> 8b6bb638
}<|MERGE_RESOLUTION|>--- conflicted
+++ resolved
@@ -1,13 +1,6 @@
 {
-<<<<<<< HEAD
-  "message": "fix: DEV-2647: rotating bounding box bugs",
-  "commit": "0e0de9a171e6d5aaff1c40ccae0f78325efc58a8",
-  "branch": "fb-dev-2647",
-  "date": "2022-06-17T21:06:04Z"
-=======
   "message": "docs: DEV-2578: examples for dynamic labels (#704)\n\n* docs: DEV-2578: examples for dynamic labels\r\n\r\n* Small fixes for Audio, Table, Video jsdoc\r\n\r\n* Fix documentation for Labels\r\n\r\nexamples, description, param\r\n\r\n* Documentation for Dynamic Choices",
   "commit": "e7feefada567b6a757fc52fa8fb2814e93f7ab90",
   "branch": "master",
   "date": "2022-06-17T21:56:45Z"
->>>>>>> 8b6bb638
 }