{
<<<<<<< HEAD
  "message": "test: Allow to run tests over local start\n\nSolved by preventing preserving selected tool",
  "commit": "c16853f1396eb8be2678d754cfd20b02bdf0940c",
  "branch": "fix/DEV-1367/image-width",
  "date": "2022-01-19T00:25:04Z"
=======
  "message": "Merge branch 'master' into fix/DEV-1285/crosshair-coords",
  "commit": "872f1fa16a0ada9d488f780c551d73b481d085a3",
  "branch": "fix/DEV-1285/crosshair-coords",
  "date": "2022-01-18T02:31:44Z"
>>>>>>> e9391d90
}<|MERGE_RESOLUTION|>--- conflicted
+++ resolved
@@ -1,13 +1,6 @@
 {
-<<<<<<< HEAD
-  "message": "test: Allow to run tests over local start\n\nSolved by preventing preserving selected tool",
-  "commit": "c16853f1396eb8be2678d754cfd20b02bdf0940c",
+  "message": "Merge branch 'master' into fix/DEV-1367/image-width\n\n# Conflicts:\n#\tsrc/components/ImageView/ImageView.js",
+  "commit": "81fee152e46cd9a258ef9620c5eb39de4a6c690b",
   "branch": "fix/DEV-1367/image-width",
-  "date": "2022-01-19T00:25:04Z"
-=======
-  "message": "Merge branch 'master' into fix/DEV-1285/crosshair-coords",
-  "commit": "872f1fa16a0ada9d488f780c551d73b481d085a3",
-  "branch": "fix/DEV-1285/crosshair-coords",
-  "date": "2022-01-18T02:31:44Z"
->>>>>>> e9391d90
+  "date": "2022-01-19T10:24:41Z"
 }