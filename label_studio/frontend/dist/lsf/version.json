--- conflicted
+++ resolved
@@ -1,13 +1,6 @@
 {
-<<<<<<< HEAD
-  "message": "fix: DEV-2970: Fix history items rendering on the canvas",
+  "message": "fix: DEV-2970: Fix history items rendering on the canvas (#795)\n\n* Fix history items rendering on the canvas\r\n\r\n* Remove leftover code",
   "commit": "29b044f0186b73be219570869cd8a039d835c918",
   "branch": "master",
-  "date": "2022/08/08 16:05:29"
-=======
-  "message": "docs: DEV-3081: Improve Repeater docs",
-  "commit": "77ebb86303b144a78701673f527b7399b7671574",
-  "branch": "master",
-  "date": "2022/08/05 17:32:55"
->>>>>>> 32be784e
+  "date": "2022-08-08T12:05:29Z"
 }