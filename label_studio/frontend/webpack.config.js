--- conflicted
+++ resolved
@@ -9,8 +9,6 @@
   CSS_PREFIX: "ls-",
 };
 
-<<<<<<< HEAD
-=======
 const babelOptimizeOptions = () => {
   return process.env.NODE_ENV === 'production'
     ? {
@@ -49,7 +47,6 @@
   };
 }
 
->>>>>>> 4117e2de
 module.exports = {
   devtool: devtool,
   mode: process.env.NODE_ENV || "development",
