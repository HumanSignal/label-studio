html {
    overflow: auto;
}

body {
    background: #fcfcfc;
    font-family: Rubik, sans-serif;
    color: #444 !important;
}

table {
    border-collapse: collapse;
}

table.responsive {

}
td,
th {
    padding: 0.4em 2em;
    border: 1px solid #ccc;
}

h1 {
    font-weight: normal !important;
}

h2 {
    font-size: 1.2em;
    font-weight: normal !important;
}

hotkey {
    display: inline-block;
    border: 1px solid #ccc;
    border-radius: 4px;
    padding: 0.1em 0.5em;
    margin: 0 0.2em;
    box-shadow: 0 1px 0 rgba(0, 0, 0, 0.2), 0 0 0 2px #fff inset;
    background-color: #f7f7f7;
}
hotkey i {
    color: #777 !important;
}
.hotkey-helper {
    margin-bottom: 1.0em;
}
.hotkey-helper .keys {
    min-width: 15em;
    display: inline-block;
}
.hotkey-helper .description {
    margin-left: 1.5em;
    display: inline-block;
}

.wrapper {
    max-width: 1400px;
}

/* Disallow selection on page for Editor Ranker */
.noselect {
    -webkit-touch-callout: none;
    -webkit-user-select: none;
    -khtml-user-select: none;
    -moz-user-select: none;
    -ms-user-select: none;
    user-select: none;
}

.link {
    display: block;
    color: rgb(24, 144, 255);
    text-decoration: none;
    margin-bottom: 10px;
    margin-top: 10px;
}

.text-center {
    text-align: center;
}

.eye {
    color: rgb(24, 144, 255);
}

.trash {
    color: rgb(255, 13, 23);
}

.show-completion {
    cursor: pointer;
}

.remove-completion {
    cursor: pointer;
}

.remove-task {
    cursor: pointer;
}

.upper-right {
    position: absolute;
    top: 5px;
    right: 0;
}

.no-border {
    padding: 0;
    border: none;
    background: none;
}

a {
    text-decoration: none;
}

#header {
    background-color: #fff;
    display: flex;
    align-items: center;
    padding: 5px 20px 5px 40px;
    position: relative;
    box-shadow: 0 4px 3px -2px rgba(0, 0, 0, 0.0774);
    margin-bottom: 3em;
    height: 50px;
}

#logo {
    font-size: 1.5em;
    line-height: 40px;
    color: #273849;
    font-family: "Dosis", "Source Sans Pro", "Helvetica Neue", Arial, sans-serif;
    font-weight: 500;
    display: flex;
}

.img-logo {
    vertical-align: middle;
    margin-right: 5px;
    margin-top: 5px;
    width: 30px;
    height: 30px;
}

.img-text {
    font-size: 24px;
    margin-left: 0.25em
}

#nav {
    list-style-type: none;
    margin: 0;
    padding: 0;
    position: absolute;
    right: 30px;
    line-height: 40px;
    display: flex;
    align-items: center;
}

#nav a {
    color: #797979;
    font-family: "Source Sans Pro", "Helvetica Neue", Arial, sans-serif;
    margin-right: 2em;
    font-size: 14px;

    transition: border-bottom-color 0.25s ease-in-out;
    border-bottom: 3px rgba(74, 251, 130, 0) solid;
    padding: 7px 0.4em 4px;
}

#nav a:hover {
    transition: border-bottom-color 0.25s ease-in-out;
    border-bottom: 3px #2493FB solid;
}

#nav a.active {
    color: #2493FB;
    transition: border-bottom-color 0.25s ease-in-out;
    border-bottom: 3px #2493FB solid;
}

#nav .outside-links, #nav .outside-links:hover {
    border-bottom-color: rgba(0,0,0,0.0);
    padding-left: unset;
    padding-right: unset;
}
.outside-links {
    transition: opacity 0.25s ease-in-out !important;
    color: #444 !important;
    opacity: 0.7;
}
.outside-links:hover {
    transition: opacity 0.25s ease-in-out !important;
    opacity: 1.0;
}
.outside-links.first {
    margin-left: 3em;
}

#new-project-button:hover {
    background: #db2828 !important;
    color: white;
}

.btn {
    line-height: 1.5;
    position: relative;
    display: inline-block;
    font-weight: 400;
    white-space: nowrap;
    text-align: center;
    background-image: none;
    cursor: pointer;
    -webkit-transition: all 0.3s cubic-bezier(0.645, 0.045, 0.355, 1);
    transition: all 0.3s cubic-bezier(0.645, 0.045, 0.355, 1);
    -webkit-user-select: none;
    -moz-user-select: none;
    -ms-user-select: none;
    user-select: none;
    -ms-touch-action: manipulation;
    touch-action: manipulation;
    padding: 10px 25px;
    font-size: 14px;
    border-radius: 4px;
    color: rgba(0, 0, 0, 0.65);
    color: #fff;
    background-color: #1890ff;
    border-color: #1890ff;
    text-shadow: 0 -1px 0 rgba(0, 0, 0, 0.12);
    -webkit-box-shadow: 0 2px 0 rgba(0, 0, 0, 0.045);
    box-shadow: 0 2px 0 rgba(0, 0, 0, 0.045);
    margin-right: 10px;
    padding-top: 7px;
}

.delim {
    color: #89ac00;
    margin-right: 1em;
    font-weight: bold;
}

.word-break {
    white-space: pre-wrap; /* css-3 */
    white-space: -moz-pre-wrap;
    white-space: -pre-wrap;
    white-space: -o-pre-wrap;
    word-wrap: break-word !important;
}

div.task-buttons .button {
    margin: 10px
}

/* editor width */
#label-studio {
    width: 100%;
    max-width: 1440px;
    padding-left: 1em;
    padding-right: 1em;
    margin: 0 auto;
}

#label-studio div[class^="App_editor"],
div[class*="App_editor"] {
    width: 100% !important;
}


/* Import */


.upload-row-error {
    margin-top: 0.5%;
}

.upload-row-error .code {
    display: block;
    font-size: 85%;
}

.upload-row-error * {
    display: inline-block;
}

.help-button, .settings-button {
    padding: 0.80571429em 0.7em 0.80571429em !important;
}

.settings-cog {
    cursor: pointer;
    opacity: 0.75 !important;
}
.settings-cog:hover {
    opacity: 1.0 !important;
}

#holder {
    display: table;
    border: 1px dashed #a2a2a2;
    border-radius: 8px;
    width: 100%;
    height: 150px;
    transition: border 0.4s, color 0.4s;
    cursor: pointer;
}

#holder.hover, #holder:hover {
    border-color: rgb(24, 144, 255);
}

#holder .text {
    display: table-cell;
    vertical-align: middle;
    text-align: center;
    color: gray;
    transition: color 0.4s;
}

#holder .text i {
    opacity: 0.35;
    margin-bottom: 0.1em;
    transition: color 0.4s, opacity 0.4s;
}

#holder.hover .text {
    color: #1f7834;
}

#holder.hover .text i {
    color: #1F7834;
    opacity: 1;
}

.top-margin-none {
    margin-top: 0 !important;
}

.message a.no-go {
    text-decoration: none;
    border-bottom: 1px dashed #5994cb;
}

/* Import Finish */

/* semantic ui pretty */

.ui .segment {
    box-shadow: none !important;
}

.ui .button {
    font-weight: 400 !important;
    transition: background-color ease-in-out 0.25s, border ease-in-out 0.5s;
}
.ui .button.positive {
    background: rgb(24, 144, 255) !important;
    color: #fff !important;
    border-color: rgb(24, 144, 255) !important;
    transition: background-color ease-in-out 0.25s;
}
.ui .button.positive:hover {
    background: rgb(54, 162, 255) !important;
    transition: background-color ease-in-out 0.25s;
}
.ui .button {
    transition: 0.3s;
}
.ui .button:hover {
    transition: 0.3s;
}

.ui h3 {
    font-weight: 400;
}

.ui .accordion .title {
    font-size: 16px !important;
}

.ui .message {
    background: none !important;
    box-shadow: 0 0 0 1px rgba(34, 36, 38, .15) !important;
}

.ui .message .header {
    font-weight: normal !important;
}

.ui.message .content:first-of-type {
    margin-top: 0 !important;
}
.ui .message .content {
    margin-top: 0.7em;
}

.ui ul.list, .ui .list ol {
    list-style: none !important;
    margin: 1em 0 0 2em;
}

.ui ul.list li::before {
    content: "\2022";
    color: rgba(0, 0, 0, 0.4) !important;
}

.ui .label.basic {
    font-weight: normal;
}

.ui .x.icon {
    width: 2em;
    height: auto;
}

.ui .pagination.menu {
    box-shadow: none;
}

.ui.modal {
    box-shadow: none !important;
}
.ui.modal>.header {
    font-weight: normal !important;
    background: none;
}
.ui.modal>.actions {
    background: none !important;
    padding-top: 12px !important;
    padding-bottom: 6px !important;;
}
.ui.modal>.icon.close {
    color: #555;
}

.ui.modal h4:not(:first-child) {
    margin-top: 2.5em;
    margin-bottom: 1em;
}

.ui.modal .section {
    margin-left: 1em;
}
.ui.modal .section p {
    margin-top: 1em;
}
.ui.modal .section p:not(:last-child) {
    margin-bottom: 1em;
}

.ui.form label {
    font-weight: normal !important;
}

.ui.dimmer {
    background-color: rgba(0,0,0,0.7) !important;
}

.ui.list .item.error {
    color: #9f3a38;
    margin-left: 1em;
    font-size: 0.85em;
}

.ui .toast.error {
    background-color: rgba(255, 0, 0, 0.85) !important;
}

/* semantic ui pretty finish */

/* label config */

.editor-iframe {
    display: none;
    width: 100%;
    overflow: hidden !important;
    border: none;
}

pre {
    white-space: pre-wrap; /* css-3 */
    white-space: -moz-pre-wrap;
    white-space: -pre-wrap;
    white-space: -o-pre-wrap;
    word-wrap: break-word;
}

/* label config finish */

.category .icon {
    color: #777;
}

.statistic .value small {
    font-size: 65%;
}
.statistic .sub-label {
    margin-top:7px;
    color: #555;
}

.sup-button {
    position: relative;
    top: 2px;
    cursor: pointer;
    font-size: 0.75em;
    color: rgb(24, 144, 255);
    transition: background-color ease-in-out 0.25s;
}
.sup-button.big {
    font-size: 1.25em !important;
}

.sup-button:hover {
    color: rgb(54, 162, 255);
    transition: background-color ease-in-out 0.25s;
}

.cap-first-letter:first-letter  {
    text-transform: capitalize;
}


@media only screen and (max-width: 940px) {
    #logo {
        font-size: 1.5em;
        line-height: 40px;
        color: #273849;
        font-family: "Dosis", "Source Sans Pro", "Helvetica Neue", Arial, sans-serif;
        font-weight: 500;
        display: inline-flex;
        margin-left: 10px;
    }
    .img-logo {
        margin-top: 0 !important;
    }

    .img-text {
        display: none;
    }

    #header {
        padding: 5px 3px 5px 5px;
    }

    #nav {
        display: flex;
        flex-wrap: wrap;
        align-items: center;
        justify-content: center;
        flex-direction: row;
        right: 1px;
    }
}

@media screen and (max-width: 768px) {
    table.responsive tbody th,
    table.responsive tbody td {
        text-align: left;
        display: block;
        border: none;
    }
    table tr {
        border-top: 1px solid #ddd;
    }

    #logo {
        display: none;
    }

    #header {
        display: flex;
        justify-content: center;
        height: 80px;
    }

    #nav a {
        padding-top: 0;
        padding-bottom: 0;
        line-height: 25px;
        margin: 0 0.5em;
    }
    #nav a.outside-links.first {
        margin-left: 2em;
    }
}

@media screen and (max-width: 558px) {
    #nav a.outside-links.last {
        margin-right: 2em;
    }
}

.toast .content {
    max-width: 600px;
}
.toast pre {
    font-family: Rubik, sans-serif;
    white-space: pre-wrap; /* css-3 */
    white-space: -moz-pre-wrap;
    white-space: -pre-wrap;
    white-space: -o-pre-wrap;
<<<<<<< HEAD
    word-wrap: break-word !important;
=======
    word-wrap:  break-word !important;
>>>>>>> b7e55761
}<|MERGE_RESOLUTION|>--- conflicted
+++ resolved
@@ -289,11 +289,11 @@
     padding: 0.80571429em 0.7em 0.80571429em !important;
 }
 
-.settings-cog {
+.hover-button {
     cursor: pointer;
     opacity: 0.75 !important;
 }
-.settings-cog:hover {
+.hover-button:hover {
     opacity: 1.0 !important;
 }
 
@@ -602,9 +602,5 @@
     white-space: -moz-pre-wrap;
     white-space: -pre-wrap;
     white-space: -o-pre-wrap;
-<<<<<<< HEAD
-    word-wrap: break-word !important;
-=======
     word-wrap:  break-word !important;
->>>>>>> b7e55761
 }