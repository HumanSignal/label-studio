--- conflicted
+++ resolved
@@ -64,16 +64,7 @@
         files = bucket.list_blobs(prefix=self.prefix)
         prefix = str(self.prefix) if self.prefix else ''
         regex = re.compile(str(self.regex_filter)) if self.regex_filter else None
-<<<<<<< HEAD
 
-        for file in files:
-            if file.name != (prefix.rstrip('/') + '/'):
-                key = file.name
-                if regex and not regex.match(key):
-                    logger.debug(key + ' is skipped by regex filter')
-                    continue
-                yield key
-=======
         for file in files:
             if file.name == (prefix.rstrip('/') + '/'):
                 continue
@@ -82,7 +73,6 @@
                 logger.debug(file.name + ' is skipped by regex filter')
                 continue
             yield file.name
->>>>>>> f0563e48
 
     def get_data(self, key):
         if self.use_blob_urls:
