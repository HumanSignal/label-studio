--- conflicted
+++ resolved
@@ -1,26 +1,27 @@
 """This file and its contents are licensed under the Apache License 2.0. Please see the included NOTICE for copyright information and LICENSE for a copy of the license.
 """
+import json
 import logging
-import json
+import os
+from pathlib import Path
 import re
-import os
 
-from pathlib import Path
+from django.conf import settings
 from django.db import models, transaction
+from django.db.models.signals import post_save
+from django.dispatch import receiver
 from django.utils.translation import gettext_lazy as _
-from django.conf import settings
-<<<<<<< HEAD
 from rest_framework.exceptions import ValidationError
-=======
-from django.dispatch import receiver
-from django.db.models.signals import post_save
 
+from core.utils.params import get_env
+from io_storages.base_models import (
+      ExportStorage,
+      ExportStorageLink,
+      ImportStorage,
+      ImportStorageLink,
+)
+from io_storages.serializers import StorageAnnotationSerializer
 from tasks.models import Annotation
->>>>>>> d36a8ab6
-
-from io_storages.base_models import ImportStorage, ImportStorageLink, ExportStorage, ExportStorageLink
-from io_storages.serializers import StorageAnnotationSerializer
-from core.utils.params import get_env
 
 logger = logging.getLogger(__name__)
 url_scheme = 'https'
@@ -65,22 +66,16 @@
             # include self-hosted links pointed to local resources via {settings.HOSTNAME}/data/local-files?d=<path/to/local/dir>
             document_root = Path(get_env('LOCAL_FILES_DOCUMENT_ROOT', default='/'))
             relative_path = str(path.relative_to(document_root))
-<<<<<<< HEAD
-            return {settings.DATA_UNDEFINED_NAME: f'/data/local-files/?d={relative_path}'}
+            return {settings.DATA_UNDEFINED_NAME: f'{settings.HOSTNAME}/data/local-files/?d={relative_path}'}
 
         try:
-            with open(path) as f:
+            with open(path, encoding='utf8') as f:
                 value = json.load(f)
         except (UnicodeDecodeError, json.decoder.JSONDecodeError):
             raise ValueError(
                 f"Can\'t import JSON-formatted tasks from {key}. If you're trying to import binary objects, "
                 f"perhaps you've forgot to enable \"Treat every bucket object as a source file\" option?")
 
-=======
-            return {settings.DATA_UNDEFINED_NAME: f'{settings.HOSTNAME}/data/local-files/?d={relative_path}'}
-        with open(path, encoding='utf8') as f:
-            value = json.load(f)
->>>>>>> d36a8ab6
         if not isinstance(value, dict):
             raise ValueError(f"Error on key {key}: For {self.__class__.__name__} your JSON file must be a dictionary with one task.")  # noqa
         return value
