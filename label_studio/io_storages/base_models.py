"""This file and its contents are licensed under the Apache License 2.0. Please see the included NOTICE for copyright information and LICENSE for a copy of the license.
"""
import logging
import django_rq
import json

from django.utils import timezone
from django.db import models, transaction
from django.utils.translation import gettext_lazy as _
from django.conf import settings
from django_rq import job

from tasks.models import Task, Annotation
from tasks.serializers import PredictionSerializer, AnnotationSerializer
from data_export.serializers import ExportDataSerializer

from core.redis import redis_connected
from core.utils.common import get_bool_env, load_func
from io_storages.utils import get_uri_via_regex


logger = logging.getLogger(__name__)


class Storage(models.Model):
    url_scheme = ''

    title = models.CharField(_('title'), null=True, blank=True, max_length=256, help_text='Cloud storage title')
    description = models.TextField(_('description'), null=True, blank=True, help_text='Cloud storage description')
    project = models.ForeignKey('projects.Project', related_name='%(app_label)s_%(class)ss', on_delete=models.CASCADE,
                                help_text='A unique integer value identifying this project.')
    created_at = models.DateTimeField(_('created at'), auto_now_add=True, help_text='Creation time')
    last_sync = models.DateTimeField(_('last sync'), null=True, blank=True, help_text='Last sync finished time')
    last_sync_count = models.PositiveIntegerField(
        _('last sync count'), null=True, blank=True, help_text='Count of tasks synced last time'
    )

    def validate_connection(self, client=None):
        pass

    def has_permission(self, user):
        if self.project.has_permission(user):
            return True
        return False

    class Meta:
        abstract = True


class ImportStorage(Storage):

    def iterkeys(self):
        return iter(())

    def get_data(self, key):
        raise NotImplementedError

    def generate_http_url(self, url):
        raise NotImplementedError

    def can_resolve_url(self, url):
        # TODO: later check to the full prefix like "url.startswith(self.path_full)"
        # Search of occurrences inside string, e.g. for cases like "gs://bucket/file.pdf" or "<embed src='gs://bucket/file.pdf'/>"  # noqa
        _, storage = get_uri_via_regex(url, prefixes=(self.url_scheme,))
        if storage == self.url_scheme:
            return True
        # if not found any occurrences - this Storage can't resolve url
        return False

    def resolve_uri(self, uri):
        try:
            extracted_uri, extracted_storage = get_uri_via_regex(uri, prefixes=(self.url_scheme,))
            if not extracted_storage:
                logger.info(f'No storage info found for URI={uri}')
                return
            http_url = self.generate_http_url(extracted_uri)
            return uri.replace(extracted_uri, http_url)
        except Exception as exc:
            logger.error(f'Can\'t resolve URI={uri}. Reason: {exc}', exc_info=True)

    def _scan_and_create_links(self, link_class):
        tasks_created = 0
        maximum_annotations = self.project.maximum_annotations
        task = self.project.tasks.order_by('-inner_id').first()
        max_inner_id = (task.inner_id + 1) if task else 1
        
        for key in self.iterkeys():
            logger.debug(f'Scanning key {key}')

            # skip if task already exists
            if link_class.exists(key, self):
                logger.debug(f'{self.__class__.__name__} link {key} already exists')
                continue

            logger.debug(f'{self}: found new key {key}')
            try:
                data = self.get_data(key)
            except (UnicodeDecodeError, json.decoder.JSONDecodeError) as exc:
                logger.error(exc, exc_info=True)
                raise ValueError(
                    f'Error loading JSON from file "{key}".\nIf you\'re trying to import non-JSON data '
                    f'(images, audio, text, etc.), edit storage settings and enable '
                    f'"Treat every bucket object as a source file"'
                )

            # predictions
            predictions = data.get('predictions', [])
            if predictions:
                if 'data' not in data:
                    raise ValueError(
                        'If you use "predictions" field in the task, ' 'you must put "data" field in the task too'
                    )

            # annotations
            annotations = data.get('annotations', [])
            cancelled_annotations = 0
            if annotations:
                if 'data' not in data:
                    raise ValueError(
                        'If you use "annotations" field in the task, ' 'you must put "data" field in the task too'
                    )
                cancelled_annotations = len([a for a in annotations if a['was_cancelled']])

            if 'data' in data and isinstance(data['data'], dict):
                data = data['data']

            with transaction.atomic():
                task = Task.objects.create(
                    data=data, project=self.project, overlap=maximum_annotations,
                    is_labeled=len(annotations) >= maximum_annotations, total_predictions=len(predictions),
                    total_annotations=len(annotations)-cancelled_annotations,
                    cancelled_annotations=cancelled_annotations, inner_id=max_inner_id
                )
                max_inner_id += 1

                link_class.create(task, key, self)
                logger.debug(f'Create {self.__class__.__name__} link with key={key} for task={task}')
                tasks_created += 1

                # add predictions
                logger.debug(f'Create {len(predictions)} predictions for task={task}')
                for prediction in predictions:
                    prediction['task'] = task.id
                prediction_ser = PredictionSerializer(data=predictions, many=True)
                prediction_ser.is_valid(raise_exception=True)
                prediction_ser.save()

                # add annotations
                logger.debug(f'Create {len(annotations)} annotations for task={task}')
                for annotation in annotations:
                    annotation['task'] = task.id
                annotation_ser = AnnotationSerializer(data=annotations, many=True)
                annotation_ser.is_valid(raise_exception=True)
                annotation_ser.save()

                # FIXME: add_annotation_history / post_process_annotations should be here

        self.last_sync = timezone.now()
        self.last_sync_count = tasks_created
        self.save()

        self.project.update_tasks_states(
                maximum_annotations_changed=False,
                overlap_cohort_percentage_changed=False,
                tasks_number_changed=True
            )

    def scan_and_create_links(self):
        """This is proto method - you can override it, or just replace ImportStorageLink by your own model"""
        self._scan_and_create_links(ImportStorageLink)

    def sync(self):
        if redis_connected():
            queue = django_rq.get_queue('low')
            job = queue.enqueue(sync_background, self.__class__, self.id)
            # job_id = sync_background.delay()  # TODO: @niklub: check this fix
            logger.info(f'Storage sync background job {job.id} for storage {self} has been started')
        else:
            logger.info(f'Start syncing storage {self}')
            self.scan_and_create_links()

    class Meta:
        abstract = True


@job('low')
def sync_background(storage_class, storage_id):
    storage = storage_class.objects.get(id=storage_id)
    storage.scan_and_create_links()


class ExportStorage(Storage):
    can_delete_objects = models.BooleanField(_('can_delete_objects'), null=True, blank=True, help_text='Deletion from storage enabled')

    def _get_serialized_data(self, annotation):
        if get_bool_env('FUTURE_SAVE_TASK_TO_STORAGE', default=False):
            # export task with annotations
            return ExportDataSerializer(annotation.task).data
        else:
            serializer_class = load_func(settings.STORAGE_ANNOTATION_SERIALIZER)
            # deprecated functionality - save only annotation
            return serializer_class(annotation).data

    def save_annotation(self, annotation):
        raise NotImplementedError

    def save_all_annotations(self):
        annotation_exported = 0
        for annotation in Annotation.objects.filter(task__project=self.project):
            self.save_annotation(annotation)
            annotation_exported += 1

        self.last_sync = timezone.now()
        self.last_sync_count = annotation_exported
        self.save()

    def sync(self):
        if redis_connected():
            queue = django_rq.get_queue('low')
            job = queue.enqueue(export_sync_background, self.__class__, self.id)
            logger.info(f'Storage sync background job {job.id} for storage {self} has been started')
        else:
            logger.info(f'Start syncing storage {self}')
            self.save_all_annotations()

    class Meta:
        abstract = True


<<<<<<< HEAD
@job('default', timeout=settings.RQ_LONG_JOB_TIMEOUT)
=======
@job('low', timeout=3600)
>>>>>>> 580bc08d
def export_sync_background(storage_class, storage_id):
    storage = storage_class.objects.get(id=storage_id)
    storage.save_all_annotations()


class ImportStorageLink(models.Model):

    task = models.OneToOneField('tasks.Task', on_delete=models.CASCADE, related_name='%(app_label)s_%(class)s')
    key = models.TextField(_('key'), null=False, help_text='External link key')
    object_exists = models.BooleanField(
        _('object exists'), help_text='Whether object under external link still exists', default=True
    )
    created_at = models.DateTimeField(_('created at'), auto_now_add=True, help_text='Creation time')

    @classmethod
    def exists(cls, key, storage):
        return cls.objects.filter(key=key, storage=storage.id).exists()

    @classmethod
    def create(cls, task, key, storage):
        link, created = cls.objects.get_or_create(task_id=task.id, key=key, storage=storage, object_exists=True)
        return link

    def has_permission(self, user):
        if self.task.has_permission(user):
            return True
        return False

    class Meta:
        abstract = True


class ExportStorageLink(models.Model):

    annotation = models.OneToOneField(
        'tasks.Annotation', on_delete=models.CASCADE, related_name='%(app_label)s_%(class)s'
    )
    object_exists = models.BooleanField(
        _('object exists'), help_text='Whether object under external link still exists', default=True
    )
    created_at = models.DateTimeField(_('created at'), auto_now_add=True, help_text='Creation time')
    updated_at = models.DateTimeField(_('updated at'), auto_now=True, help_text='Update time')

    @staticmethod
    def get_key(annotation):
        if get_bool_env('FUTURE_SAVE_TASK_TO_STORAGE', default=False):
            return str(annotation.task.id)
        return str(annotation.id)

    @property
    def key(self):
        return self.get_key(self.annotation)

    @classmethod
    def exists(cls, annotation, storage):
        return cls.objects.filter(annotation=annotation.id, storage=storage.id).exists()

    @classmethod
    def create(cls, annotation, storage):
        link, created = cls.objects.get_or_create(annotation=annotation, storage=storage, object_exists=True)
        if not created:
            # update updated_at field
            link.save()
        return link

    def has_permission(self, user):
        if self.annotation.has_permission(user):
            return True
        return False

    class Meta:
        abstract = True<|MERGE_RESOLUTION|>--- conflicted
+++ resolved
@@ -227,11 +227,7 @@
         abstract = True
 
 
-<<<<<<< HEAD
-@job('default', timeout=settings.RQ_LONG_JOB_TIMEOUT)
-=======
-@job('low', timeout=3600)
->>>>>>> 580bc08d
+@job('low', timeout=settings.RQ_LONG_JOB_TIMEOUT)
 def export_sync_background(storage_class, storage_id):
     storage = storage_class.objects.get(id=storage_id)
     storage.save_all_annotations()
