"""This file and its contents are licensed under the Apache License 2.0. Please see the included NOTICE for copyright information and LICENSE for a copy of the license.
"""
import json
import logging
import re
from datetime import datetime, timedelta, timezone
from string import Template

from azure.core.exceptions import ResourceNotFoundError
from azure.identity import ClientSecretCredential
from azure.storage.blob import (
    BlobSasPermissions,
    BlobServiceClient,
    ContainerClient,
    UserDelegationKey,
    generate_blob_sas,
)
from core.redis import start_job_async_or_sync
from core.utils.params import get_env
from django.conf import settings
from django.db import models
from django.db.models.signals import post_save
from django.dispatch import receiver
from django.utils.translation import gettext_lazy as _
from io_storages.azure_serviceprincipal.utils import get_secured, set_secured
from io_storages.base_models import (
    ExportStorage,
    ExportStorageLink,
    ImportStorage,
    ImportStorageLink,
    ProjectStorageMixin,
)
from tasks.models import Annotation

from .utils import get_secured, set_secured

logger = logging.getLogger(__name__)
logging.getLogger('azure.core.pipeline.policies.http_logging_policy').setLevel(logging.WARNING)

AZURE_ACCOUNT_URL_TEMPLATE = Template('https://${account_name}.blob.core.windows.net')
AZURE_SIGNED_URL_TEMPLATE = Template('${account_url}/${container_name}/${blob_name}?${sas_token}')
AZURE_URL_PATTERN = r'azure_spi://(?P<container_name>[^/]+)/(?P<blob_name>.+)'


class AzureServicePrincipalStorageMixin(models.Model):
    prefix = models.TextField(_('prefix'), null=True, blank=True, help_text='Azure blob prefix name')
    regex_filter = models.TextField(
        _('regex_filter'), null=True, blank=True, help_text='Cloud storage regex for filtering objects'
    )
    use_blob_urls = models.BooleanField(
        _('use_blob_urls'), default=False, help_text='Interpret objects as BLOBs and generate URLs'
    )

    account_name = models.TextField(_('account_name'), null=True, blank=True, help_text='Azure Blob account name')
    container = models.TextField(_('container'), null=True, blank=True, help_text='Azure blob container')
    tenant_id = models.TextField(_('tenant_id'), null=True, blank=True, help_text='Azure Tenant ID')
    client_id = models.TextField(
        _('client_id'), null=True, blank=True, help_text='Azure Blob Service Principal Client ID'
    )
    client_secret = models.TextField(
        _('client_secret'), null=True, blank=True, help_text='Azure Blob Service Principal Client Secret'
    )
    user_delegation_key = models.TextField(
        _('user_delegation_key'), null=True, blank=True, help_text='User Delegation Key (Backend)'
    )

    def get_account_name(self):
        return str(self.account_name) if self.account_name else get_env('AZURE_BLOB_ACCOUNT_NAME')

    def get_account_client_id(self):
        return str(self.client_id) if self.client_id else get_env('AZURE_CLIENT_ID')

    def get_account_client_secret(self):
        return str(self.client_secret) if self.client_secret else get_env('AZURE_CLIENT_SECRET')

    def get_account_tenant_id(self):
        return str(self.tenant_id) if self.tenant_id else get_env('AZURE_TENANT_ID')

    @property
    def delegation_key(self) -> UserDelegationKey:
        key = UserDelegationKey()
        # A function to create a key if necessary...
        def create_key():

            delegation_key_expiry_time = datetime.now() + timedelta(days=1)
            blob_service_client = self.blobservice_client
            user_delegation_key = blob_service_client.get_user_delegation_key(
                key_start_time=datetime.now(), key_expiry_time=delegation_key_expiry_time
            )
            logger.info('User Delegation Key : Regenerated...')
            # We create a serialized version...
            self.user_delegation_key = set_secured(json.dumps(vars(user_delegation_key)))
            self.save(update_fields=['user_delegation_key'])

            return user_delegation_key

        if not self.user_delegation_key:
            key = create_key()
        else:
            key = UserDelegationKey()
<<<<<<< HEAD
            # TODO : Chiffrer la user_delegation_key en base.
            # TODO : Utiliser une variable d'env pour la clef de chiffrement.
=======
            # TODO: Encrypt the user_delegation_key in the database.
            # TODO: Use an environment variable for the encryption key.
>>>>>>> b260de53
            db_key = get_secured(self.user_delegation_key)
            key_dict = json.loads(db_key)
            for prop, val in key_dict.items():
                setattr(key, prop, val)
            now = datetime.now(tz=timezone.utc)
            key_expiration = datetime.strptime(key.signed_expiry, '%Y-%m-%dT%H:%M:%S%z')
            if now + timedelta(hours=1) > key_expiration:
                key = create_key()
        return key

    @property
    def blobservice_client(self) -> BlobServiceClient:
        account_url = self.get_account_url()
        credential = ClientSecretCredential(
            tenant_id=self.get_account_tenant_id(),
            client_id=self.get_account_client_id(),
            client_secret=get_secured(self.get_account_client_secret()),
        )
        blobservice_client = BlobServiceClient(account_url, credential=credential)
        return blobservice_client

    @property
    def container_client(self) -> ContainerClient:
        blobservice_client = self.blobservice_client
        container_client = blobservice_client.get_container_client((str(self.container)))
        return container_client

    def get_account_url(self):
        account_name = self.get_account_name()
        if not account_name:
            raise ValueError(
                'Azure account name must be set using '
                'environment variables AZURE_BLOB_ACCOUNT_NAME '
                'or account_name fields.'
            )
        if not account_name.startswith('http'):
            account_url = AZURE_ACCOUNT_URL_TEMPLATE.safe_substitute(account_name=account_name)
        else:
            account_url = account_name
        return account_url

    def validate_connection(self, **kwargs):
        logger.debug('Validating Azure Blob Storage connection')

        try:
            container_properties = self.container_client.get_container_properties()
            logger.debug(f'Container exists: {container_properties.name}')
        except ResourceNotFoundError:
            raise KeyError(f'Container not found: {self.container}')

        # Check path existence for Import storages only
        if self.prefix and 'Export' not in self.__class__.__name__:
            logger.debug(f'Test connection to container {self.container} with prefix {self.prefix}')
            prefix = str(self.prefix)
            try:
                blob = next(self.container_client.list_blob_names(name_starts_with=prefix))
            except StopIteration:
                blob = None

            if not blob:
                raise KeyError(f'{self.url_scheme}://{self.container}/{self.prefix} not found.')


class AzureServicePrincipalImportStorageBase(AzureServicePrincipalStorageMixin, ImportStorage):
    url_scheme = 'azure_spi'
    import pdb; pdb.set_trace()

    presign = models.BooleanField(_('presign'), default=True, help_text='Generate presigned URLs')
    presign_ttl = models.PositiveSmallIntegerField(
        _('presign_ttl'), default=1, help_text='Presigned URLs TTL (in minutes)'
    )

    def get_sas_token(self, container_name: str, blob_name: str):
        expiry = datetime.now() + timedelta(minutes=self.presign_ttl)
        import pdb; pdb.set_trace()

        sas_token = generate_blob_sas(
            account_name=self.get_account_name(),
            container_name=container_name,
            blob_name=blob_name,
            user_delegation_key=self.delegation_key,
            permission=BlobSasPermissions(read=True),
            expiry=expiry,
        )
        import pdb; pdb.set_trace()
        return sas_token

    def iterkeys(self):
        prefix = str(self.prefix) if self.prefix else ''
        files = self.container_client.list_blobs(name_starts_with=prefix)
        regex = re.compile(str(self.regex_filter)) if self.regex_filter else None

        for file in files:
            # skip folder
            if file.name == (prefix.rstrip('/') + '/'):
                continue
            # check regex pattern filter
            if regex and not regex.match(file.name):
                logger.debug(file.name + ' is skipped by regex filter')
                continue
            yield file.name

    def get_data(self, key):
        import pdb; pdb.set_trace()
        if self.use_blob_urls:
            data_key = settings.DATA_UNDEFINED_NAME
            return {data_key: f'{self.url_scheme}://{self.container}/{key}'}

        blob = self.container_client.download_blob(key)
        blob_str = blob.content_as_text()
        value = json.loads(blob_str)
        if not isinstance(value, dict):
            raise ValueError(
                f'Error on key {key}: For {self.__class__.__name__} your JSON file must be a dictionary with one task'
            )
        return value

    def scan_and_create_links(self):
        return self._scan_and_create_links(AzureServicePrincipalImportStorageLink)

    def generate_http_url(self, url):
        import pdb; pdb.set_trace()

        match = re.match(AZURE_URL_PATTERN, url)
        if match:
            container_name = match.group('container_name')
            blob_name = match.group('blob_name')
            sas_token = self.get_sas_token(container_name=container_name, blob_name=blob_name)
            url = f'{self.get_account_url()}/{container_name}/{blob_name}?{sas_token}'
        return url

    def get_blob_metadata(self, key) -> dict:
        blob = self.container_client.get_blob_client(key)
        return dict(blob.get_blob_properties())

    class Meta:
        abstract = True


class AzureServicePrincipalImportStorage(ProjectStorageMixin, AzureServicePrincipalImportStorageBase):
    class Meta:
        abstract = False


class AzureServicePrincipalExportStorage(
    AzureServicePrincipalStorageMixin, ExportStorage
):  # note: order is important!
    def save_annotation(self, annotation):
        logger.debug(f'Creating new object on {self.__class__.__name__} Storage {self} for annotation {annotation}')
        ser_annotation = self._get_serialized_data(annotation)
        # get key that identifies this object in storage
        key = AzureServicePrincipalExportStorageLink.get_key(annotation)
        key = str(self.prefix) + '/' + key if self.prefix else key

        # put object into storage
        blob = self.container_client.get_blob_client(key)
        blob.upload_blob(json.dumps(ser_annotation), overwrite=True)

        # create link if everything ok
        AzureServicePrincipalExportStorageLink.create(annotation, self)


def async_export_annotation_to_azure_storages(annotation):
    project = annotation.project
    if hasattr(project, 'io_storages_azureserviceprincipalexportstorages'):
        for storage in project.io_storages_azureserviceprincipalexportstorages.all():
            logger.debug(f'Export {annotation} to Azure Blob storage {storage}')
            storage.save_annotation(annotation)


@receiver(post_save, sender=Annotation)
def export_annotation_to_azure_storages(sender, instance, **kwargs):
    storages = getattr(instance.project, 'io_storages_azureserviceprincipalexportstorages', None)
    if storages and storages.exists():  # avoid excess jobs in rq
        start_job_async_or_sync(async_export_annotation_to_azure_storages, instance)


class AzureServicePrincipalImportStorageLink(ImportStorageLink):
    storage = models.ForeignKey(AzureServicePrincipalImportStorage, on_delete=models.CASCADE, related_name='links')


class AzureServicePrincipalExportStorageLink(ExportStorageLink):
    storage = models.ForeignKey(AzureServicePrincipalExportStorage, on_delete=models.CASCADE, related_name='links')<|MERGE_RESOLUTION|>--- conflicted
+++ resolved
@@ -98,13 +98,8 @@
             key = create_key()
         else:
             key = UserDelegationKey()
-<<<<<<< HEAD
-            # TODO : Chiffrer la user_delegation_key en base.
-            # TODO : Utiliser une variable d'env pour la clef de chiffrement.
-=======
             # TODO: Encrypt the user_delegation_key in the database.
             # TODO: Use an environment variable for the encryption key.
->>>>>>> b260de53
             db_key = get_secured(self.user_delegation_key)
             key_dict = json.loads(db_key)
             for prop, val in key_dict.items():
