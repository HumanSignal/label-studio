--- conflicted
+++ resolved
@@ -47,11 +47,7 @@
         help_text='Azure Blob account key')
     sas_token = models.TextField(
         _('sas_token'), null=True, blank=True,
-<<<<<<< HEAD
-        help_text='Azure Blob SharedAccessSignature Token')
-=======
         help_text='Azure Blob Shared Access Signature token')
->>>>>>> 1bacae10
 
     def get_account_name(self):
         return str(self.account_name) if self.account_name else get_env('AZURE_BLOB_ACCOUNT_NAME')
