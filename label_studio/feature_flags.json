--- conflicted
+++ resolved
@@ -2577,11 +2577,7 @@
       "trackEvents": false,
       "trackEventsFallthrough": false,
       "debugEventsUntilDate": null,
-<<<<<<< HEAD
-      "version": 2,
-=======
-      "version": 3,
->>>>>>> 376f672d
+      "version": 3,
       "deleted": false
     },
     "fflag_fix_all_lsdv_4711_cors_errors_accessing_task_data_short": {
