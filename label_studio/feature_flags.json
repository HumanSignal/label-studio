{
  "segments": {},
  "flags": {
    "feat_front_dev_1752_notification_links_in_label_and_review_streams": {
      "key": "feat_front_dev_1752_notification_links_in_label_and_review_streams",
      "on": false,
      "prerequisites": [],
      "targets": [],
      "contextTargets": [],
      "rules": [],
      "fallthrough": {
        "variation": 0
      },
      "offVariation": 1,
      "variations": [
        true,
        false
      ],
      "clientSideAvailability": {
        "usingMobileKey": false,
        "usingEnvironmentId": false
      },
      "clientSide": false,
      "salt": "dde132d08b0841e8ac318318bc54e87f",
      "trackEvents": false,
      "trackEventsFallthrough": false,
      "debugEventsUntilDate": null,
      "version": 2,
      "deleted": false
    },
    "feat_front_dev_3260_alternative_shortcuts_for_video_naviagtion": {
      "key": "feat_front_dev_3260_alternative_shortcuts_for_video_naviagtion",
      "on": false,
      "prerequisites": [],
      "targets": [],
      "contextTargets": [],
      "rules": [],
      "fallthrough": {
        "variation": 0
      },
      "offVariation": 1,
      "variations": [
        true,
        false
      ],
      "clientSideAvailability": {
        "usingMobileKey": false,
        "usingEnvironmentId": false
      },
      "clientSide": false,
      "salt": "0cbf5484f8e04f70838106e3490ecb32",
      "trackEvents": false,
      "trackEventsFallthrough": false,
      "debugEventsUntilDate": null,
      "version": 2,
      "deleted": false
    },
    "feat_front_dev_399_lock_interface_when_trial_expired_short": {
      "key": "feat_front_dev_399_lock_interface_when_trial_expired_short",
      "on": false,
      "prerequisites": [],
      "targets": [],
      "contextTargets": [],
      "rules": [],
      "fallthrough": {
        "variation": 0
      },
      "offVariation": 1,
      "variations": [
        true,
        false
      ],
      "clientSideAvailability": {
        "usingMobileKey": false,
        "usingEnvironmentId": false
      },
      "clientSide": false,
      "salt": "fd80549f8ea84dbfbbf2bbe6daeffa01",
      "trackEvents": false,
      "trackEventsFallthrough": false,
      "debugEventsUntilDate": null,
      "version": 2,
      "deleted": false
    },
    "feat_front_dev_4008_quick_task_open_short": {
      "key": "feat_front_dev_4008_quick_task_open_short",
      "on": false,
      "prerequisites": [],
      "targets": [],
      "contextTargets": [],
      "rules": [],
      "fallthrough": {
        "variation": 0
      },
      "offVariation": 1,
      "variations": [
        true,
        false
      ],
      "clientSideAvailability": {
        "usingMobileKey": true,
        "usingEnvironmentId": false
      },
      "clientSide": false,
      "salt": "be617c1a1c654a9a8df675e1a30f8cb4",
      "trackEvents": false,
      "trackEventsFallthrough": false,
      "debugEventsUntilDate": null,
      "version": 2,
      "deleted": false
    },
    "feat_front_lsdv_4583_multi_image_segmentation_short": {
      "key": "feat_front_lsdv_4583_multi_image_segmentation_short",
      "on": false,
      "prerequisites": [],
      "targets": [],
      "contextTargets": [],
      "rules": [],
      "fallthrough": {
        "variation": 0
      },
      "offVariation": 1,
      "variations": [
        true,
        false
      ],
      "clientSideAvailability": {
        "usingMobileKey": false,
        "usingEnvironmentId": false
      },
      "clientSide": false,
      "salt": "0ffad9c7d552453ea46b35903e8221ef",
      "trackEvents": false,
      "trackEventsFallthrough": false,
      "debugEventsUntilDate": null,
      "version": 2,
      "deleted": false
    },
    "ff_back_1587_email_notifications_310122_long": {
      "key": "ff_back_1587_email_notifications_310122_long",
      "on": false,
      "prerequisites": [],
      "targets": [],
      "contextTargets": [],
      "rules": [],
      "fallthrough": {
        "variation": 0
      },
      "offVariation": 1,
      "variations": [
        true,
        false
      ],
      "clientSideAvailability": {
        "usingMobileKey": false,
        "usingEnvironmentId": false
      },
      "clientSide": false,
      "salt": "0042bb46db9f46eba7b86835cac7e8c7",
      "trackEvents": false,
      "trackEventsFallthrough": false,
      "debugEventsUntilDate": null,
      "version": 3,
      "deleted": false
    },
    "ff_back_1614_rejected_queue_17022022_short": {
      "key": "ff_back_1614_rejected_queue_17022022_short",
      "on": true,
      "prerequisites": [],
      "targets": [],
      "contextTargets": [],
      "rules": [],
      "fallthrough": {
        "variation": 0
      },
      "offVariation": 1,
      "variations": [
        true,
        false
      ],
      "clientSideAvailability": {
        "usingMobileKey": false,
        "usingEnvironmentId": false
      },
      "clientSide": false,
      "salt": "32a8a4725a6f410190fe266fcd761ad6",
      "trackEvents": false,
      "trackEventsFallthrough": false,
      "debugEventsUntilDate": null,
      "version": 5,
      "deleted": false
    },
    "ff_back_2004_async_review_24032022_short": {
      "key": "ff_back_2004_async_review_24032022_short",
      "on": false,
      "prerequisites": [],
      "targets": [],
      "contextTargets": [],
      "rules": [],
      "fallthrough": {
        "variation": 0
      },
      "offVariation": 1,
      "variations": [
        true,
        false
      ],
      "clientSideAvailability": {
        "usingMobileKey": false,
        "usingEnvironmentId": false
      },
      "clientSide": false,
      "salt": "2145a3e956e645f299e16e90b6e54e89",
      "trackEvents": false,
      "trackEventsFallthrough": false,
      "debugEventsUntilDate": null,
      "version": 3,
      "deleted": false
    },
    "ff_back_2070_inner_id_12052022_short": {
      "key": "ff_back_2070_inner_id_12052022_short",
      "on": true,
      "prerequisites": [],
      "targets": [],
      "contextTargets": [],
      "rules": [],
      "fallthrough": {
        "variation": 0
      },
      "offVariation": 1,
      "variations": [
        true,
        false
      ],
      "clientSideAvailability": {
        "usingMobileKey": false,
        "usingEnvironmentId": false
      },
      "clientSide": false,
      "salt": "86d9f39cea98459ab04d7ed9c01a1752",
      "trackEvents": false,
      "trackEventsFallthrough": false,
      "debugEventsUntilDate": null,
      "version": 4,
      "deleted": false
    },
    "ff_back_2214_annotation_result_12052022_short": {
      "key": "ff_back_2214_annotation_result_12052022_short",
      "on": true,
      "prerequisites": [],
      "targets": [],
      "contextTargets": [],
      "rules": [],
      "fallthrough": {
        "variation": 0
      },
      "offVariation": 1,
      "variations": [
        true,
        false
      ],
      "clientSideAvailability": {
        "usingMobileKey": false,
        "usingEnvironmentId": false
      },
      "clientSide": false,
      "salt": "5f5213fc08bc4d339e92666c0feba9a2",
      "trackEvents": false,
      "trackEventsFallthrough": false,
      "debugEventsUntilDate": null,
      "version": 5,
      "deleted": false
    },
    "ff_back_2884_comments_notifications_02092022_short": {
      "key": "ff_back_2884_comments_notifications_02092022_short",
      "on": false,
      "prerequisites": [],
      "targets": [],
      "contextTargets": [],
      "rules": [],
      "fallthrough": {
        "variation": 0
      },
      "offVariation": 1,
      "variations": [
        true,
        false
      ],
      "clientSideAvailability": {
        "usingMobileKey": false,
        "usingEnvironmentId": false
      },
      "clientSide": false,
      "salt": "1a1ba4d3a3ea454ebce1626dabe53aa5",
      "trackEvents": false,
      "trackEventsFallthrough": false,
      "debugEventsUntilDate": null,
      "version": 4,
      "deleted": false
    },
    "ff_back_DEV_1711_review_queue_140222_short": {
      "key": "ff_back_DEV_1711_review_queue_140222_short",
      "on": false,
      "prerequisites": [],
      "targets": [],
      "contextTargets": [],
      "rules": [],
      "fallthrough": {
        "variation": 0
      },
      "offVariation": 1,
      "variations": [
        true,
        false
      ],
      "clientSideAvailability": {
        "usingMobileKey": false,
        "usingEnvironmentId": false
      },
      "clientSide": false,
      "salt": "f06fc45aed1147768fc83f97abbd0107",
      "trackEvents": false,
      "trackEventsFallthrough": false,
      "debugEventsUntilDate": null,
      "version": 5,
      "deleted": false
    },
    "ff_back_DEV_3374_review_query_160922_short": {
      "key": "ff_back_DEV_3374_review_query_160922_short",
      "on": false,
      "prerequisites": [],
      "targets": [],
      "contextTargets": [],
      "rules": [],
      "fallthrough": {
        "variation": 0
      },
      "offVariation": 1,
      "variations": [
        true,
        false
      ],
      "clientSideAvailability": {
        "usingMobileKey": false,
        "usingEnvironmentId": false
      },
      "clientSide": false,
      "salt": "028a3e3aff9b41869d62269fcf599e64",
      "trackEvents": false,
      "trackEventsFallthrough": false,
      "debugEventsUntilDate": null,
      "version": 3,
      "deleted": false
    },
    "ff_back_dev_1417_start_training_mlbackend_webhooks_250122_long": {
      "key": "ff_back_dev_1417_start_training_mlbackend_webhooks_250122_long",
      "on": false,
      "prerequisites": [],
      "targets": [],
      "contextTargets": [],
      "rules": [],
      "fallthrough": {
        "variation": 0
      },
      "offVariation": 1,
      "variations": [
        true,
        false
      ],
      "clientSideAvailability": {
        "usingMobileKey": false,
        "usingEnvironmentId": false
      },
      "clientSide": false,
      "salt": "5e82b5b9641a4474bb97f54919b9f47a",
      "trackEvents": false,
      "trackEventsFallthrough": false,
      "debugEventsUntilDate": null,
      "version": 3,
      "deleted": false
    },
    "ff_back_dev_1948_reviewed_status_16052022_short": {
      "key": "ff_back_dev_1948_reviewed_status_16052022_short",
      "on": false,
      "prerequisites": [],
      "targets": [],
      "contextTargets": [],
      "rules": [],
      "fallthrough": {
        "variation": 0
      },
      "offVariation": 1,
      "variations": [
        true,
        false
      ],
      "clientSideAvailability": {
        "usingMobileKey": false,
        "usingEnvironmentId": false
      },
      "clientSide": false,
      "salt": "fbdfa98516e2449e9cf58d5368f73771",
      "trackEvents": false,
      "trackEventsFallthrough": false,
      "debugEventsUntilDate": null,
      "version": 4,
      "deleted": false
    },
    "ff_back_dev_2362_project_credentials_060722_short": {
      "key": "ff_back_dev_2362_project_credentials_060722_short",
      "on": false,
      "prerequisites": [],
      "targets": [],
      "contextTargets": [],
      "rules": [],
      "fallthrough": {
        "variation": 0
      },
      "offVariation": 1,
      "variations": [
        true,
        false
      ],
      "clientSideAvailability": {
        "usingMobileKey": false,
        "usingEnvironmentId": false
      },
      "clientSide": false,
      "salt": "05092a9cc7fc428b9b6520ffc0d506af",
      "trackEvents": false,
      "trackEventsFallthrough": false,
      "debugEventsUntilDate": null,
      "version": 2,
      "deleted": false
    },
    "ff_back_dev_2762_textarea_weights_30062022_short": {
      "key": "ff_back_dev_2762_textarea_weights_30062022_short",
      "on": true,
      "prerequisites": [],
      "targets": [],
      "contextTargets": [],
      "rules": [],
      "fallthrough": {
        "variation": 0
      },
      "offVariation": 1,
      "variations": [
        true,
        false
      ],
      "clientSideAvailability": {
        "usingMobileKey": false,
        "usingEnvironmentId": false
      },
      "clientSide": false,
      "salt": "8371d41f39024d86b1315cd37c2dc553",
      "trackEvents": false,
      "trackEventsFallthrough": false,
      "debugEventsUntilDate": null,
      "version": 3,
      "deleted": false
    },
    "ff_back_dev_2915_storage_nginx_proxy_26092022_short": {
      "key": "ff_back_dev_2915_storage_nginx_proxy_26092022_short",
      "on": true,
      "prerequisites": [],
      "targets": [],
      "contextTargets": [],
      "rules": [],
      "fallthrough": {
        "variation": 0
      },
      "offVariation": 1,
      "variations": [
        true,
        false
      ],
      "clientSideAvailability": {
        "usingMobileKey": true,
        "usingEnvironmentId": false
      },
      "clientSide": false,
      "salt": "136f8d2fb731405da9c5cb213ef06c03",
      "trackEvents": false,
      "trackEventsFallthrough": false,
      "debugEventsUntilDate": null,
      "version": 3,
      "deleted": false
    },
    "ff_back_dev_3865_filters_anno_171222_short": {
      "key": "ff_back_dev_3865_filters_anno_171222_short",
      "on": true,
      "prerequisites": [],
      "targets": [],
      "contextTargets": [],
      "rules": [],
      "fallthrough": {
        "variation": 0
      },
      "offVariation": 1,
      "variations": [
        true,
        false
      ],
      "clientSideAvailability": {
        "usingMobileKey": true,
        "usingEnvironmentId": false
      },
      "clientSide": false,
      "salt": "6e523b2047ae450cb7e25078fbb407a9",
      "trackEvents": false,
      "trackEventsFallthrough": false,
      "debugEventsUntilDate": null,
      "version": 5,
      "deleted": false
    },
    "ff_back_dev_4664_remove_storage_file_on_export_delete_29032023_short": {
      "key": "ff_back_dev_4664_remove_storage_file_on_export_delete_29032023_short",
      "on": false,
      "prerequisites": [],
      "targets": [],
      "contextTargets": [],
      "rules": [],
      "fallthrough": {
        "variation": 0
      },
      "offVariation": 1,
      "variations": [
        true,
        false
      ],
      "clientSideAvailability": {
        "usingMobileKey": false,
        "usingEnvironmentId": false
      },
      "clientSide": false,
      "salt": "b67cb5a44e0c45259e82cc9404421fcb",
      "trackEvents": false,
      "trackEventsFallthrough": false,
      "debugEventsUntilDate": null,
      "version": 2,
      "deleted": false
    },
    "ff_back_experimental_features": {
      "key": "ff_back_experimental_features",
      "on": false,
      "prerequisites": [],
      "targets": [],
      "contextTargets": [],
      "rules": [],
      "fallthrough": {
        "variation": 0
      },
      "offVariation": 1,
      "variations": [
        true,
        false
      ],
      "clientSideAvailability": {
        "usingMobileKey": false,
        "usingEnvironmentId": false
      },
      "clientSide": false,
      "salt": "aaf0e626e3bc44de99c620ec24df9f96",
      "trackEvents": false,
      "trackEventsFallthrough": false,
      "debugEventsUntilDate": null,
      "version": 2,
      "deleted": false
    },
    "ff_dev_2007_dev_2008_dynamic_tag_children_250322_short": {
      "key": "ff_dev_2007_dev_2008_dynamic_tag_children_250322_short",
      "on": true,
      "prerequisites": [],
      "targets": [],
      "contextTargets": [],
      "rules": [],
      "fallthrough": {
        "variation": 0
      },
      "offVariation": 1,
      "variations": [
        true,
        false
      ],
      "clientSideAvailability": {
        "usingMobileKey": false,
        "usingEnvironmentId": false
      },
      "clientSide": false,
      "salt": "d70c158aba49462d81a6095f0ad2e301",
      "trackEvents": false,
      "trackEventsFallthrough": false,
      "debugEventsUntilDate": null,
      "version": 5,
      "deleted": false
    },
    "ff_dev_2007_rework_choices_280322_short": {
      "key": "ff_dev_2007_rework_choices_280322_short",
      "on": true,
      "prerequisites": [],
      "targets": [],
      "contextTargets": [],
      "rules": [],
      "fallthrough": {
        "variation": 0
      },
      "offVariation": 1,
      "variations": [
        true,
        false
      ],
      "clientSideAvailability": {
        "usingMobileKey": false,
        "usingEnvironmentId": false
      },
      "clientSide": false,
      "salt": "4d713d014e654b3f8a52421da80f6ec2",
      "trackEvents": false,
      "trackEventsFallthrough": false,
      "debugEventsUntilDate": null,
      "version": 5,
      "deleted": false
    },
    "ff_dev_2100_clean_unnecessary_areas_140422_short": {
      "key": "ff_dev_2100_clean_unnecessary_areas_140422_short",
      "on": true,
      "prerequisites": [],
      "targets": [],
      "contextTargets": [],
      "rules": [],
      "fallthrough": {
        "variation": 0
      },
      "offVariation": 1,
      "variations": [
        true,
        false
      ],
      "clientSideAvailability": {
        "usingMobileKey": false,
        "usingEnvironmentId": false
      },
      "clientSide": false,
      "salt": "558e1cfeacee4470b5804b88a522bc5a",
      "trackEvents": false,
      "trackEventsFallthrough": false,
      "debugEventsUntilDate": null,
      "version": 5,
      "deleted": false
    },
    "ff_dev_2100_preselected_choices_250422_short": {
      "key": "ff_dev_2100_preselected_choices_250422_short",
      "on": true,
      "prerequisites": [],
      "targets": [],
      "contextTargets": [],
      "rules": [],
      "fallthrough": {
        "variation": 0
      },
      "offVariation": 1,
      "variations": [
        true,
        false
      ],
      "clientSideAvailability": {
        "usingMobileKey": false,
        "usingEnvironmentId": false
      },
      "clientSide": false,
      "salt": "69a6f1fe281248f3a3ed671fc3848be5",
      "trackEvents": false,
      "trackEventsFallthrough": false,
      "debugEventsUntilDate": null,
      "version": 4,
      "deleted": false
    },
    "ff_dev_2128_html_in_labels_150422_short": {
      "key": "ff_dev_2128_html_in_labels_150422_short",
      "on": true,
      "prerequisites": [],
      "targets": [],
      "contextTargets": [],
      "rules": [],
      "fallthrough": {
        "variation": 0
      },
      "offVariation": 1,
      "variations": [
        true,
        false
      ],
      "clientSideAvailability": {
        "usingMobileKey": false,
        "usingEnvironmentId": false
      },
      "clientSide": false,
      "salt": "0ae72df9f8d445f9ac4a6b1bc38873eb",
      "trackEvents": false,
      "trackEventsFallthrough": false,
      "debugEventsUntilDate": null,
      "version": 4,
      "deleted": false
    },
    "ff_dev_2497_disable_smoothing_010622_short": {
      "key": "ff_dev_2497_disable_smoothing_010622_short",
      "on": true,
      "prerequisites": [],
      "targets": [],
      "contextTargets": [],
      "rules": [],
      "fallthrough": {
        "variation": 0
      },
      "offVariation": 1,
      "variations": [
        true,
        false
      ],
      "clientSideAvailability": {
        "usingMobileKey": false,
        "usingEnvironmentId": false
      },
      "clientSide": false,
      "salt": "135611090f5c40789eac4722ede07236",
      "trackEvents": false,
      "trackEventsFallthrough": false,
      "debugEventsUntilDate": null,
      "version": 3,
      "deleted": false
    },
    "ff_feat_front_DEV_2576_undo_key_points_polygon_short": {
      "key": "ff_feat_front_DEV_2576_undo_key_points_polygon_short",
      "on": true,
      "prerequisites": [],
      "targets": [],
      "contextTargets": [],
      "rules": [],
      "fallthrough": {
        "variation": 0
      },
      "offVariation": 1,
      "variations": [
        true,
        false
      ],
      "clientSideAvailability": {
        "usingMobileKey": false,
        "usingEnvironmentId": false
      },
      "clientSide": false,
      "salt": "2213055c0e21405286f78ad73689d504",
      "trackEvents": false,
      "trackEventsFallthrough": false,
      "debugEventsUntilDate": null,
      "version": 3,
      "deleted": false
    },
    "ff_fix_back_dev_3342_storage_scan_with_invalid_annotations": {
      "key": "ff_fix_back_dev_3342_storage_scan_with_invalid_annotations",
      "on": true,
      "prerequisites": [],
      "targets": [],
      "contextTargets": [],
      "rules": [],
      "fallthrough": {
        "variation": 0
      },
      "offVariation": 1,
      "variations": [
        true,
        false
      ],
      "clientSideAvailability": {
        "usingMobileKey": false,
        "usingEnvironmentId": false
      },
      "clientSide": false,
      "salt": "bb6f4889c59d47faa4145a8a5a694d37",
      "trackEvents": false,
      "trackEventsFallthrough": false,
      "debugEventsUntilDate": null,
      "version": 3,
      "deleted": false
    },
    "ff_front_1170_outliner_030222_short": {
      "key": "ff_front_1170_outliner_030222_short",
      "on": true,
      "prerequisites": [],
      "targets": [],
      "contextTargets": [],
      "rules": [],
      "fallthrough": {
        "variation": 0
      },
      "offVariation": 1,
      "variations": [
        true,
        false
      ],
      "clientSideAvailability": {
        "usingMobileKey": false,
        "usingEnvironmentId": false
      },
      "clientSide": false,
      "salt": "bb4b6effe38f42f69b92585f690e33b0",
      "trackEvents": false,
      "trackEventsFallthrough": false,
      "debugEventsUntilDate": null,
      "version": 5,
      "deleted": false
    },
    "ff_front_1593_rejection_comment_040222_short": {
      "key": "ff_front_1593_rejection_comment_040222_short",
      "on": true,
      "prerequisites": [],
      "targets": [],
      "contextTargets": [],
      "rules": [],
      "fallthrough": {
        "variation": 0
      },
      "offVariation": 1,
      "variations": [
        true,
        false
      ],
      "clientSideAvailability": {
        "usingMobileKey": false,
        "usingEnvironmentId": false
      },
      "clientSide": false,
      "salt": "7787311c9fe345a0a8adda6e5bda13dd",
      "trackEvents": false,
      "trackEventsFallthrough": false,
      "debugEventsUntilDate": null,
      "version": 3,
      "deleted": false
    },
    "ff_front_DEV_1507_stuck_userpic_210122_short": {
      "key": "ff_front_DEV_1507_stuck_userpic_210122_short",
      "on": true,
      "prerequisites": [],
      "targets": [],
      "contextTargets": [],
      "rules": [],
      "fallthrough": {
        "variation": 0
      },
      "offVariation": 1,
      "variations": [
        true,
        false
      ],
      "clientSideAvailability": {
        "usingMobileKey": false,
        "usingEnvironmentId": false
      },
      "clientSide": false,
      "salt": "471c5d1b229e47c28d7070dc3fd68556",
      "trackEvents": false,
      "trackEventsFallthrough": false,
      "debugEventsUntilDate": null,
      "version": 3,
      "deleted": false
    },
    "ff_front_DEV_1713_audio_ui_150222_short": {
      "key": "ff_front_DEV_1713_audio_ui_150222_short",
      "on": false,
      "prerequisites": [],
      "targets": [],
      "contextTargets": [],
      "rules": [],
      "fallthrough": {
        "variation": 0
      },
      "offVariation": 1,
      "variations": [
        true,
        false
      ],
      "clientSideAvailability": {
        "usingMobileKey": false,
        "usingEnvironmentId": false
      },
      "clientSide": false,
      "salt": "b9a9a797e1884581b1ab307952adbb2c",
      "trackEvents": false,
      "trackEventsFallthrough": false,
      "debugEventsUntilDate": null,
      "version": 2,
      "deleted": false
    },
    "ff_front_dev_1285_crosshair_wrong_zoom_140122_short": {
      "key": "ff_front_dev_1285_crosshair_wrong_zoom_140122_short",
      "on": true,
      "prerequisites": [],
      "targets": [],
      "contextTargets": [],
      "rules": [],
      "fallthrough": {
        "variation": 0
      },
      "offVariation": 1,
      "variations": [
        true,
        false
      ],
      "clientSideAvailability": {
        "usingMobileKey": false,
        "usingEnvironmentId": false
      },
      "clientSide": false,
      "salt": "fead6e93694648e79008cf6069488393",
      "trackEvents": false,
      "trackEventsFallthrough": false,
      "debugEventsUntilDate": null,
      "version": 3,
      "deleted": false
    },
    "ff_front_dev_1372_visible_when_choice_unselected_11022022_short": {
      "key": "ff_front_dev_1372_visible_when_choice_unselected_11022022_short",
      "on": true,
      "prerequisites": [],
      "targets": [],
      "contextTargets": [],
      "rules": [],
      "fallthrough": {
        "variation": 0
      },
      "offVariation": 1,
      "variations": [
        true,
        false
      ],
      "clientSideAvailability": {
        "usingMobileKey": false,
        "usingEnvironmentId": false
      },
      "clientSide": false,
      "salt": "55deb1a1a409465f8564812660b745a9",
      "trackEvents": false,
      "trackEventsFallthrough": false,
      "debugEventsUntilDate": null,
      "version": 4,
      "deleted": false
    },
    "ff_front_dev_1442_unselect_shape_on_click_outside_080622_short": {
      "key": "ff_front_dev_1442_unselect_shape_on_click_outside_080622_short",
      "on": false,
      "prerequisites": [],
      "targets": [],
      "contextTargets": [],
      "rules": [],
      "fallthrough": {
        "variation": 0
      },
      "offVariation": 1,
      "variations": [
        true,
        false
      ],
      "clientSideAvailability": {
        "usingMobileKey": false,
        "usingEnvironmentId": false
      },
      "clientSide": false,
      "salt": "27301e1167d14c31b04495b0bde029d2",
      "trackEvents": false,
      "trackEventsFallthrough": false,
      "debugEventsUntilDate": null,
      "version": 6,
      "deleted": false
    },
    "ff_front_dev_1470_dm_pagination_010422_short": {
      "key": "ff_front_dev_1470_dm_pagination_010422_short",
      "on": false,
      "prerequisites": [],
      "targets": [],
      "contextTargets": [],
      "rules": [],
      "fallthrough": {
        "variation": 0
      },
      "offVariation": 1,
      "variations": [
        true,
        false
      ],
      "clientSideAvailability": {
        "usingMobileKey": false,
        "usingEnvironmentId": false
      },
      "clientSide": false,
      "salt": "15f3942824e14cbea3fa221c8d879766",
      "trackEvents": false,
      "trackEventsFallthrough": false,
      "debugEventsUntilDate": null,
      "version": 3,
      "deleted": false
    },
    "ff_front_dev_1480_created_on_in_review_180122_short": {
      "key": "ff_front_dev_1480_created_on_in_review_180122_short",
      "on": false,
      "prerequisites": [],
      "targets": [],
      "contextTargets": [],
      "rules": [],
      "fallthrough": {
        "variation": 0
      },
      "offVariation": 1,
      "variations": [
        true,
        false
      ],
      "clientSideAvailability": {
        "usingMobileKey": false,
        "usingEnvironmentId": false
      },
      "clientSide": false,
      "salt": "de557f03d92c49b9926cc15472bf2edd",
      "trackEvents": false,
      "trackEventsFallthrough": false,
      "debugEventsUntilDate": null,
      "version": 5,
      "deleted": false
    },
    "ff_front_dev_1495_avatar_mess_210122_short": {
      "key": "ff_front_dev_1495_avatar_mess_210122_short",
      "on": true,
      "prerequisites": [],
      "targets": [],
      "contextTargets": [],
      "rules": [],
      "fallthrough": {
        "variation": 0
      },
      "offVariation": 1,
      "variations": [
        true,
        false
      ],
      "clientSideAvailability": {
        "usingMobileKey": false,
        "usingEnvironmentId": false
      },
      "clientSide": false,
      "salt": "3021470f0fd34a81b06ad9e646d19727",
      "trackEvents": false,
      "trackEventsFallthrough": false,
      "debugEventsUntilDate": null,
      "version": 3,
      "deleted": false
    },
    "ff_front_dev_1536_taxonomy_user_labels_150222_long": {
      "key": "ff_front_dev_1536_taxonomy_user_labels_150222_long",
      "on": true,
      "prerequisites": [],
      "targets": [],
      "contextTargets": [],
      "rules": [],
      "fallthrough": {
        "variation": 0
      },
      "offVariation": 1,
      "variations": [
        true,
        false
      ],
      "clientSideAvailability": {
        "usingMobileKey": false,
        "usingEnvironmentId": false
      },
      "clientSide": false,
      "salt": "396498db51644f0abf7f5de063bea3d0",
      "trackEvents": false,
      "trackEventsFallthrough": false,
      "debugEventsUntilDate": null,
      "version": 4,
      "deleted": false
    },
    "ff_front_dev_1555_auto_annotations_not_visible": {
      "key": "ff_front_dev_1555_auto_annotations_not_visible",
      "on": false,
      "prerequisites": [],
      "targets": [],
      "contextTargets": [],
      "rules": [],
      "fallthrough": {
        "variation": 0
      },
      "offVariation": 1,
      "variations": [
        true,
        false
      ],
      "clientSideAvailability": {
        "usingMobileKey": false,
        "usingEnvironmentId": false
      },
      "clientSide": false,
      "salt": "e33ace0905bd4e0fa8ebe6330c0c1683",
      "trackEvents": false,
      "trackEventsFallthrough": false,
      "debugEventsUntilDate": null,
      "version": 2,
      "deleted": false
    },
    "ff_front_dev_1564_dev_1565_shortcuts_focus_and_cursor_010222_short": {
      "key": "ff_front_dev_1564_dev_1565_shortcuts_focus_and_cursor_010222_short",
      "on": true,
      "prerequisites": [],
      "targets": [],
      "contextTargets": [],
      "rules": [],
      "fallthrough": {
        "variation": 0
      },
      "offVariation": 1,
      "variations": [
        true,
        false
      ],
      "clientSideAvailability": {
        "usingMobileKey": false,
        "usingEnvironmentId": false
      },
      "clientSide": false,
      "salt": "b1b4c8368e474fc291a6de3a54f726dc",
      "trackEvents": false,
      "trackEventsFallthrough": false,
      "debugEventsUntilDate": null,
      "version": 7,
      "deleted": false
    },
    "ff_front_dev_1566_shortcuts_in_results_010222_short": {
      "key": "ff_front_dev_1566_shortcuts_in_results_010222_short",
      "on": true,
      "prerequisites": [],
      "targets": [],
      "contextTargets": [],
      "rules": [],
      "fallthrough": {
        "variation": 0
      },
      "offVariation": 1,
      "variations": [
        true,
        false
      ],
      "clientSideAvailability": {
        "usingMobileKey": false,
        "usingEnvironmentId": false
      },
      "clientSide": false,
      "salt": "606838da0ecd4edf9089fbb1cbbf2d79",
      "trackEvents": false,
      "trackEventsFallthrough": false,
      "debugEventsUntilDate": null,
      "version": 5,
      "deleted": false
    },
    "ff_front_dev_1598_empty_toname_240222_short": {
      "key": "ff_front_dev_1598_empty_toname_240222_short",
      "on": true,
      "prerequisites": [],
      "targets": [],
      "contextTargets": [],
      "rules": [],
      "fallthrough": {
        "variation": 0
      },
      "offVariation": 1,
      "variations": [
        true,
        false
      ],
      "clientSideAvailability": {
        "usingMobileKey": false,
        "usingEnvironmentId": false
      },
      "clientSide": false,
      "salt": "e24219db795f44ad99edd148657d5072",
      "trackEvents": false,
      "trackEventsFallthrough": false,
      "debugEventsUntilDate": null,
      "version": 4,
      "deleted": false
    },
    "ff_front_dev_1621_interactive_mode_150222_short": {
      "key": "ff_front_dev_1621_interactive_mode_150222_short",
      "on": true,
      "prerequisites": [],
      "targets": [],
      "contextTargets": [],
      "rules": [],
      "fallthrough": {
        "variation": 0
      },
      "offVariation": 1,
      "variations": [
        true,
        false
      ],
      "clientSideAvailability": {
        "usingMobileKey": false,
        "usingEnvironmentId": false
      },
      "clientSide": false,
      "salt": "51be501558e9400ab79eb77246f3e0d4",
      "trackEvents": false,
      "trackEventsFallthrough": false,
      "debugEventsUntilDate": null,
      "version": 4,
      "deleted": false
    },
    "ff_front_dev_1658_notification_center_170222_short": {
      "key": "ff_front_dev_1658_notification_center_170222_short",
      "on": false,
      "prerequisites": [],
      "targets": [],
      "contextTargets": [],
      "rules": [],
      "fallthrough": {
        "variation": 0
      },
      "offVariation": 1,
      "variations": [
        true,
        false
      ],
      "clientSideAvailability": {
        "usingMobileKey": false,
        "usingEnvironmentId": false
      },
      "clientSide": false,
      "salt": "3828ae1441cc4a83b2121270fba672d1",
      "trackEvents": false,
      "trackEventsFallthrough": false,
      "debugEventsUntilDate": null,
      "version": 3,
      "deleted": false
    },
    "ff_front_dev_1682_model_version_dropdown_070622_short": {
      "key": "ff_front_dev_1682_model_version_dropdown_070622_short",
      "on": false,
      "prerequisites": [],
      "targets": [],
      "contextTargets": [],
      "rules": [],
      "fallthrough": {
        "variation": 0
      },
      "offVariation": 1,
      "variations": [
        true,
        false
      ],
      "clientSideAvailability": {
        "usingMobileKey": false,
        "usingEnvironmentId": false
      },
      "clientSide": false,
      "salt": "58f4f819d52b461b9e833cdb896311d6",
      "trackEvents": false,
      "trackEventsFallthrough": false,
      "debugEventsUntilDate": null,
      "version": 7,
      "deleted": false
    },
    "ff_front_dev_1731_ocr_editable_and_readonly_230222_short": {
      "key": "ff_front_dev_1731_ocr_editable_and_readonly_230222_short",
      "on": true,
      "prerequisites": [],
      "targets": [],
      "contextTargets": [],
      "rules": [],
      "fallthrough": {
        "variation": 0
      },
      "offVariation": 1,
      "variations": [
        true,
        false
      ],
      "clientSideAvailability": {
        "usingMobileKey": false,
        "usingEnvironmentId": false
      },
      "clientSide": false,
      "salt": "7f2d239c285443d898c89d0194bfed9f",
      "trackEvents": false,
      "trackEventsFallthrough": false,
      "debugEventsUntilDate": null,
      "version": 4,
      "deleted": false
    },
    "ff_front_dev_2132_rotating_bounding_box": {
      "key": "ff_front_dev_2132_rotating_bounding_box",
      "on": true,
      "prerequisites": [],
      "targets": [],
      "contextTargets": [],
      "rules": [],
      "fallthrough": {
        "variation": 0
      },
      "offVariation": 1,
      "variations": [
        true,
        false
      ],
      "clientSideAvailability": {
        "usingMobileKey": false,
        "usingEnvironmentId": false
      },
      "clientSide": false,
      "salt": "2df1256edb27441dba0fcf5a420404b9",
      "trackEvents": false,
      "trackEventsFallthrough": false,
      "debugEventsUntilDate": null,
      "version": 4,
      "deleted": false
    },
    "ff_front_dev_2186_comments_for_update": {
      "key": "ff_front_dev_2186_comments_for_update",
      "on": false,
      "prerequisites": [],
      "targets": [],
      "contextTargets": [],
      "rules": [],
      "fallthrough": {
        "variation": 1
      },
      "offVariation": 1,
      "variations": [
        true,
        false
      ],
      "clientSideAvailability": {
        "usingMobileKey": false,
        "usingEnvironmentId": false
      },
      "clientSide": false,
      "salt": "29db86dba7204e519da03f91d8fc59ed",
      "trackEvents": false,
      "trackEventsFallthrough": false,
      "debugEventsUntilDate": null,
      "version": 6,
      "deleted": false
    },
    "ff_front_dev_2244_nested_choices_des_107_160522_short": {
      "key": "ff_front_dev_2244_nested_choices_des_107_160522_short",
      "on": true,
      "prerequisites": [],
      "targets": [],
      "contextTargets": [],
      "rules": [],
      "fallthrough": {
        "variation": 0
      },
      "offVariation": 1,
      "variations": [
        true,
        false
      ],
      "clientSideAvailability": {
        "usingMobileKey": false,
        "usingEnvironmentId": false
      },
      "clientSide": false,
      "salt": "d62dfadc297f48afbdac3edd8baa4620",
      "trackEvents": false,
      "trackEventsFallthrough": false,
      "debugEventsUntilDate": null,
      "version": 3,
      "deleted": false
    },
    "ff_front_dev_2290_draft_in_annotation_history_short": {
      "key": "ff_front_dev_2290_draft_in_annotation_history_short",
      "on": true,
      "prerequisites": [],
      "targets": [],
      "contextTargets": [],
      "rules": [],
      "fallthrough": {
        "variation": 0
      },
      "offVariation": 1,
      "variations": [
        true,
        false
      ],
      "clientSideAvailability": {
        "usingMobileKey": false,
        "usingEnvironmentId": false
      },
      "clientSide": false,
      "salt": "0f3ff6f8d42b4db78af8250cc8b614a1",
      "trackEvents": false,
      "trackEventsFallthrough": false,
      "debugEventsUntilDate": null,
      "version": 4,
      "deleted": false
    },
    "ff_front_dev_2394_zoomed_transforms_260522_short": {
      "key": "ff_front_dev_2394_zoomed_transforms_260522_short",
      "on": true,
      "prerequisites": [],
      "targets": [],
      "contextTargets": [],
      "rules": [],
      "fallthrough": {
        "variation": 0
      },
      "offVariation": 1,
      "variations": [
        true,
        false
      ],
      "clientSideAvailability": {
        "usingMobileKey": false,
        "usingEnvironmentId": false
      },
      "clientSide": false,
      "salt": "fbba31f70ab84b7b83e5687124bbddc4",
      "trackEvents": false,
      "trackEventsFallthrough": false,
      "debugEventsUntilDate": null,
      "version": 4,
      "deleted": false
    },
    "ff_front_dev_2431_delete_polygon_points_080622_short": {
      "key": "ff_front_dev_2431_delete_polygon_points_080622_short",
      "on": true,
      "prerequisites": [],
      "targets": [],
      "contextTargets": [],
      "rules": [],
      "fallthrough": {
        "variation": 0
      },
      "offVariation": 1,
      "variations": [
        true,
        false
      ],
      "clientSideAvailability": {
        "usingMobileKey": false,
        "usingEnvironmentId": false
      },
      "clientSide": false,
      "salt": "91490c9306fa4532a7d26df9d9b47dd5",
      "trackEvents": false,
      "trackEventsFallthrough": false,
      "debugEventsUntilDate": null,
      "version": 3,
      "deleted": false
    },
    "ff_front_dev_2432_auto_save_polygon_draft_210622_short": {
      "key": "ff_front_dev_2432_auto_save_polygon_draft_210622_short",
      "on": true,
      "prerequisites": [],
      "targets": [],
      "contextTargets": [],
      "rules": [],
      "fallthrough": {
        "variation": 0
      },
      "offVariation": 1,
      "variations": [
        true,
        false
      ],
      "clientSideAvailability": {
        "usingMobileKey": false,
        "usingEnvironmentId": false
      },
      "clientSide": false,
      "salt": "a704b7c52fa6402da5bbb2e6ffcf7826",
      "trackEvents": false,
      "trackEventsFallthrough": false,
      "debugEventsUntilDate": null,
      "version": 4,
      "deleted": false
    },
    "ff_front_dev_2458_comments_for_skip_250522_short": {
      "key": "ff_front_dev_2458_comments_for_skip_250522_short",
      "on": false,
      "prerequisites": [],
      "targets": [],
      "contextTargets": [],
      "rules": [],
      "fallthrough": {
        "variation": 0
      },
      "offVariation": 1,
      "variations": [
        true,
        false
      ],
      "clientSideAvailability": {
        "usingMobileKey": false,
        "usingEnvironmentId": false
      },
      "clientSide": false,
      "salt": "3485dcd6bc3542a5b5a9db200bc7adf2",
      "trackEvents": false,
      "trackEventsFallthrough": false,
      "debugEventsUntilDate": null,
      "version": 3,
      "deleted": false
    },
    "ff_front_dev_2575_projects_list_performance_280622_short": {
      "key": "ff_front_dev_2575_projects_list_performance_280622_short",
      "on": true,
      "prerequisites": [],
      "targets": [],
      "contextTargets": [],
      "rules": [],
      "fallthrough": {
        "variation": 0
      },
      "offVariation": 1,
      "variations": [
        true,
        false
      ],
      "clientSideAvailability": {
        "usingMobileKey": false,
        "usingEnvironmentId": false
      },
      "clientSide": false,
      "salt": "25a31bba14c34cef9e1358487253bbab",
      "trackEvents": false,
      "trackEventsFallthrough": false,
      "debugEventsUntilDate": null,
      "version": 3,
      "deleted": false
    },
    "ff_front_dev_2629_pinned_projects_150622_short": {
      "key": "ff_front_dev_2629_pinned_projects_150622_short",
      "on": true,
      "prerequisites": [],
      "targets": [],
      "contextTargets": [],
      "rules": [],
      "fallthrough": {
        "variation": 0
      },
      "offVariation": 1,
      "variations": [
        true,
        false
      ],
      "clientSideAvailability": {
        "usingMobileKey": false,
        "usingEnvironmentId": false
      },
      "clientSide": false,
      "salt": "e254bbf17e33439a8f0030132e5a10ea",
      "trackEvents": false,
      "trackEventsFallthrough": false,
      "debugEventsUntilDate": null,
      "version": 4,
      "deleted": false
    },
    "ff_front_dev_2669_paragraph_author_filter_210622_short": {
      "key": "ff_front_dev_2669_paragraph_author_filter_210622_short",
      "on": true,
      "prerequisites": [],
      "targets": [],
      "contextTargets": [],
      "rules": [],
      "fallthrough": {
        "variation": 0
      },
      "offVariation": 1,
      "variations": [
        true,
        false
      ],
      "clientSideAvailability": {
        "usingMobileKey": false,
        "usingEnvironmentId": false
      },
      "clientSide": false,
      "salt": "7d2dab6b947d47b0a833dc98367a6cd4",
      "trackEvents": false,
      "trackEventsFallthrough": false,
      "debugEventsUntilDate": null,
      "version": 4,
      "deleted": false
    },
    "ff_front_dev_2671_anchor_rotate_bbox_010722_short": {
      "key": "ff_front_dev_2671_anchor_rotate_bbox_010722_short",
      "on": false,
      "prerequisites": [],
      "targets": [],
      "contextTargets": [],
      "rules": [],
      "fallthrough": {
        "variation": 0
      },
      "offVariation": 1,
      "variations": [
        true,
        false
      ],
      "clientSideAvailability": {
        "usingMobileKey": false,
        "usingEnvironmentId": false
      },
      "clientSide": false,
      "salt": "0f7496343ddf4a819ef9f560b479d4c0",
      "trackEvents": false,
      "trackEventsFallthrough": false,
      "debugEventsUntilDate": null,
      "version": 2,
      "deleted": false
    },
    "ff_front_dev_2702_project_duplication_290622_short": {
      "key": "ff_front_dev_2702_project_duplication_290622_short",
      "on": true,
      "prerequisites": [],
      "targets": [],
      "contextTargets": [],
      "rules": [],
      "fallthrough": {
        "variation": 0
      },
      "offVariation": 1,
      "variations": [
        true,
        false
      ],
      "clientSideAvailability": {
        "usingMobileKey": false,
        "usingEnvironmentId": false
      },
      "clientSide": false,
      "salt": "1ac307b4ef774a9d92fbfea3a31c7a95",
      "trackEvents": false,
      "trackEventsFallthrough": false,
      "debugEventsUntilDate": null,
      "version": 3,
      "deleted": false
    },
    "ff_front_dev_2715_audio_3_280722_short": {
      "key": "ff_front_dev_2715_audio_3_280722_short",
      "on": true,
      "prerequisites": [],
      "targets": [],
      "contextTargets": [],
      "rules": [],
      "fallthrough": {
        "variation": 0
      },
      "offVariation": 1,
      "variations": [
        true,
        false
      ],
      "clientSideAvailability": {
        "usingMobileKey": false,
        "usingEnvironmentId": false
      },
      "clientSide": false,
      "salt": "a8eb8122a118496eab36bacd9dffff6b",
      "trackEvents": false,
      "trackEventsFallthrough": false,
      "debugEventsUntilDate": null,
      "version": 4,
      "deleted": false
    },
    "fflag-feat-back-lops-154-datasets-export-candidates": {
      "key": "fflag-feat-back-lops-154-datasets-export-candidates",
      "on": false,
      "prerequisites": [],
      "targets": [],
      "contextTargets": [],
      "rules": [],
      "fallthrough": {
        "variation": 0
      },
      "offVariation": 1,
      "variations": [
        true,
        false
      ],
      "clientSideAvailability": {
        "usingMobileKey": false,
        "usingEnvironmentId": false
      },
      "clientSide": false,
      "salt": "c7583c6c5e104b56945c4a9c0c0bcdc1",
      "trackEvents": false,
      "trackEventsFallthrough": false,
      "debugEventsUntilDate": null,
      "version": 2,
      "deleted": false
    },
    "fflag-feat-dev-2887-comments-ui-editor-short": {
      "key": "fflag-feat-dev-2887-comments-ui-editor-short",
      "on": false,
      "prerequisites": [],
      "targets": [],
      "contextTargets": [],
      "rules": [],
      "fallthrough": {
        "variation": 0
      },
      "offVariation": 1,
      "variations": [
        true,
        false
      ],
      "clientSideAvailability": {
        "usingMobileKey": false,
        "usingEnvironmentId": false
      },
      "clientSide": false,
      "salt": "7b49c8b7fb8a4bb6b2836e3cdeeee5df",
      "trackEvents": false,
      "trackEventsFallthrough": false,
      "debugEventsUntilDate": null,
      "version": 9,
      "deleted": false
    },
    "fflag-feat-dev-3034-comments-with-drafts-short": {
      "key": "fflag-feat-dev-3034-comments-with-drafts-short",
      "on": false,
      "prerequisites": [],
      "targets": [],
      "contextTargets": [],
      "rules": [],
      "fallthrough": {
        "variation": 0
      },
      "offVariation": 1,
      "variations": [
        true,
        false
      ],
      "clientSideAvailability": {
        "usingMobileKey": false,
        "usingEnvironmentId": false
      },
      "clientSide": false,
      "salt": "4070f7702bc84aa4a4ccf28fb92d3e7a",
      "trackEvents": false,
      "trackEventsFallthrough": false,
      "debugEventsUntilDate": null,
      "version": 5,
      "deleted": false
    },
    "fflag-feat-front-dev-2395-consistent-working-area-for-all-image-sizes": {
      "key": "fflag-feat-front-dev-2395-consistent-working-area-for-all-image-sizes",
      "on": false,
      "prerequisites": [],
      "targets": [],
      "contextTargets": [],
      "rules": [],
      "fallthrough": {
        "variation": 0
      },
      "offVariation": 1,
      "variations": [
        true,
        false
      ],
      "clientSideAvailability": {
        "usingMobileKey": false,
        "usingEnvironmentId": false
      },
      "clientSide": false,
      "salt": "5af82f9d73f646fc9bcf8d2fa5448040",
      "trackEvents": false,
      "trackEventsFallthrough": false,
      "debugEventsUntilDate": null,
      "version": 2,
      "deleted": false
    },
    "fflag-feat-front-dev-2866-free-trial-invite-short": {
      "key": "fflag-feat-front-dev-2866-free-trial-invite-short",
      "on": false,
      "prerequisites": [],
      "targets": [],
      "contextTargets": [],
      "rules": [],
      "fallthrough": {
        "variation": 0
      },
      "offVariation": 1,
      "variations": [
        true,
        false
      ],
      "clientSideAvailability": {
        "usingMobileKey": false,
        "usingEnvironmentId": false
      },
      "clientSide": false,
      "salt": "82b06caa7c0242f780dbdf5e1f537b45",
      "trackEvents": false,
      "trackEventsFallthrough": false,
      "debugEventsUntilDate": null,
      "version": 2,
      "deleted": false
    },
    "fflag-feat-front-dev-2982-label-weights-settings": {
      "key": "fflag-feat-front-dev-2982-label-weights-settings",
      "on": true,
      "prerequisites": [],
      "targets": [],
      "contextTargets": [],
      "rules": [],
      "fallthrough": {
        "variation": 0
      },
      "offVariation": 1,
      "variations": [
        true,
        false
      ],
      "clientSideAvailability": {
        "usingMobileKey": false,
        "usingEnvironmentId": false
      },
      "clientSide": false,
      "salt": "87124bd5b0b54930aa35f693be93d3aa",
      "trackEvents": false,
      "trackEventsFallthrough": false,
      "debugEventsUntilDate": null,
      "version": 3,
      "deleted": false
    },
    "fflag-feat-front-dev-3051-trial-experience": {
      "key": "fflag-feat-front-dev-3051-trial-experience",
      "on": false,
      "prerequisites": [],
      "targets": [],
      "contextTargets": [],
      "rules": [],
      "fallthrough": {
        "variation": 0
      },
      "offVariation": 1,
      "variations": [
        true,
        false
      ],
      "clientSideAvailability": {
        "usingMobileKey": false,
        "usingEnvironmentId": false
      },
      "clientSide": false,
      "salt": "9fe785a26fea4f3bad0c25781f980ac4",
      "trackEvents": false,
      "trackEventsFallthrough": false,
      "debugEventsUntilDate": null,
      "version": 2,
      "deleted": false
    },
    "fflag-feat-front-dev-3088-import-annotations-in-project-duplication-short": {
      "key": "fflag-feat-front-dev-3088-import-annotations-in-project-duplication-short",
      "on": false,
      "prerequisites": [],
      "targets": [],
      "contextTargets": [],
      "rules": [],
      "fallthrough": {
        "variation": 0
      },
      "offVariation": 1,
      "variations": [
        true,
        false
      ],
      "clientSideAvailability": {
        "usingMobileKey": false,
        "usingEnvironmentId": false
      },
      "clientSide": false,
      "salt": "65ee8bdf712e4d8e8c40b9931c6cc756",
      "trackEvents": false,
      "trackEventsFallthrough": false,
      "debugEventsUntilDate": null,
      "version": 2,
      "deleted": false
    },
    "fflag-feat-frontend-dev-2504-image-enhancements-zoom-center": {
      "key": "fflag-feat-frontend-dev-2504-image-enhancements-zoom-center",
      "on": true,
      "prerequisites": [],
      "targets": [],
      "contextTargets": [],
      "rules": [],
      "fallthrough": {
        "variation": 0
      },
      "offVariation": 1,
      "variations": [
        true,
        false
      ],
      "clientSideAvailability": {
        "usingMobileKey": false,
        "usingEnvironmentId": false
      },
      "clientSide": false,
      "salt": "b97be295fba443718a7f89ad97890124",
      "trackEvents": false,
      "trackEventsFallthrough": false,
      "debugEventsUntilDate": null,
      "version": 3,
      "deleted": false
    },
    "fflag_feat_all_dev_3121_analytics_dashboards_short": {
      "key": "fflag_feat_all_dev_3121_analytics_dashboards_short",
      "on": false,
      "prerequisites": [],
      "targets": [],
      "contextTargets": [],
      "rules": [],
      "fallthrough": {
        "variation": 0
      },
      "offVariation": 1,
      "variations": [
        true,
        false
      ],
      "clientSideAvailability": {
        "usingMobileKey": true,
        "usingEnvironmentId": false
      },
      "clientSide": false,
      "salt": "47296a0c96064688855244f12a8b7bc2",
      "trackEvents": false,
      "trackEventsFallthrough": false,
      "debugEventsUntilDate": null,
      "version": 4,
      "deleted": false
    },
    "fflag_feat_all_lops_e_3_datasets_short": {
      "key": "fflag_feat_all_lops_e_3_datasets_short",
      "on": true,
      "prerequisites": [],
      "targets": [
        {
          "contextKind": "user",
          "variation": 0,
          "values": [
            "yousif@heartex.com"
          ]
        }
      ],
      "contextTargets": [
        {
          "contextKind": "user",
          "variation": 0,
          "values": []
        }
      ],
      "rules": [],
      "fallthrough": {
        "variation": 1
      },
      "offVariation": 1,
      "variations": [
        true,
        false
      ],
      "clientSideAvailability": {
        "usingMobileKey": false,
        "usingEnvironmentId": false
      },
      "clientSide": false,
      "salt": "9048a4ea89c0437b90600d9bdaf62eaa",
      "trackEvents": false,
      "trackEventsFallthrough": false,
      "debugEventsUntilDate": null,
      "version": 3,
      "deleted": false
    },
    "fflag_feat_all_lops_milvus_migration_short": {
      "key": "fflag_feat_all_lops_milvus_migration_short",
      "on": false,
      "prerequisites": [],
      "targets": [],
      "contextTargets": [],
      "rules": [],
      "fallthrough": {
        "variation": 0
      },
      "offVariation": 1,
      "variations": [
        true,
        false
      ],
      "clientSideAvailability": {
        "usingMobileKey": false,
        "usingEnvironmentId": false
      },
      "clientSide": false,
      "salt": "18f4eadf7a24460884e81d657808a33f",
      "trackEvents": false,
      "trackEventsFallthrough": false,
      "debugEventsUntilDate": null,
      "version": 2,
      "deleted": false
    },
    "fflag_feat_all_lsdv_4915_async_task_import_13042023_short": {
      "key": "fflag_feat_all_lsdv_4915_async_task_import_13042023_short",
      "on": false,
      "prerequisites": [],
      "targets": [],
      "contextTargets": [],
      "rules": [],
      "fallthrough": {
        "variation": 0
      },
      "offVariation": 1,
      "variations": [
        true,
        false
      ],
      "clientSideAvailability": {
        "usingMobileKey": false,
        "usingEnvironmentId": false
      },
      "clientSide": false,
      "salt": "838fc12f47a84129bb42f3935db8f389",
      "trackEvents": false,
      "trackEventsFallthrough": false,
      "debugEventsUntilDate": null,
      "version": 2,
      "deleted": false
    },
    "fflag_feat_all_lsdv_4945_api_requests_with_pagination_20042023_short": {
      "key": "fflag_feat_all_lsdv_4945_api_requests_with_pagination_20042023_short",
      "on": false,
      "prerequisites": [],
      "targets": [],
      "contextTargets": [],
      "rules": [],
      "fallthrough": {
        "variation": 0
      },
      "offVariation": 1,
      "variations": [
        true,
        false
      ],
      "clientSideAvailability": {
        "usingMobileKey": false,
        "usingEnvironmentId": false
      },
      "clientSide": false,
      "salt": "f364a37eb68848eaa526057aaf3a7c03",
      "trackEvents": false,
      "trackEventsFallthrough": false,
      "debugEventsUntilDate": null,
      "version": 2,
      "deleted": false
    },
    "fflag_feat_back_dev_3756_queue_enrollment_min_short": {
      "key": "fflag_feat_back_dev_3756_queue_enrollment_min_short",
      "on": false,
      "prerequisites": [],
      "targets": [],
      "contextTargets": [],
      "rules": [],
      "fallthrough": {
        "variation": 0
      },
      "offVariation": 1,
      "variations": [
        true,
        false
      ],
      "clientSideAvailability": {
        "usingMobileKey": true,
        "usingEnvironmentId": false
      },
      "clientSide": false,
      "salt": "081f810caa714e5cab227bb557c798a2",
      "trackEvents": false,
      "trackEventsFallthrough": false,
      "debugEventsUntilDate": null,
      "version": 2,
      "deleted": false
    },
    "fflag_feat_back_dev_3792_add_sync_update_is_labeled_301122_short": {
      "key": "fflag_feat_back_dev_3792_add_sync_update_is_labeled_301122_short",
      "on": false,
      "prerequisites": [],
      "targets": [],
      "contextTargets": [],
      "rules": [],
      "fallthrough": {
        "variation": 0
      },
      "offVariation": 1,
      "variations": [
        true,
        false
      ],
      "clientSideAvailability": {
        "usingMobileKey": true,
        "usingEnvironmentId": false
      },
      "clientSide": false,
      "salt": "8f3a58ec95674ae98f55c86f656d9ea5",
      "trackEvents": false,
      "trackEventsFallthrough": false,
      "debugEventsUntilDate": null,
      "version": 2,
      "deleted": false
    },
    "fflag_feat_back_dev_3792_next_task_data_fix_long": {
      "key": "fflag_feat_back_dev_3792_next_task_data_fix_long",
      "on": false,
      "prerequisites": [],
      "targets": [],
      "contextTargets": [],
      "rules": [],
      "fallthrough": {
        "variation": 0
      },
      "offVariation": 1,
      "variations": [
        true,
        false
      ],
      "clientSideAvailability": {
        "usingMobileKey": false,
        "usingEnvironmentId": false
      },
      "clientSide": false,
      "salt": "429613ef63e94613b85e3e1c9c6e6daf",
      "trackEvents": false,
      "trackEventsFallthrough": false,
      "debugEventsUntilDate": null,
      "version": 2,
      "deleted": false
    },
    "fflag_feat_back_lsdv_3958_server_side_encryption_for_target_storage_short": {
      "key": "fflag_feat_back_lsdv_3958_server_side_encryption_for_target_storage_short",
      "on": false,
      "prerequisites": [],
      "targets": [],
      "contextTargets": [],
      "rules": [],
      "fallthrough": {
        "variation": 0
      },
      "offVariation": 1,
      "variations": [
        true,
        false
      ],
      "clientSideAvailability": {
        "usingMobileKey": false,
        "usingEnvironmentId": false
      },
      "clientSide": false,
      "salt": "850718b1924948e6a8fac22840a18993",
      "trackEvents": false,
      "trackEventsFallthrough": false,
      "debugEventsUntilDate": null,
      "version": 2,
      "deleted": false
    },
    "fflag_feat_back_lsdv_4932_enable_memory_profiler": {
      "key": "fflag_feat_back_lsdv_4932_enable_memory_profiler",
      "on": false,
      "prerequisites": [],
      "targets": [],
      "contextTargets": [],
      "rules": [],
      "fallthrough": {
        "variation": 0
      },
      "offVariation": 1,
      "variations": [
        true,
        false
      ],
      "clientSideAvailability": {
        "usingMobileKey": false,
        "usingEnvironmentId": false
      },
      "clientSide": false,
      "salt": "5b7df006ae16414982f3395daadc9245",
      "trackEvents": false,
      "trackEventsFallthrough": false,
      "debugEventsUntilDate": null,
      "version": 2,
      "deleted": false
    },
    "fflag_feat_back_lsdv_5035_use_created_at_from_draft_for_annotation_256052023_short": {
      "key": "fflag_feat_back_lsdv_5035_use_created_at_from_draft_for_annotation_256052023_short",
      "on": true,
      "prerequisites": [],
      "targets": [],
      "contextTargets": [],
      "rules": [],
      "fallthrough": {
        "variation": 0
      },
      "offVariation": 1,
      "variations": [
        true,
        false
      ],
      "clientSideAvailability": {
        "usingMobileKey": false,
        "usingEnvironmentId": false
      },
      "clientSide": false,
      "salt": "89189a1d56254074af3d9b58aa6e5749",
      "trackEvents": false,
      "trackEventsFallthrough": false,
      "debugEventsUntilDate": null,
      "version": 3,
      "deleted": false
    },
    "fflag_feat_dev_2755_regions_list_grouped_by_labels_with_ordered_collapse_short": {
      "key": "fflag_feat_dev_2755_regions_list_grouped_by_labels_with_ordered_collapse_short",
      "on": false,
      "prerequisites": [],
      "targets": [],
      "contextTargets": [],
      "rules": [],
      "fallthrough": {
        "variation": 0
      },
      "offVariation": 1,
      "variations": [
        true,
        false
      ],
      "clientSideAvailability": {
        "usingMobileKey": false,
        "usingEnvironmentId": false
      },
      "clientSide": false,
      "salt": "78df3c3594d1489c876dc8bb1bc5608e",
      "trackEvents": false,
      "trackEventsFallthrough": false,
      "debugEventsUntilDate": null,
      "version": 4,
      "deleted": false
    },
    "fflag_feat_front_dev-2536_comment_notifications_short": {
      "key": "fflag_feat_front_dev-2536_comment_notifications_short",
      "on": false,
      "prerequisites": [],
      "targets": [],
      "contextTargets": [],
      "rules": [],
      "fallthrough": {
        "variation": 0
      },
      "offVariation": 1,
      "variations": [
        true,
        false
      ],
      "clientSideAvailability": {
        "usingMobileKey": false,
        "usingEnvironmentId": false
      },
      "clientSide": false,
      "salt": "ae80730e3ab04b27b8d601288ca4d306",
      "trackEvents": false,
      "trackEventsFallthrough": false,
      "debugEventsUntilDate": null,
      "version": 4,
      "deleted": false
    },
    "fflag_feat_front_dev_2461_audio_paragraphs_seek_chunk_position_short": {
      "key": "fflag_feat_front_dev_2461_audio_paragraphs_seek_chunk_position_short",
      "on": true,
      "prerequisites": [],
      "targets": [],
      "contextTargets": [],
      "rules": [],
      "fallthrough": {
        "variation": 0
      },
      "offVariation": 1,
      "variations": [
        true,
        false
      ],
      "clientSideAvailability": {
        "usingMobileKey": false,
        "usingEnvironmentId": false
      },
      "clientSide": false,
      "salt": "0222c7dcc41e42b88a1fd3d463ec3efc",
      "trackEvents": false,
      "trackEventsFallthrough": false,
      "debugEventsUntilDate": null,
      "version": 3,
      "deleted": false
    },
    "fflag_feat_front_dev_2758_adjustable_draggable_spans_short": {
      "key": "fflag_feat_front_dev_2758_adjustable_draggable_spans_short",
      "on": false,
      "prerequisites": [],
      "targets": [],
      "contextTargets": [],
      "rules": [],
      "fallthrough": {
        "variation": 0
      },
      "offVariation": 1,
      "variations": [
        true,
        false
      ],
      "clientSideAvailability": {
        "usingMobileKey": false,
        "usingEnvironmentId": false
      },
      "clientSide": false,
      "salt": "f128121e72184209aba4b2968883c5c0",
      "trackEvents": false,
      "trackEventsFallthrough": false,
      "debugEventsUntilDate": null,
      "version": 4,
      "deleted": false
    },
    "fflag_feat_front_dev_2984_dm_draggable_columns_short": {
      "key": "fflag_feat_front_dev_2984_dm_draggable_columns_short",
      "on": true,
      "prerequisites": [],
      "targets": [],
      "contextTargets": [],
      "rules": [],
      "fallthrough": {
        "variation": 0
      },
      "offVariation": 1,
      "variations": [
        true,
        false
      ],
      "clientSideAvailability": {
        "usingMobileKey": false,
        "usingEnvironmentId": false
      },
      "clientSide": false,
      "salt": "69f38a9b776d4c8fa453b2dbea7017a2",
      "trackEvents": false,
      "trackEventsFallthrough": false,
      "debugEventsUntilDate": null,
      "version": 4,
      "deleted": false
    },
    "fflag_feat_front_dev_3051_trial_experience_short": {
      "key": "fflag_feat_front_dev_3051_trial_experience_short",
      "on": false,
      "prerequisites": [],
      "targets": [],
      "contextTargets": [],
      "rules": [],
      "fallthrough": {
        "variation": 0
      },
      "offVariation": 1,
      "variations": [
        true,
        false
      ],
      "clientSideAvailability": {
        "usingMobileKey": false,
        "usingEnvironmentId": false
      },
      "clientSide": false,
      "salt": "d47457aa23254d0e8352d7be1b33e2e7",
      "trackEvents": false,
      "trackEventsFallthrough": false,
      "debugEventsUntilDate": null,
      "version": 3,
      "deleted": false
    },
    "fflag_feat_front_dev_3077_repeater_tag_loading_performance_short": {
      "key": "fflag_feat_front_dev_3077_repeater_tag_loading_performance_short",
      "on": true,
      "prerequisites": [],
      "targets": [],
      "contextTargets": [],
      "rules": [],
      "fallthrough": {
        "variation": 0
      },
      "offVariation": 1,
      "variations": [
        true,
        false
      ],
      "clientSideAvailability": {
        "usingMobileKey": false,
        "usingEnvironmentId": false
      },
      "clientSide": false,
      "salt": "0ec959822b674511aae50586b7eae9fc",
      "trackEvents": false,
      "trackEventsFallthrough": false,
      "debugEventsUntilDate": null,
      "version": 3,
      "deleted": false
    },
    "fflag_feat_front_dev_3143_explore_page_short": {
      "key": "fflag_feat_front_dev_3143_explore_page_short",
      "on": false,
      "prerequisites": [],
      "targets": [],
      "contextTargets": [],
      "rules": [],
      "fallthrough": {
        "variation": 0
      },
      "offVariation": 1,
      "variations": [
        true,
        false
      ],
      "clientSideAvailability": {
        "usingMobileKey": false,
        "usingEnvironmentId": false
      },
      "clientSide": false,
      "salt": "5c0576098bf34c6eb80724bd102198bf",
      "trackEvents": false,
      "trackEventsFallthrough": false,
      "debugEventsUntilDate": null,
      "version": 2,
      "deleted": false
    },
    "fflag_feat_front_dev_3873_labeling_ui_improvements_short": {
      "key": "fflag_feat_front_dev_3873_labeling_ui_improvements_short",
      "on": true,
      "prerequisites": [],
      "targets": [],
      "contextTargets": [],
      "rules": [],
      "fallthrough": {
        "variation": 0
      },
      "offVariation": 1,
      "variations": [
        true,
        false
      ],
      "clientSideAvailability": {
        "usingMobileKey": true,
        "usingEnvironmentId": false
      },
      "clientSide": false,
      "salt": "ea02c8fb80a34239a5aedc42049069df",
      "trackEvents": false,
      "trackEventsFallthrough": false,
      "debugEventsUntilDate": null,
      "version": 5,
      "deleted": false
    },
    "fflag_feat_front_dev_4081_magic_wand_tool": {
      "key": "fflag_feat_front_dev_4081_magic_wand_tool",
      "on": true,
      "prerequisites": [],
      "targets": [],
      "contextTargets": [],
      "rules": [],
      "fallthrough": {
        "variation": 0
      },
      "offVariation": 1,
      "variations": [
        true,
        false
      ],
      "clientSideAvailability": {
        "usingMobileKey": false,
        "usingEnvironmentId": false
      },
      "clientSide": false,
      "salt": "fe02d9cfd95048579ef557bf8fff46b2",
      "trackEvents": false,
      "trackEventsFallthrough": false,
      "debugEventsUntilDate": null,
      "version": 3,
      "deleted": false
    },
    "fflag_feat_front_lops_12_label_ops_ui_short": {
      "key": "fflag_feat_front_lops_12_label_ops_ui_short",
      "on": false,
      "prerequisites": [],
      "targets": [],
      "contextTargets": [],
      "rules": [],
      "fallthrough": {
        "variation": 0
      },
      "offVariation": 1,
      "variations": [
        true,
        false
      ],
      "clientSideAvailability": {
        "usingMobileKey": false,
        "usingEnvironmentId": false
      },
      "clientSide": false,
      "salt": "1e169996a3bc445bafeb1f60ded2c87e",
      "trackEvents": false,
      "trackEventsFallthrough": false,
      "debugEventsUntilDate": null,
      "version": 2,
      "deleted": false
    },
    "fflag_feat_front_lops_86_datasets_storage_edit_short": {
      "key": "fflag_feat_front_lops_86_datasets_storage_edit_short",
      "on": false,
      "prerequisites": [],
      "targets": [],
      "contextTargets": [],
      "rules": [],
      "fallthrough": {
        "variation": 0
      },
      "offVariation": 1,
      "variations": [
        true,
        false
      ],
      "clientSideAvailability": {
        "usingMobileKey": false,
        "usingEnvironmentId": false
      },
      "clientSide": false,
      "salt": "30e0e8abb2fb410ba50bd4dba2f4a460",
      "trackEvents": false,
      "trackEventsFallthrough": false,
      "debugEventsUntilDate": null,
      "version": 2,
      "deleted": false
    },
    "fflag_feat_front_lsdv_3012_syncable_tags_070423_short": {
      "key": "fflag_feat_front_lsdv_3012_syncable_tags_070423_short",
      "on": true,
      "prerequisites": [],
      "targets": [],
      "contextTargets": [],
      "rules": [],
      "fallthrough": {
        "variation": 0
      },
      "offVariation": 1,
      "variations": [
        true,
        false
      ],
      "clientSideAvailability": {
        "usingMobileKey": false,
        "usingEnvironmentId": false
      },
      "clientSide": false,
      "salt": "dd051fcab4d04021b4ede57113886bfb",
      "trackEvents": false,
      "trackEventsFallthrough": false,
      "debugEventsUntilDate": null,
      "version": 3,
      "deleted": false
    },
<<<<<<< HEAD
    "fflag_feat_front_lsdv_4620_richtext_opimization_060423_short": {
      "key": "fflag_feat_front_lsdv_4620_richtext_opimization_060423_short",
      "on": false,
      "prerequisites": [],
      "targets": [],
      "contextTargets": [],
      "rules": [],
      "fallthrough": {
        "variation": 0
      },
      "offVariation": 1,
      "variations": [
        true,
        false
      ],
      "clientSideAvailability": {
        "usingMobileKey": false,
        "usingEnvironmentId": false
      },
      "clientSide": false,
      "salt": "2c2ed07a8de34f04a424dcf78eaa8b1c",
      "trackEvents": false,
      "trackEventsFallthrough": false,
      "debugEventsUntilDate": null,
      "version": 2,
      "deleted": false
    },
    "fflag_feat_front_lsdv_4659_skipduplicates_060323_short": {
      "key": "fflag_feat_front_lsdv_4659_skipduplicates_060323_short",
=======
    "fflag_feat_front_lsdv_3025_outliner_filter_short": {
      "key": "fflag_feat_front_lsdv_3025_outliner_filter_short",
>>>>>>> 7a3162c3
      "on": false,
      "prerequisites": [],
      "targets": [],
      "contextTargets": [],
      "rules": [],
      "fallthrough": {
        "variation": 0
      },
      "offVariation": 1,
      "variations": [
        true,
        false
      ],
      "clientSideAvailability": {
        "usingMobileKey": false,
        "usingEnvironmentId": false
      },
      "clientSide": false,
      "salt": "b3f1651f01a34070a3d5c15e28686a0e",
      "trackEvents": false,
      "trackEventsFallthrough": false,
      "debugEventsUntilDate": null,
      "version": 2,
      "deleted": false
    },
    "fflag_feat_front_lsdv_3028_audio_v3_multichannel_default_17022023_short": {
      "key": "fflag_feat_front_lsdv_3028_audio_v3_multichannel_default_17022023_short",
      "on": false,
      "prerequisites": [],
      "targets": [],
      "contextTargets": [],
      "rules": [],
      "fallthrough": {
        "variation": 0
      },
      "offVariation": 1,
      "variations": [
        true,
        false
      ],
      "clientSideAvailability": {
        "usingMobileKey": false,
        "usingEnvironmentId": false
      },
      "clientSide": false,
      "salt": "74c3fe7eea954c88a56b37772e88947a",
      "trackEvents": false,
      "trackEventsFallthrough": false,
      "debugEventsUntilDate": null,
      "version": 3,
      "deleted": false
    },
    "fflag_feat_front_lsdv_4583_6_images_preloading_short": {
      "key": "fflag_feat_front_lsdv_4583_6_images_preloading_short",
      "on": false,
      "prerequisites": [],
      "targets": [],
      "contextTargets": [],
      "rules": [],
      "fallthrough": {
        "variation": 0
      },
      "offVariation": 1,
      "variations": [
        true,
        false
      ],
      "clientSideAvailability": {
        "usingMobileKey": false,
        "usingEnvironmentId": false
      },
      "clientSide": false,
      "salt": "9b2f7864ca074f5f8a0a4bfcae57bf86",
      "trackEvents": false,
      "trackEventsFallthrough": false,
      "debugEventsUntilDate": null,
      "version": 3,
      "deleted": false
    },
<<<<<<< HEAD
    "fflag_fix_all_lsdv_4711_cors_errors_accessing_task_data_short": {
      "key": "fflag_fix_all_lsdv_4711_cors_errors_accessing_task_data_short",
      "on": false,
      "prerequisites": [],
      "targets": [],
      "contextTargets": [],
      "rules": [],
      "fallthrough": {
        "variation": 0
      },
      "offVariation": 1,
      "variations": [
        true,
        false
      ],
      "clientSideAvailability": {
        "usingMobileKey": false,
        "usingEnvironmentId": false
      },
      "clientSide": false,
      "salt": "73eefabc9339475a972105320feba11a",
      "trackEvents": false,
      "trackEventsFallthrough": false,
      "debugEventsUntilDate": null,
      "version": 2,
      "deleted": false
    },
    "fflag_fix_all_lsdv_4813_async_export_conversion_22032023_short": {
      "key": "fflag_fix_all_lsdv_4813_async_export_conversion_22032023_short",
=======
    "fflag_feat_front_lsdv_4583_multi_image_segmentation_short": {
      "key": "fflag_feat_front_lsdv_4583_multi_image_segmentation_short",
>>>>>>> 7a3162c3
      "on": false,
      "prerequisites": [],
      "targets": [],
      "contextTargets": [],
      "rules": [],
      "fallthrough": {
        "variation": 0
      },
      "offVariation": 1,
      "variations": [
        true,
        false
      ],
      "clientSideAvailability": {
        "usingMobileKey": false,
        "usingEnvironmentId": false
      },
      "clientSide": false,
      "salt": "2fd5d4989a174d679bde905ada2548af",
      "trackEvents": false,
      "trackEventsFallthrough": false,
      "debugEventsUntilDate": null,
      "version": 3,
      "deleted": false
    },
    "fflag_feat_front_lsdv_4620_richtext_opimization_060423_short": {
      "key": "fflag_feat_front_lsdv_4620_richtext_opimization_060423_short",
      "on": true,
      "prerequisites": [],
      "targets": [],
      "contextTargets": [],
      "rules": [],
      "fallthrough": {
        "variation": 0
      },
      "offVariation": 1,
      "variations": [
        true,
        false
      ],
      "clientSideAvailability": {
        "usingMobileKey": false,
        "usingEnvironmentId": false
      },
      "clientSide": false,
      "salt": "2c2ed07a8de34f04a424dcf78eaa8b1c",
      "trackEvents": false,
      "trackEventsFallthrough": false,
      "debugEventsUntilDate": null,
      "version": 3,
      "deleted": false
    },
    "fflag_feat_front_lsdv_4659_skipduplicates_060323_short": {
      "key": "fflag_feat_front_lsdv_4659_skipduplicates_060323_short",
      "on": true,
      "prerequisites": [],
      "targets": [],
      "contextTargets": [],
      "rules": [],
      "fallthrough": {
        "variation": 0
      },
      "offVariation": 1,
      "variations": [
        true,
        false
      ],
      "clientSideAvailability": {
        "usingMobileKey": false,
        "usingEnvironmentId": false
      },
      "clientSide": false,
      "salt": "b6428a0bb4bb41c3b6fe4c49827dbda6",
      "trackEvents": false,
      "trackEventsFallthrough": false,
      "debugEventsUntilDate": null,
      "version": 3,
      "deleted": false
    },
    "fflag_feat_front_lsdv_4661_full_uri_resolve_15032023_short": {
      "key": "fflag_feat_front_lsdv_4661_full_uri_resolve_15032023_short",
      "on": true,
      "prerequisites": [],
      "targets": [],
      "contextTargets": [],
      "rules": [],
      "fallthrough": {
        "variation": 0
      },
      "offVariation": 1,
      "variations": [
        true,
        false
      ],
      "clientSideAvailability": {
        "usingMobileKey": false,
        "usingEnvironmentId": false
      },
      "clientSide": false,
      "salt": "02cf9fde76ee4103b8b1c8e3fe775bd2",
      "trackEvents": false,
      "trackEventsFallthrough": false,
      "debugEventsUntilDate": null,
      "version": 3,
      "deleted": false
    },
    "fflag_feat_front_lsdv_4701_audio_default_decoder_ffmpeg_long": {
      "key": "fflag_feat_front_lsdv_4701_audio_default_decoder_ffmpeg_long",
      "on": true,
      "prerequisites": [],
      "targets": [],
      "contextTargets": [],
      "rules": [],
      "fallthrough": {
        "variation": 1
      },
      "offVariation": 1,
      "variations": [
        true,
        false
      ],
      "clientSideAvailability": {
        "usingMobileKey": false,
        "usingEnvironmentId": false
      },
      "clientSide": false,
      "salt": "0fc87ce472194b2d8e5044b02deab11a",
      "trackEvents": false,
      "trackEventsFallthrough": false,
      "debugEventsUntilDate": null,
      "version": 4,
      "deleted": false
    },
    "fflag_feat_front_lsdv_4712_skipduplicates_editing_110423_short": {
      "key": "fflag_feat_front_lsdv_4712_skipduplicates_editing_110423_short",
      "on": true,
      "prerequisites": [],
      "targets": [],
      "contextTargets": [],
      "rules": [],
      "fallthrough": {
        "variation": 0
      },
      "offVariation": 1,
      "variations": [
        true,
        false
      ],
      "clientSideAvailability": {
        "usingMobileKey": false,
        "usingEnvironmentId": false
      },
      "clientSide": false,
      "salt": "a916a22abcaa4ad0a41181489069f130",
      "trackEvents": false,
      "trackEventsFallthrough": false,
      "debugEventsUntilDate": null,
      "version": 4,
      "deleted": false
    },
    "fflag_feat_front_lsdv_4832_new_ranker_tag_120423_short": {
      "key": "fflag_feat_front_lsdv_4832_new_ranker_tag_120423_short",
      "on": true,
      "prerequisites": [],
      "targets": [],
      "contextTargets": [],
      "rules": [],
      "fallthrough": {
        "variation": 0
      },
      "offVariation": 1,
      "variations": [
        true,
        false
      ],
      "clientSideAvailability": {
        "usingMobileKey": false,
        "usingEnvironmentId": false
      },
      "clientSide": false,
      "salt": "2c9b9a14c992492aa1040afb401339ef",
      "trackEvents": false,
      "trackEventsFallthrough": false,
      "debugEventsUntilDate": null,
      "version": 4,
      "deleted": false
    },
    "fflag_feat_front_lsdv_e_278_continuous_scrolling_of_paragraph_segments_with_audio": {
      "key": "fflag_feat_front_lsdv_e_278_continuous_scrolling_of_paragraph_segments_with_audio",
      "on": false,
      "prerequisites": [],
      "targets": [],
      "contextTargets": [],
      "rules": [],
      "fallthrough": {
        "variation": 0
      },
      "offVariation": 1,
      "variations": [
        true,
        false
      ],
      "clientSideAvailability": {
        "usingMobileKey": false,
        "usingEnvironmentId": false
      },
      "clientSide": false,
      "salt": "a7af149aacf1455ea28da219498748e1",
      "trackEvents": false,
      "trackEventsFallthrough": false,
      "debugEventsUntilDate": null,
      "version": 2,
      "deleted": false
    },
    "fflag_feat_front_prod_292_archive_workspaces_short": {
      "key": "fflag_feat_front_prod_292_archive_workspaces_short",
      "on": false,
      "prerequisites": [],
      "targets": [],
      "contextTargets": [],
      "rules": [],
      "fallthrough": {
        "variation": 0
      },
      "offVariation": 1,
      "variations": [
        true,
        false
      ],
      "clientSideAvailability": {
        "usingMobileKey": false,
        "usingEnvironmentId": false
      },
      "clientSide": false,
      "salt": "690ff2dfe1cb461f87e728af1ef84d91",
      "trackEvents": false,
      "trackEventsFallthrough": false,
      "debugEventsUntilDate": null,
      "version": 2,
      "deleted": false
    },
    "fflag_feat_front_prod_309_choice_hint_080523_short": {
      "key": "fflag_feat_front_prod_309_choice_hint_080523_short",
      "on": true,
      "prerequisites": [],
      "targets": [],
      "contextTargets": [],
      "rules": [],
      "fallthrough": {
        "variation": 0
      },
      "offVariation": 1,
      "variations": [
        true,
        false
      ],
      "clientSideAvailability": {
        "usingMobileKey": false,
        "usingEnvironmentId": false
      },
      "clientSide": false,
      "salt": "3b4aa1039b8e45e2a68c4b6b7274a442",
      "trackEvents": false,
      "trackEventsFallthrough": false,
      "debugEventsUntilDate": null,
      "version": 4,
      "deleted": false
    },
    "fflag_fix_all_lsdv_4711_cors_errors_accessing_task_data_short": {
      "key": "fflag_fix_all_lsdv_4711_cors_errors_accessing_task_data_short",
      "on": true,
      "prerequisites": [],
      "targets": [],
      "contextTargets": [],
      "rules": [],
      "fallthrough": {
        "variation": 0
      },
      "offVariation": 1,
      "variations": [
        true,
        false
      ],
      "clientSideAvailability": {
        "usingMobileKey": false,
        "usingEnvironmentId": false
      },
      "clientSide": false,
      "salt": "73eefabc9339475a972105320feba11a",
      "trackEvents": false,
      "trackEventsFallthrough": false,
      "debugEventsUntilDate": null,
      "version": 3,
      "deleted": false
    },
    "fflag_fix_all_lsdv_4813_async_export_conversion_22032023_short": {
      "key": "fflag_fix_all_lsdv_4813_async_export_conversion_22032023_short",
      "on": false,
      "prerequisites": [],
      "targets": [],
      "contextTargets": [],
      "rules": [],
      "fallthrough": {
        "variation": 0
      },
      "offVariation": 1,
      "variations": [
        true,
        false
      ],
      "clientSideAvailability": {
        "usingMobileKey": false,
        "usingEnvironmentId": false
      },
      "clientSide": false,
      "salt": "081693f1f8494644a4aa0cd80c5367f5",
      "trackEvents": false,
      "trackEventsFallthrough": false,
      "debugEventsUntilDate": null,
      "version": 5,
      "deleted": false
    },
    "fflag_fix_all_lsdv_4896_dm_actions_to_reviewers_20230403_short": {
      "key": "fflag_fix_all_lsdv_4896_dm_actions_to_reviewers_20230403_short",
      "on": false,
      "prerequisites": [],
      "targets": [],
      "contextTargets": [],
      "rules": [],
      "fallthrough": {
        "variation": 0
      },
      "offVariation": 1,
      "variations": [
        true,
        false
      ],
      "clientSideAvailability": {
        "usingMobileKey": false,
        "usingEnvironmentId": false
      },
      "clientSide": false,
      "salt": "76c7753b7a984dac8845a7673ee2dc06",
      "trackEvents": false,
      "trackEventsFallthrough": false,
      "debugEventsUntilDate": null,
      "version": 2,
      "deleted": false
    },
    "fflag_fix_all_lsdv_4971_async_reimport_09052023_short": {
      "key": "fflag_fix_all_lsdv_4971_async_reimport_09052023_short",
      "on": false,
      "prerequisites": [],
      "targets": [],
      "contextTargets": [],
      "rules": [],
      "fallthrough": {
        "variation": 0
      },
      "offVariation": 1,
      "variations": [
        true,
        false
      ],
      "clientSideAvailability": {
        "usingMobileKey": false,
        "usingEnvironmentId": false
      },
      "clientSide": false,
      "salt": "b86bffea16ca48008e2bf5fbea526178",
      "trackEvents": false,
      "trackEventsFallthrough": false,
      "debugEventsUntilDate": null,
      "version": 2,
      "deleted": false
    },
    "fflag_fix_back_LSDV_4748_annotate_task_number_14032023_short": {
      "key": "fflag_fix_back_LSDV_4748_annotate_task_number_14032023_short",
      "on": true,
      "prerequisites": [],
      "targets": [],
      "contextTargets": [],
      "rules": [],
      "fallthrough": {
        "variation": 0
      },
      "offVariation": 1,
      "variations": [
        true,
        false
      ],
      "clientSideAvailability": {
        "usingMobileKey": false,
        "usingEnvironmentId": false
      },
      "clientSide": false,
      "salt": "5bd5896d10c04c4b8b402fc324a7c75c",
      "trackEvents": false,
      "trackEventsFallthrough": false,
      "debugEventsUntilDate": null,
      "version": 3,
      "deleted": false
    },
    "fflag_fix_back_LSDV_961_project_list_09022023_short": {
      "key": "fflag_fix_back_LSDV_961_project_list_09022023_short",
      "on": true,
      "prerequisites": [],
      "targets": [],
      "contextTargets": [],
      "rules": [],
      "fallthrough": {
        "variation": 0
      },
      "offVariation": 1,
      "variations": [
        true,
        false
      ],
      "clientSideAvailability": {
        "usingMobileKey": false,
        "usingEnvironmentId": false
      },
      "clientSide": false,
      "salt": "322f24ee0c204220b7289bf63430d972",
      "trackEvents": false,
      "trackEventsFallthrough": false,
      "debugEventsUntilDate": null,
      "version": 3,
      "deleted": false
    },
    "fflag_fix_back_dev_3668_review_stream_optimizaion_short": {
      "key": "fflag_fix_back_dev_3668_review_stream_optimizaion_short",
      "on": false,
      "prerequisites": [],
      "targets": [],
      "contextTargets": [],
      "rules": [],
      "fallthrough": {
        "variation": 0
      },
      "offVariation": 1,
      "variations": [
        true,
        false
      ],
      "clientSideAvailability": {
        "usingMobileKey": true,
        "usingEnvironmentId": false
      },
      "clientSide": false,
      "salt": "58a0578267584d09a8467abe746a4897",
      "trackEvents": false,
      "trackEventsFallthrough": false,
      "debugEventsUntilDate": null,
      "version": 2,
      "deleted": false
    },
    "fflag_fix_back_dev_4174_overlap_issue_experiments_10012023_short": {
      "key": "fflag_fix_back_dev_4174_overlap_issue_experiments_10012023_short",
      "on": false,
      "prerequisites": [],
      "targets": [],
      "contextTargets": [],
      "rules": [],
      "fallthrough": {
        "variation": 0
      },
      "offVariation": 1,
      "variations": [
        true,
        false
      ],
      "clientSideAvailability": {
        "usingMobileKey": false,
        "usingEnvironmentId": false
      },
      "clientSide": false,
      "salt": "8bcf48d51d93450c89981129796f1e48",
      "trackEvents": false,
      "trackEventsFallthrough": false,
      "debugEventsUntilDate": null,
      "version": 4,
      "deleted": false
    },
    "fflag_fix_back_dev_4185_next_task_additional_logging_long": {
      "key": "fflag_fix_back_dev_4185_next_task_additional_logging_long",
      "on": false,
      "prerequisites": [],
      "targets": [],
      "contextTargets": [],
      "rules": [],
      "fallthrough": {
        "variation": 0
      },
      "offVariation": 1,
      "variations": [
        true,
        false
      ],
      "clientSideAvailability": {
        "usingMobileKey": false,
        "usingEnvironmentId": false
      },
      "clientSide": false,
      "salt": "50327b7ef2a146dc9aff924769111066",
      "trackEvents": false,
      "trackEventsFallthrough": false,
      "debugEventsUntilDate": null,
      "version": 2,
      "deleted": false
    },
    "fflag_fix_back_lsdv_1044_check_annotations_24012023_short": {
      "key": "fflag_fix_back_lsdv_1044_check_annotations_24012023_short",
      "on": false,
      "prerequisites": [],
      "targets": [],
      "contextTargets": [],
      "rules": [],
      "fallthrough": {
        "variation": 0
      },
      "offVariation": 1,
      "variations": [
        true,
        false
      ],
      "clientSideAvailability": {
        "usingMobileKey": false,
        "usingEnvironmentId": false
      },
      "clientSide": false,
      "salt": "9316c8d124174335b63bd15ab41d91d4",
      "trackEvents": false,
      "trackEventsFallthrough": false,
      "debugEventsUntilDate": null,
      "version": 2,
      "deleted": false
    },
    "fflag_fix_back_lsdv_3029_set_password_on_trial_signup_25012023_short": {
      "key": "fflag_fix_back_lsdv_3029_set_password_on_trial_signup_25012023_short",
      "on": false,
      "prerequisites": [],
      "targets": [],
      "contextTargets": [],
      "rules": [],
      "fallthrough": {
        "variation": 0
      },
      "offVariation": 1,
      "variations": [
        true,
        false
      ],
      "clientSideAvailability": {
        "usingMobileKey": false,
        "usingEnvironmentId": false
      },
      "clientSide": false,
      "salt": "e45406d887db481bba93e12dd9121402",
      "trackEvents": false,
      "trackEventsFallthrough": false,
      "debugEventsUntilDate": null,
      "version": 2,
      "deleted": false
    },
    "fflag_fix_back_lsdv_4523_show_overlap_first_order_27022023_short": {
      "key": "fflag_fix_back_lsdv_4523_show_overlap_first_order_27022023_short",
      "on": false,
      "prerequisites": [],
      "targets": [],
      "contextTargets": [],
      "rules": [],
      "fallthrough": {
        "variation": 0
      },
      "offVariation": 1,
      "variations": [
        true,
        false
      ],
      "clientSideAvailability": {
        "usingMobileKey": false,
        "usingEnvironmentId": false
      },
      "clientSide": false,
      "salt": "69f53396c78443738f4cbb0afa203960",
      "trackEvents": false,
      "trackEventsFallthrough": false,
      "debugEventsUntilDate": null,
      "version": 2,
      "deleted": false
    },
    "fflag_fix_back_lsdv_4568_import_csv_links_03032023_short": {
      "key": "fflag_fix_back_lsdv_4568_import_csv_links_03032023_short",
      "on": true,
      "prerequisites": [],
      "targets": [],
      "contextTargets": [],
      "rules": [],
      "fallthrough": {
        "variation": 0
      },
      "offVariation": 1,
      "variations": [
        true,
        false
      ],
      "clientSideAvailability": {
        "usingMobileKey": false,
        "usingEnvironmentId": false
      },
      "clientSide": false,
      "salt": "4d6e875af4b3453a827a94db5eb8a88d",
      "trackEvents": false,
      "trackEventsFallthrough": false,
      "debugEventsUntilDate": null,
      "version": 3,
      "deleted": false
    },
    "fflag_fix_back_lsdv_4648_annotator_filter_29052023_short": {
      "key": "fflag_fix_back_lsdv_4648_annotator_filter_29052023_short",
      "on": false,
      "prerequisites": [],
      "targets": [],
      "contextTargets": [],
      "rules": [],
      "fallthrough": {
        "variation": 0
      },
      "offVariation": 1,
      "variations": [
        true,
        false
      ],
      "clientSideAvailability": {
        "usingMobileKey": false,
        "usingEnvironmentId": false
      },
      "clientSide": false,
      "salt": "aefdd398c1e14412a6559a62a3ba150b",
      "trackEvents": false,
      "trackEventsFallthrough": false,
      "debugEventsUntilDate": null,
      "version": 2,
      "deleted": false
    },
    "fflag_fix_back_lsdv_4826_annotation_history_20230331_short": {
      "key": "fflag_fix_back_lsdv_4826_annotation_history_20230331_short",
      "on": false,
      "prerequisites": [],
      "targets": [],
      "contextTargets": [],
      "rules": [],
      "fallthrough": {
        "variation": 0
      },
      "offVariation": 1,
      "variations": [
        true,
        false
      ],
      "clientSideAvailability": {
        "usingMobileKey": false,
        "usingEnvironmentId": false
      },
      "clientSide": false,
      "salt": "4f718ebf33a749b596b408d6b04798d8",
      "trackEvents": false,
      "trackEventsFallthrough": false,
      "debugEventsUntilDate": null,
      "version": 2,
      "deleted": false
    },
    "fflag_fix_back_lsdv_4929_limit_exports_10042023_short": {
      "key": "fflag_fix_back_lsdv_4929_limit_exports_10042023_short",
      "on": true,
      "prerequisites": [],
      "targets": [],
      "contextTargets": [],
      "rules": [],
      "fallthrough": {
        "variation": 0
      },
      "offVariation": 1,
      "variations": [
        true,
        false
      ],
      "clientSideAvailability": {
        "usingMobileKey": false,
        "usingEnvironmentId": false
      },
      "clientSide": false,
      "salt": "bb069bd904a64607b36ea05d01651565",
      "trackEvents": false,
      "trackEventsFallthrough": false,
      "debugEventsUntilDate": null,
      "version": 3,
      "deleted": false
    },
    "fflag_fix_font_lsdv_1148_hotkeys_namespaces_01022023_short": {
      "key": "fflag_fix_font_lsdv_1148_hotkeys_namespaces_01022023_short",
      "on": true,
      "prerequisites": [],
      "targets": [],
      "contextTargets": [],
      "rules": [],
      "fallthrough": {
        "variation": 0
      },
      "offVariation": 1,
      "variations": [
        true,
        false
      ],
      "clientSideAvailability": {
        "usingMobileKey": false,
        "usingEnvironmentId": false
      },
      "clientSide": false,
      "salt": "f18fd676801b4066bcd61bdc0e4e3055",
      "trackEvents": false,
      "trackEventsFallthrough": false,
      "debugEventsUntilDate": null,
      "version": 4,
      "deleted": false
    },
    "fflag_fix_font_lsdv_3009_draft_saving_stuck_130223_short": {
      "key": "fflag_fix_font_lsdv_3009_draft_saving_stuck_130223_short",
      "on": false,
      "prerequisites": [],
      "targets": [],
      "contextTargets": [],
      "rules": [],
      "fallthrough": {
        "variation": 0
      },
      "offVariation": 1,
      "variations": [
        true,
        false
      ],
      "clientSideAvailability": {
        "usingMobileKey": false,
        "usingEnvironmentId": false
      },
      "clientSide": false,
      "salt": "d2e1fba99485401ab1df61c4d47b4f73",
      "trackEvents": false,
      "trackEventsFallthrough": false,
      "debugEventsUntilDate": null,
      "version": 3,
      "deleted": false
    },
    "fflag_fix_front_dev_1284_auto_detect_undo_281022_short": {
      "key": "fflag_fix_front_dev_1284_auto_detect_undo_281022_short",
      "on": true,
      "prerequisites": [],
      "targets": [],
      "contextTargets": [],
      "rules": [],
      "fallthrough": {
        "variation": 0
      },
      "offVariation": 1,
      "variations": [
        true,
        false
      ],
      "clientSideAvailability": {
        "usingMobileKey": true,
        "usingEnvironmentId": false
      },
      "clientSide": false,
      "salt": "ae9a4fcd489640f1985457056b426a4e",
      "trackEvents": false,
      "trackEventsFallthrough": false,
      "debugEventsUntilDate": null,
      "version": 3,
      "deleted": false
    },
    "fflag_fix_front_dev_2918_labeling_filtered_paragraphs_250822_short": {
      "key": "fflag_fix_front_dev_2918_labeling_filtered_paragraphs_250822_short",
      "on": false,
      "prerequisites": [],
      "targets": [],
      "contextTargets": [],
      "rules": [],
      "fallthrough": {
        "variation": 0
      },
      "offVariation": 1,
      "variations": [
        true,
        false
      ],
      "clientSideAvailability": {
        "usingMobileKey": false,
        "usingEnvironmentId": false
      },
      "clientSide": false,
      "salt": "77a3e3714ab54abfbcf476f654783502",
      "trackEvents": false,
      "trackEventsFallthrough": false,
      "debugEventsUntilDate": null,
      "version": 2,
      "deleted": false
    },
    "fflag_fix_front_dev_3350_restrict_drawing_area_short": {
      "key": "fflag_fix_front_dev_3350_restrict_drawing_area_short",
      "on": true,
      "prerequisites": [],
      "targets": [],
      "contextTargets": [],
      "rules": [],
      "fallthrough": {
        "variation": 0
      },
      "offVariation": 1,
      "variations": [
        true,
        false
      ],
      "clientSideAvailability": {
        "usingMobileKey": false,
        "usingEnvironmentId": false
      },
      "clientSide": false,
      "salt": "0d22164fb9ff4b34bf47da90c97c902f",
      "trackEvents": false,
      "trackEventsFallthrough": false,
      "debugEventsUntilDate": null,
      "version": 3,
      "deleted": false
    },
    "fflag_fix_front_dev_3377_image_regions_shift_on_resize_280922_short": {
      "key": "fflag_fix_front_dev_3377_image_regions_shift_on_resize_280922_short",
      "on": true,
      "prerequisites": [],
      "targets": [],
      "contextTargets": [],
      "rules": [],
      "fallthrough": {
        "variation": 0
      },
      "offVariation": 1,
      "variations": [
        true,
        false
      ],
      "clientSideAvailability": {
        "usingMobileKey": true,
        "usingEnvironmentId": false
      },
      "clientSide": false,
      "salt": "d3f36f0fca084c568cef2d0ffe92c574",
      "trackEvents": false,
      "trackEventsFallthrough": false,
      "debugEventsUntilDate": null,
      "version": 3,
      "deleted": false
    },
    "fflag_fix_front_dev_3391_interactive_view_all": {
      "key": "fflag_fix_front_dev_3391_interactive_view_all",
      "on": false,
      "prerequisites": [],
      "targets": [],
      "contextTargets": [],
      "rules": [],
      "fallthrough": {
        "variation": 0
      },
      "offVariation": 1,
      "variations": [
        true,
        false
      ],
      "clientSideAvailability": {
        "usingMobileKey": true,
        "usingEnvironmentId": false
      },
      "clientSide": false,
      "salt": "4a8dad5b7a9547b19136f766ff03376e",
      "trackEvents": false,
      "trackEventsFallthrough": false,
      "debugEventsUntilDate": null,
      "version": 3,
      "deleted": false
    },
    "fflag_fix_front_dev_3617_taxonomy_memory_leaks_fix": {
      "key": "fflag_fix_front_dev_3617_taxonomy_memory_leaks_fix",
      "on": true,
      "prerequisites": [],
      "targets": [],
      "contextTargets": [],
      "rules": [],
      "fallthrough": {
        "variation": 0
      },
      "offVariation": 1,
      "variations": [
        true,
        false
      ],
      "clientSideAvailability": {
        "usingMobileKey": true,
        "usingEnvironmentId": false
      },
      "clientSide": false,
      "salt": "3afcc02ea61d4faa8db47ee19b23d6a3",
      "trackEvents": false,
      "trackEventsFallthrough": false,
      "debugEventsUntilDate": null,
      "version": 3,
      "deleted": false
    },
    "fflag_fix_front_dev_3666_max_usages_on_region_creation_171122_short": {
      "key": "fflag_fix_front_dev_3666_max_usages_on_region_creation_171122_short",
      "on": true,
      "prerequisites": [],
      "targets": [],
      "contextTargets": [],
      "rules": [],
      "fallthrough": {
        "variation": 0
      },
      "offVariation": 1,
      "variations": [
        true,
        false
      ],
      "clientSideAvailability": {
        "usingMobileKey": true,
        "usingEnvironmentId": false
      },
      "clientSide": false,
      "salt": "12c01cae007d4c15862ea8df7ad2bee1",
      "trackEvents": false,
      "trackEventsFallthrough": false,
      "debugEventsUntilDate": null,
      "version": 3,
      "deleted": false
    },
    "fflag_fix_front_dev_3706_undo_with_ml_backend_081122_short": {
      "key": "fflag_fix_front_dev_3706_undo_with_ml_backend_081122_short",
      "on": false,
      "prerequisites": [],
      "targets": [],
      "contextTargets": [],
      "rules": [],
      "fallthrough": {
        "variation": 0
      },
      "offVariation": 1,
      "variations": [
        true,
        false
      ],
      "clientSideAvailability": {
        "usingMobileKey": true,
        "usingEnvironmentId": false
      },
      "clientSide": false,
      "salt": "51e7f7c0201b43b285020eed2f2cec2a",
      "trackEvents": false,
      "trackEventsFallthrough": false,
      "debugEventsUntilDate": null,
      "version": 2,
      "deleted": false
    },
    "fflag_fix_front_dev_3730_shortcuts_initial_input_22122022_short": {
      "key": "fflag_fix_front_dev_3730_shortcuts_initial_input_22122022_short",
      "on": true,
      "prerequisites": [],
      "targets": [],
      "contextTargets": [],
      "rules": [],
      "fallthrough": {
        "variation": 0
      },
      "offVariation": 1,
      "variations": [
        true,
        false
      ],
      "clientSideAvailability": {
        "usingMobileKey": true,
        "usingEnvironmentId": false
      },
      "clientSide": false,
      "salt": "c99043c80bb34745bba03e1cc451e4a5",
      "trackEvents": false,
      "trackEventsFallthrough": false,
      "debugEventsUntilDate": null,
      "version": 4,
      "deleted": false
    },
    "fflag_fix_front_dev_3734_hide_task_counter_131222_short": {
      "key": "fflag_fix_front_dev_3734_hide_task_counter_131222_short",
      "on": false,
      "prerequisites": [],
      "targets": [],
      "contextTargets": [],
      "rules": [],
      "fallthrough": {
        "variation": 0
      },
      "offVariation": 1,
      "variations": [
        true,
        false
      ],
      "clientSideAvailability": {
        "usingMobileKey": true,
        "usingEnvironmentId": false
      },
      "clientSide": false,
      "salt": "04bbbfe1f6704ec5ab096e4a32d3cb86",
      "trackEvents": false,
      "trackEventsFallthrough": false,
      "debugEventsUntilDate": null,
      "version": 3,
      "deleted": false
    },
    "fflag_fix_front_dev_3793_relative_coords_short": {
      "key": "fflag_fix_front_dev_3793_relative_coords_short",
      "on": true,
      "prerequisites": [],
      "targets": [],
      "contextTargets": [],
      "rules": [],
      "fallthrough": {
        "variation": 0
      },
      "offVariation": 1,
      "variations": [
        true,
        false
      ],
      "clientSideAvailability": {
        "usingMobileKey": false,
        "usingEnvironmentId": false
      },
      "clientSide": false,
      "salt": "cf155cb2859f4f21a69cc0c90b0559e6",
      "trackEvents": false,
      "trackEventsFallthrough": false,
      "debugEventsUntilDate": null,
      "version": 5,
      "deleted": false
    },
    "fflag_fix_front_dev_4075_taxonomy_overlap_281222_short": {
      "key": "fflag_fix_front_dev_4075_taxonomy_overlap_281222_short",
      "on": true,
      "prerequisites": [],
      "targets": [],
      "contextTargets": [],
      "rules": [],
      "fallthrough": {
        "variation": 0
      },
      "offVariation": 1,
      "variations": [
        true,
        false
      ],
      "clientSideAvailability": {
        "usingMobileKey": true,
        "usingEnvironmentId": false
      },
      "clientSide": false,
      "salt": "2ec685e6e6ba48b3af6ca5bda981a666",
      "trackEvents": false,
      "trackEventsFallthrough": false,
      "debugEventsUntilDate": null,
      "version": 3,
      "deleted": false
    },
    "fflag_fix_front_lsdv_4673_rect3point_relative_310523_short": {
      "key": "fflag_fix_front_lsdv_4673_rect3point_relative_310523_short",
      "on": true,
      "prerequisites": [],
      "targets": [],
      "contextTargets": [],
      "rules": [],
      "fallthrough": {
        "variation": 0
      },
      "offVariation": 1,
      "variations": [
        true,
        false
      ],
      "clientSideAvailability": {
        "usingMobileKey": false,
        "usingEnvironmentId": false
      },
      "clientSide": false,
      "salt": "11bf1f5090324a468f0791320b30e72e",
      "trackEvents": false,
      "trackEventsFallthrough": false,
      "debugEventsUntilDate": null,
      "version": 3,
      "deleted": false
    },
    "fflag_fix_front_lsdv_4881_timeseries_points_missing_140423_short": {
      "key": "fflag_fix_front_lsdv_4881_timeseries_points_missing_140423_short",
      "on": true,
      "prerequisites": [],
      "targets": [],
      "contextTargets": [],
      "rules": [],
      "fallthrough": {
        "variation": 0
      },
      "offVariation": 1,
      "variations": [
        true,
        false
      ],
      "clientSideAvailability": {
        "usingMobileKey": false,
        "usingEnvironmentId": false
      },
      "clientSide": false,
      "salt": "b00a202466544377a01b7650c8055ac3",
      "trackEvents": false,
      "trackEventsFallthrough": false,
      "debugEventsUntilDate": null,
      "version": 3,
      "deleted": false
    },
    "fflag_fix_front_lsdv_4930_selection_tool_fixes_240423_short": {
      "key": "fflag_fix_front_lsdv_4930_selection_tool_fixes_240423_short",
      "on": false,
      "prerequisites": [],
      "targets": [],
      "contextTargets": [],
      "rules": [],
      "fallthrough": {
        "variation": 0
      },
      "offVariation": 1,
      "variations": [
        true,
        false
      ],
      "clientSideAvailability": {
        "usingMobileKey": false,
        "usingEnvironmentId": false
      },
      "clientSide": false,
      "salt": "ea3270a37cdb42088d980ed1e4014bef",
      "trackEvents": false,
      "trackEventsFallthrough": false,
      "debugEventsUntilDate": null,
      "version": 2,
      "deleted": false
    },
    "fflag_fix_front_lsdv_4992_hide_all_regions_04052023_short": {
      "key": "fflag_fix_front_lsdv_4992_hide_all_regions_04052023_short",
      "on": true,
      "prerequisites": [],
      "targets": [],
      "contextTargets": [],
      "rules": [],
      "fallthrough": {
        "variation": 0
      },
      "offVariation": 1,
      "variations": [
        true,
        false
      ],
      "clientSideAvailability": {
        "usingMobileKey": false,
        "usingEnvironmentId": false
      },
      "clientSide": false,
      "salt": "c9356570661a4af693832134b39150df",
      "trackEvents": false,
      "trackEventsFallthrough": false,
      "debugEventsUntilDate": null,
      "version": 3,
      "deleted": false
    },
    "fflag_fix_front_lsdv_4998_missed_dynamic_children_030523_short": {
      "key": "fflag_fix_front_lsdv_4998_missed_dynamic_children_030523_short",
      "on": true,
      "prerequisites": [],
      "targets": [],
      "contextTargets": [],
      "rules": [],
      "fallthrough": {
        "variation": 0
      },
      "offVariation": 1,
      "variations": [
        true,
        false
      ],
      "clientSideAvailability": {
        "usingMobileKey": false,
        "usingEnvironmentId": false
      },
      "clientSide": false,
      "salt": "fcec745463d34dafa13c350d9a6e852c",
      "trackEvents": false,
      "trackEventsFallthrough": false,
      "debugEventsUntilDate": null,
      "version": 3,
      "deleted": false
    },
    "fflag_fix_front_lsdv_5177_image_regions_in_history_260523_short": {
      "key": "fflag_fix_front_lsdv_5177_image_regions_in_history_260523_short",
      "on": false,
      "prerequisites": [],
      "targets": [],
      "contextTargets": [],
      "rules": [],
      "fallthrough": {
        "variation": 0
      },
      "offVariation": 1,
      "variations": [
        true,
        false
      ],
      "clientSideAvailability": {
        "usingMobileKey": false,
        "usingEnvironmentId": false
      },
      "clientSide": false,
      "salt": "5259badf1d824326ab87bb22d10fe1cd",
      "trackEvents": false,
      "trackEventsFallthrough": false,
      "debugEventsUntilDate": null,
      "version": 2,
      "deleted": false
    },
    "fflag_fix_front_lsdv_5177_save_draft_on_task_switch_250523_short": {
      "key": "fflag_fix_front_lsdv_5177_save_draft_on_task_switch_250523_short",
      "on": false,
      "prerequisites": [],
      "targets": [],
      "contextTargets": [],
      "rules": [],
      "fallthrough": {
        "variation": 0
      },
      "offVariation": 1,
      "variations": [
        true,
        false
      ],
      "clientSideAvailability": {
        "usingMobileKey": false,
        "usingEnvironmentId": false
      },
      "clientSide": false,
      "salt": "e2c9111f6e934b6d8934d177e96cb88d",
      "trackEvents": false,
      "trackEventsFallthrough": false,
      "debugEventsUntilDate": null,
      "version": 2,
      "deleted": false
    },
    "fix-backend-dev-3134-exclude-deactivated-users": {
      "key": "fix-backend-dev-3134-exclude-deactivated-users",
      "on": false,
      "prerequisites": [],
      "targets": [],
      "contextTargets": [],
      "rules": [],
      "fallthrough": {
        "variation": 0
      },
      "offVariation": 1,
      "variations": [
        true,
        false
      ],
      "clientSideAvailability": {
        "usingMobileKey": false,
        "usingEnvironmentId": false
      },
      "clientSide": false,
      "salt": "d203e56950164c6da0f0b483b8d68cc6",
      "trackEvents": false,
      "trackEventsFallthrough": false,
      "debugEventsUntilDate": null,
      "version": 4,
      "deleted": false
    },
    "fix_back_dev_3351_ml_validation_error_extension_short": {
      "key": "fix_back_dev_3351_ml_validation_error_extension_short",
      "on": false,
      "prerequisites": [],
      "targets": [],
      "contextTargets": [],
      "rules": [],
      "fallthrough": {
        "variation": 0
      },
      "offVariation": 1,
      "variations": [
        true,
        false
      ],
      "clientSideAvailability": {
        "usingMobileKey": false,
        "usingEnvironmentId": false
      },
      "clientSide": false,
      "salt": "638c2ecf746f42b38cad119b3c9c3d78",
      "trackEvents": false,
      "trackEventsFallthrough": false,
      "debugEventsUntilDate": null,
      "version": 3,
      "deleted": false
    },
    "fix_backend_dev_3134_exclude_deactivated_users": {
      "key": "fix_backend_dev_3134_exclude_deactivated_users",
      "on": false,
      "prerequisites": [],
      "targets": [],
      "contextTargets": [],
      "rules": [],
      "fallthrough": {
        "variation": 0
      },
      "offVariation": 1,
      "variations": [
        true,
        false
      ],
      "clientSideAvailability": {
        "usingMobileKey": true,
        "usingEnvironmentId": false
      },
      "clientSide": false,
      "salt": "fabfc44d04c6452aa4e1dee24b55af80",
      "trackEvents": false,
      "trackEventsFallthrough": false,
      "debugEventsUntilDate": null,
      "version": 3,
      "deleted": false
    },
    "fix_dev_3303_move_to_per_annotations_label_distribution": {
      "key": "fix_dev_3303_move_to_per_annotations_label_distribution",
      "on": true,
      "prerequisites": [],
      "targets": [],
      "contextTargets": [],
      "rules": [],
      "fallthrough": {
        "variation": 0
      },
      "offVariation": 1,
      "variations": [
        true,
        false
      ],
      "clientSideAvailability": {
        "usingMobileKey": false,
        "usingEnvironmentId": false
      },
      "clientSide": false,
      "salt": "55b54908433e4275a17b8667fa91638c",
      "trackEvents": false,
      "trackEventsFallthrough": false,
      "debugEventsUntilDate": null,
      "version": 4,
      "deleted": false
    }
  }
}<|MERGE_RESOLUTION|>--- conflicted
+++ resolved
@@ -2580,40 +2580,8 @@
       "version": 3,
       "deleted": false
     },
-<<<<<<< HEAD
-    "fflag_feat_front_lsdv_4620_richtext_opimization_060423_short": {
-      "key": "fflag_feat_front_lsdv_4620_richtext_opimization_060423_short",
-      "on": false,
-      "prerequisites": [],
-      "targets": [],
-      "contextTargets": [],
-      "rules": [],
-      "fallthrough": {
-        "variation": 0
-      },
-      "offVariation": 1,
-      "variations": [
-        true,
-        false
-      ],
-      "clientSideAvailability": {
-        "usingMobileKey": false,
-        "usingEnvironmentId": false
-      },
-      "clientSide": false,
-      "salt": "2c2ed07a8de34f04a424dcf78eaa8b1c",
-      "trackEvents": false,
-      "trackEventsFallthrough": false,
-      "debugEventsUntilDate": null,
-      "version": 2,
-      "deleted": false
-    },
-    "fflag_feat_front_lsdv_4659_skipduplicates_060323_short": {
-      "key": "fflag_feat_front_lsdv_4659_skipduplicates_060323_short",
-=======
     "fflag_feat_front_lsdv_3025_outliner_filter_short": {
       "key": "fflag_feat_front_lsdv_3025_outliner_filter_short",
->>>>>>> 7a3162c3
       "on": false,
       "prerequisites": [],
       "targets": [],
@@ -2693,40 +2661,8 @@
       "version": 3,
       "deleted": false
     },
-<<<<<<< HEAD
-    "fflag_fix_all_lsdv_4711_cors_errors_accessing_task_data_short": {
-      "key": "fflag_fix_all_lsdv_4711_cors_errors_accessing_task_data_short",
-      "on": false,
-      "prerequisites": [],
-      "targets": [],
-      "contextTargets": [],
-      "rules": [],
-      "fallthrough": {
-        "variation": 0
-      },
-      "offVariation": 1,
-      "variations": [
-        true,
-        false
-      ],
-      "clientSideAvailability": {
-        "usingMobileKey": false,
-        "usingEnvironmentId": false
-      },
-      "clientSide": false,
-      "salt": "73eefabc9339475a972105320feba11a",
-      "trackEvents": false,
-      "trackEventsFallthrough": false,
-      "debugEventsUntilDate": null,
-      "version": 2,
-      "deleted": false
-    },
-    "fflag_fix_all_lsdv_4813_async_export_conversion_22032023_short": {
-      "key": "fflag_fix_all_lsdv_4813_async_export_conversion_22032023_short",
-=======
     "fflag_feat_front_lsdv_4583_multi_image_segmentation_short": {
       "key": "fflag_feat_front_lsdv_4583_multi_image_segmentation_short",
->>>>>>> 7a3162c3
       "on": false,
       "prerequisites": [],
       "targets": [],
