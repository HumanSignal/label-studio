<!-- {"title": "Relations between channels", "category": "time-series", "complexity": "basic", "order": "z"} -->
<View>
    <Header value="Build relations among regions
                   from different channels" size="6"/>
    <!--
         To disable region syncing between channels
         we need to use different TimeSeries instances
         for different channels 1 and 2.
    -->

    <!-- First TimeSeries with channel 1 -->
    <Header value="Sensor 1 labels" size="6"/>
    <TimeSeriesLabels name="label" toName="ts">
        <Label value="Run" background="#a4a"/>
        <Label value="Walk" background="#aa4"/>
    </TimeSeriesLabels>

<<<<<<< HEAD
    <TimeSeries name="ts" valueType="url" value="$csv"
                timeColumn="time" sep=","
                overviewChannels="sensor_1">
        <Channel column="sensor_1"
                 strokeColor="#27b" displayName="Sensor 1"/>
=======
    <TimeSeries name="ts" valueType="url" value="$csv1"
                timeValue="#time" separator=","
                overviewChannels="one">
        <TimeSeriesChannel value="#one" strokeColor="#27b"
                           displayName="One"/>
>>>>>>> 275024a7
    </TimeSeries>

    <!-- Second TimeSeries with channel 2 -->
    <Header value="Sensor 2 labels" size="6"/>
    <TimeSeriesLabels name="label2" toName="ts2">
        <Label value="On" background="green"/>
        <Label value="Off" background="red"/>
    </TimeSeriesLabels>

<<<<<<< HEAD
    <TimeSeries name="ts2" valueType="url" value="$csv"
                timeColumn="0" separator=","
                overviewChannels="sensor_1">
        <Channel column="2"
                 strokeColor="#f80" displayName="Sensor 2"/>
=======
    <TimeSeries name="ts2" valueType="url" value="$csv2"
                timeValue="#time" separator=","
                overviewChannels="one">
        <TimeSeriesChannel value="#two" strokeColor="#f80"
                           displayName="Two"/>
>>>>>>> 275024a7
    </TimeSeries>
</View>


<!--
    This is the sample task data with completion
    for preview on Setup page only
-->

<!-- {
  "completions": [
    {

      "result": [
        {
          "from_name": "label2",
          "id": "5b6brspcdS",
          "to_name": "ts2",
          "type": "timeserieslabels",
          "value": {
            "end": 6,
            "instant": false,
            "start": 2,
            "timeserieslabels": [
              "On"
            ]
          }
        },
        {
          "from_name": "label",
          "id": "jX-vuDiFf5",
          "to_name": "ts",
          "type": "timeserieslabels",
          "value": {
            "end": 12,
            "instant": false,
            "start": 7,
            "timeserieslabels": [
              "Run"
            ]
          }
        },
        {
          "from_name": "label2",
          "id": "dhTSo03_2_",
          "to_name": "ts2",
          "type": "timeserieslabels",
          "value": {
            "end": 17,
            "instant": false,
            "start": 13,
            "timeserieslabels": [
              "Off"
            ]
          }
        },
        {
          "from_name": "label",
          "id": "fjIgsxMM4Y",
          "to_name": "ts",
          "type": "timeserieslabels",
          "value": {
            "end": 25,
            "instant": false,
            "start": 21,
            "timeserieslabels": [
              "Walk"
            ]
          }
        },
        {
          "direction": "right",
          "from_id": "5b6brspcdS",
          "to_id": "jX-vuDiFf5",
          "type": "relation"
        },
        {
          "direction": "right",
          "from_id": "dhTSo03_2_",
          "to_id": "fjIgsxMM4Y",
          "type": "relation"
        }
      ]
    }
  ]
} --><|MERGE_RESOLUTION|>--- conflicted
+++ resolved
@@ -15,19 +15,12 @@
         <Label value="Walk" background="#aa4"/>
     </TimeSeriesLabels>
 
-<<<<<<< HEAD
-    <TimeSeries name="ts" valueType="url" value="$csv"
+    <TimeSeries name="ts" valueType="url" value="$csv1"
                 timeColumn="time" sep=","
                 overviewChannels="sensor_1">
         <Channel column="sensor_1"
                  strokeColor="#27b" displayName="Sensor 1"/>
-=======
-    <TimeSeries name="ts" valueType="url" value="$csv1"
-                timeValue="#time" separator=","
-                overviewChannels="one">
-        <TimeSeriesChannel value="#one" strokeColor="#27b"
-                           displayName="One"/>
->>>>>>> 275024a7
+
     </TimeSeries>
 
     <!-- Second TimeSeries with channel 2 -->
@@ -37,19 +30,11 @@
         <Label value="Off" background="red"/>
     </TimeSeriesLabels>
 
-<<<<<<< HEAD
-    <TimeSeries name="ts2" valueType="url" value="$csv"
+    <TimeSeries name="ts2" valueType="url" value="$csv2"
                 timeColumn="0" separator=","
                 overviewChannels="sensor_1">
         <Channel column="2"
                  strokeColor="#f80" displayName="Sensor 2"/>
-=======
-    <TimeSeries name="ts2" valueType="url" value="$csv2"
-                timeValue="#time" separator=","
-                overviewChannels="one">
-        <TimeSeriesChannel value="#two" strokeColor="#f80"
-                           displayName="Two"/>
->>>>>>> 275024a7
     </TimeSeries>
 </View>
 
