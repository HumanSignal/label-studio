--- conflicted
+++ resolved
@@ -115,36 +115,6 @@
         if self._exclude_endpoint(request):
             return
 
-        try:
-            json_body = request.json
-        except werkzeug.exceptions.BadRequest:
-            json_body = None
-
-        # prepare payload
-<<<<<<< HEAD
-        payload = {
-            'server_id': self.server_id,
-            'server_time': self._get_timestamp_now(),
-            'session_id': session.get('session_id'),
-            'user_agent': request.user_agent.string,
-            'url': request.url,
-            'endpoint': request.endpoint,
-            'method': request.method,
-            'values': dict(request.values),
-            'json': json_body,
-            'is_docker': self.is_docker,
-            'is_multi_session': self.is_multi_session,
-            'accept_language': request.accept_languages.to_header(),
-            'content_type': request.content_type,
-            'content_length': request.content_length,
-            'env': self.env,
-            'version': self.version,
-            'project_name': self.input_args.project_name if self.input_args else None
-        }
-
-        thread = threading.Thread(target=self.send_job, args=(payload, response))
-        thread.start()
-=======
         j = None
         try:
             j = request.json
@@ -175,7 +145,6 @@
         else:
             thread = threading.Thread(target=self.send_job, args=(payload, response))
             thread.start()
->>>>>>> f7d8b9f8
 
     def send_job(self, payload, response):
         event_name = payload['endpoint']
