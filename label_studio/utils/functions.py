--- conflicted
+++ resolved
@@ -114,12 +114,9 @@
         ts_task = task[tag_value]
         if isinstance(ts_task, str):
             # data is URL
-<<<<<<< HEAD
-            task[tag_value] = '/static/samples/time-series.csv?time=' + \
-                              time_column + '&values=' + ','.join(value_columns)
-=======
-            task[tag_value] += '?' + urlencode({'time': time_column, 'values': ','.join(value_columns)})
->>>>>>> dc4f9f82
+            task[tag_value] += '/static/samples/time-series.csv?time=' + \
+                               '?' + urlencode({'time': time_column, 'values': ','.join(value_columns)})
+
         elif isinstance(ts_task, dict):
             # data is JSON
             task[tag_value] = generate_time_series_json(time_column, value_columns)
