from __future__ import print_function

import io
import os
import json
import orjson
import urllib
import logging
import random

from datetime import datetime
from collections import OrderedDict, defaultdict

logger = logging.getLogger(__name__)

tasks = None
completions = None
c = None  # config
derived_input_schema = None
derived_output_schema = {
    'from_name_to_name_type': set(),
    'labels': defaultdict(set)
}


_allowed_extensions = {
    'Text': ('.txt',),
    'Image': ('.png', '.jpg', '.jpeg', '.tiff', '.bmp', '.gif'),
    'Audio': ('.wav', '.aiff', '.mp3', '.au', '.flac')
}


def _get_single_input_value(input_data_tags):
    if len(input_data_tags) > 1:
        print(f'Warning! Multiple input data tags found: '
              f'{",".join(tag.attrib.get("name") for tag in input_data_tags)}. Only first one is used.')
    input_data_tag = input_data_tags[0]
    data_key = input_data_tag.attrib.get('value').lstrip('$')
    return data_key


def _create_task_with_local_uri(filepath, data_key, task_id):
    """ Convert filepath to task with flask serving URL
    """
    global c
    filename = os.path.basename(filepath)
    params = urllib.parse.urlencode({'d': os.path.dirname(filepath)})
    base_url = f'http://localhost:{c.get("port")}/'
    image_url_path = base_url + urllib.parse.quote(f'data/{filename}')
    image_local_url = f'{image_url_path}?{params}'
    return {
        'id': task_id,
        'task_path': filepath,
        'data': {data_key: image_local_url}
    }


def is_text_annotation(input_data_tags, filepath):
    return (
        len(input_data_tags) == 1 and input_data_tags[0].tag == 'Text'
        and filepath.endswith(_allowed_extensions['Text'])
    )


def is_image_annotation(input_data_tags, filepath):
    return (
        len(input_data_tags) == 1 and input_data_tags[0].tag == 'Image'
        and filepath.lower().endswith(_allowed_extensions['Image'])
    )


def is_audio_annotation(input_data_tags, filepath):
    return (
        len(input_data_tags) == 1 and input_data_tags[0].tag in ('Audio', 'AudioPlus')
        and filepath.lower().endswith(_allowed_extensions['Audio'])
    )


def tasks_from_json_file(path, tasks):
    """ Prepare tasks from json

    :param path: path to json with list or dict
    :param tasks: main db instance of tasks
    :return: new task id
    """
    def push_task(root):
        task_id = len(tasks) + 1
        data = root['data'] if 'data' in root else root
        tasks[task_id] = {'id': task_id, 'task_path': path, 'data': data}
        if 'predictions' in data:
            tasks[task_id]['predictions'] = data['predictions']
            tasks[task_id]['data'].pop('predictions', None)
        if 'predictions' in root:
            tasks[task_id]['predictions'] = root['predictions']

    logger.debug(f'Reading tasks from JSON file {path}')
    with open(path) as f:
        json_body = orjson.loads(f.read())

        # multiple tasks in file
        if isinstance(json_body, list):
            [push_task(data) for data in json_body]

        # one task in file
        elif isinstance(json_body, dict):
            push_task(json_body)

        # unsupported task type
        else:
            raise Exception('Unsupported task data:', path)


def init(config):
    from .misc import LabelConfigParser
    """ Init database

    :param config: config dict
    """
    global c, tasks, derived_input_schema, derived_output_schema
    c = config
    
    label_config = LabelConfigParser(c['label_config'])

    if not os.path.exists(c['output_dir']):
        os.mkdir(c['output_dir'])

    task_id = 0
    data_key = None

    input_data_tags = label_config.get_input_data_tags()

    # load at first start
    if tasks is None:
        tasks = OrderedDict()

        # file
        if os.path.isfile(c['input_path']):
            files = [os.path.basename(c['input_path'])]
            root_dir = os.path.normpath(os.path.dirname(c['input_path']))

        # directory
        else:
            root_dir = os.path.normpath(c['input_path'])
            files = [os.path.join(root, f) for root, _, files in os.walk(root_dir) for f in files \
                     if 'completion' not in f and 'completion' not in root]

        # walk over all the files
        for f in files:
            norm_f = os.path.normpath(f)
            path = os.path.join(root_dir, norm_f) if not norm_f.startswith(root_dir) else f

            # load tasks from json
            if f.endswith('.json'):
                tasks_from_json_file(path, tasks)

            # load tasks from txt: line by line, task by task
            elif is_text_annotation(input_data_tags, f):
                if data_key is None:
                    data_key = _get_single_input_value(input_data_tags)
                with io.open(path) as fin:
                    for line in fin:
                        task_id = len(tasks) + 1
                        tasks[task_id] = {'id': task_id, 'task_path': path, 'data': {data_key: line.strip()}}

            # load tasks from files: creating URI to local resources
            elif is_image_annotation(input_data_tags, f) or is_audio_annotation(input_data_tags, f):
                if data_key is None:
                    data_key = _get_single_input_value(input_data_tags)
                task_id = len(tasks) + 1
                tasks[task_id] = _create_task_with_local_uri(f, data_key, task_id)
            else:
                logger.warning(f'Unrecognized file format for file {f}')

<<<<<<< HEAD
        num_tasks_loaded = len(tasks)

        if num_tasks_loaded == 0:
            input_data_types = '\n'.join(f'"{t.tag}"' for t in input_data_tags)
            raise ValueError(
                f'We didn\'t find any tasks that match specified data types:\n{input_data_types}\n'
                f'Please check input arguments and try again.')

        if num_tasks_loaded > 0:
            derived_input_schema = []
            for tag in input_data_tags:
                derived_input_schema.append({
                    'type': tag.tag,
                    'value': tag.attrib['value'].lstrip('$')
                })

        # for all already completed tasks we update derived output schema for further label config validation
        for task_id in get_task_ids():
            task_with_completions = get_task_with_completions(task_id)
            completions = task_with_completions['completions']
            for completion in completions:
                _update_derived_output_schema(completion)

=======
        # if len(tasks) == 0:
        #     input_data_types = '\n'.join(f'"{t.tag}"' for t in input_data_tags)
        #     raise ValueError(
        #         f'We didn\'t find any tasks that match specified data types:\n{input_data_types}\n'
        #         f'Please check input arguments and try again.')
>>>>>>> e0b3c6cf
        print(f'{len(tasks)} tasks loaded from: {c["input_path"]}')


def re_init(config):
    """ Re-init DB from scratch

    :param config: dict
    """
    global tasks, completions, c
    tasks, completions, c = None, None, None
    init(config)

# Tasks #


def get_tasks():
    """ Load tasks from JSON files in input_path directory

    :return: file list
    """
    global tasks
    return tasks


def iter_tasks():
    global tasks, c
    sampling = c.get('sampling', 'sequential')
    if sampling == 'sequential':
        return tasks.items()
    elif sampling == 'uniform':
        keys = list(tasks.keys())
        random.shuffle(keys)
        return ((k, tasks[k]) for k in keys)
    else:
        raise NotImplementedError(f'Unknown sampling method {sampling}.')


def get_task(task_id):
    """ Get one task

    :param task_id:
    :return: task
    """
    global tasks
    try:
        task_id = int(task_id)
    except ValueError:
        return None
    return tasks[task_id] if task_id in tasks else None


def get_task_ids():
    """ Get task ids only

    :return: list of task ids
    """
    global tasks
    return list(tasks.keys())


# Completions #


def get_completions_ids():
    """ List completion ids from output_dir directory

    :return: filenames without extensions and directories
    """
    global completions, c

    root_dir = c['output_dir']
    os.mkdir(root_dir) if not os.path.exists(root_dir) else ()
    files = os.listdir(root_dir)
    completions = [int(os.path.splitext(f)[0]) for f in files if f.endswith('.json')]
    print('Completions found:', c["output_dir"], len(completions))
    return sorted(completions)


def get_completed_at(task_ids):
    """ Get completed time for list of task ids

    :param task_ids: list of task ids
    :return: list of string with formatted datetime
    """
    root_dir = c['output_dir']
    existing_completions = set(get_completions_ids())
    ids = existing_completions.intersection(task_ids)
    times = {i: os.path.getmtime(os.path.join(root_dir, str(i) + '.json')) for i in ids}
    times = {i: datetime.fromtimestamp(t).strftime('%Y-%m-%d %H:%M:%S') for i, t in times.items()}
    return times


def get_task_with_completions(task_id):
    """ Get task with completions

    :param task_id: task ids
    :return: json dict with completion
    """
    try:
        task_id = int(task_id)  # check task_id is int (disallow to escape from output_dir)
    except ValueError:
        return None

    filename = os.path.join(c['output_dir'], str(task_id) + '.json')

    if os.path.exists(filename):
        data = json.load(open(filename))
        # tasks can hold the newest version of predictions, so task it from tasks
        data['predictions'] = tasks[task_id].get('predictions', [])
    else:
        data = None
    return data


def _update_derived_output_schema(completion):
    """
    Given completion, output schema is updated. Output schema consists of unique tuples (from_name, to_name, type)
    and list of unique labels derived from existed completions
    :param completion:
    :return:
    """
    global derived_output_schema

    for result in completion['result']:
        derived_output_schema['from_name_to_name_type'].add((
            result['from_name'], result['to_name'], result['type']
        ))
        for label in result['value'][result['type']]:
            derived_output_schema['labels'][result['from_name']].add(label)


def save_completion(task_id, completion):
    """ Save completion

    :param task_id: task id
    :param completion: json data from label (editor)
    """
    global c

    # try to get completions with task first
    task = get_task_with_completions(task_id)

    # init task if completions with task not exists
    if not task:
        task = get_task(task_id)
        task['completions'] = []

    # update old completion
    updated = False
    if 'id' in completion:
        for i, item in enumerate(task['completions']):
            if item['id'] == completion['id']:
                task['completions'][i].update(completion)
                updated = True

    # write new completion
    if not updated:
        completion['id'] = task['id'] * 1000 + len(task['completions']) + 1
        task['completions'].append(completion)

    _update_derived_output_schema(completion)

    # write task + completions to file
    filename = os.path.join(c['output_dir'], str(task_id) + '.json')
    os.mkdir(c['output_dir']) if not os.path.exists(c['output_dir']) else ()
    json.dump(task, open(filename, 'w'), indent=4, sort_keys=True)
    return completion['id']


def delete_completion(task_id):
    """ Delete completion from disk

    :param task_id: task id
    """
    filename = os.path.join(c['output_dir'], str(task_id) + '.json')
    os.remove(filename)<|MERGE_RESOLUTION|>--- conflicted
+++ resolved
@@ -171,14 +171,7 @@
             else:
                 logger.warning(f'Unrecognized file format for file {f}')
 
-<<<<<<< HEAD
         num_tasks_loaded = len(tasks)
-
-        if num_tasks_loaded == 0:
-            input_data_types = '\n'.join(f'"{t.tag}"' for t in input_data_tags)
-            raise ValueError(
-                f'We didn\'t find any tasks that match specified data types:\n{input_data_types}\n'
-                f'Please check input arguments and try again.')
 
         if num_tasks_loaded > 0:
             derived_input_schema = []
@@ -195,13 +188,6 @@
             for completion in completions:
                 _update_derived_output_schema(completion)
 
-=======
-        # if len(tasks) == 0:
-        #     input_data_types = '\n'.join(f'"{t.tag}"' for t in input_data_tags)
-        #     raise ValueError(
-        #         f'We didn\'t find any tasks that match specified data types:\n{input_data_types}\n'
-        #         f'Please check input arguments and try again.')
->>>>>>> e0b3c6cf
         print(f'{len(tasks)} tasks loaded from: {c["input_path"]}')
 
 
