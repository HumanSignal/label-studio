--- conflicted
+++ resolved
@@ -61,7 +61,6 @@
     os.close(fd)
 
 
-<<<<<<< HEAD
 @contextmanager
 def get_temp_dir():
     dirpath = mkdtemp()
@@ -69,8 +68,6 @@
     shutil.rmtree(dirpath)
 
 
-=======
->>>>>>> 64fbd47c
 def get_config_dir():
     config_dir = user_config_dir(appname='label-studio')
     if not os.path.exists(config_dir):
@@ -79,11 +76,7 @@
 
 
 def get_data_dir():
-<<<<<<< HEAD
     data_dir = user_data_dir(appname='label-studio')
-=======
-    data_dir = user_config_dir(appname='label-studio')
->>>>>>> 64fbd47c
     if not os.path.exists(data_dir):
         os.makedirs(data_dir)
     return data_dir