--- conflicted
+++ resolved
@@ -94,18 +94,12 @@
     )
     root_parser.add_argument(
         '--host', dest='host', type=str,
-<<<<<<< HEAD
         help='Server hostname for LS internal usage like import task urls generation, sample task urls, etc. '
              'If you need to start server on localhost instead of 0.0.0.0, just make it "localhost". '
              'Otherwise web-server host will be 0.0.0.0 always independent of this parameter.')
     root_parser.add_argument(
         '--protocol', dest='protocol', type=str,
         help='Web protocol http:// or https://')
-=======
-        help='Server hostname for LS internal usage like upload task urls, sample task urls, etc. '
-             'If you need to start server on localhost instead of 0.0.0.0, just make it "localhost". '
-             'Otherwise web-server host will be 0.0.0.0 always independent of this parameter.')
->>>>>>> e415d319
     root_parser.add_argument(
         '-p', '--port', dest='port', type=int,
         help='Server port')
