{
  "title": "Label Studio",
  "description": "default",
  "protocol": "http://",
  "host": "0.0.0.0",
  "port": 8080,
  "debug": false,
  "label_config": null,
  "input_path": null,
  "output_dir": "completions",
  "instruction": "Type some <b>hypertext</b> for label experts!",
  "allow_delete_completions": true,
  "templates_dir": "examples",
  "editor": {
    "debug": false
  },
  "sampling": "sequential",
  "ml_backends": [],
<<<<<<< HEAD
  "task_page_auto_update_timer": 10000
=======
  "task_page_auto_update_timer": 10000,
  "show_project_links_in_multisession": true
>>>>>>> e415d319
}<|MERGE_RESOLUTION|>--- conflicted
+++ resolved
@@ -16,10 +16,6 @@
   },
   "sampling": "sequential",
   "ml_backends": [],
-<<<<<<< HEAD
-  "task_page_auto_update_timer": 10000
-=======
   "task_page_auto_update_timer": 10000,
   "show_project_links_in_multisession": true
->>>>>>> e415d319
 }