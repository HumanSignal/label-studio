--- conflicted
+++ resolved
@@ -11,7 +11,6 @@
   <link rel="stylesheet" href="static/css/reset.css">
   <link rel="stylesheet" href="static/css/main.css?v2">
   <link rel="stylesheet" href="static/css/fontall.min.css">
-  <link rel="stylesheet" href="static/css/introjs.min.css">
   <link rel="stylesheet" href="static/semantic/semantic.min.css">
 
   <script src="static/js/jquery.min.js"></script>
@@ -20,11 +19,6 @@
   <script src="static/js/popper.min.js"></script>
   <script src="static/js/tippy-bundle.umd.min.js"></script>
   <script src="static/js/helpers.js?v3"></script>
-<<<<<<< HEAD
-
-  <!-- <script src="static/js/intro.min.js"></script> -->
-=======
->>>>>>> b7e55761
 
   <script src="https://browser.sentry-cdn.com/5.17.0/bundle.min.js"
           integrity="sha384-lowBFC6YTkvMIWPORr7+TERnCkZdo5ab00oH5NkFLeQUAmBTLGwJpFjF6djuxJ/5"
@@ -77,11 +71,7 @@
       <a class="outside-links first" href="https://labelstud.io/guide/" target="_blank">Docs</a>
 
       <a class="outside-links" href="https://github.com/heartexlabs/label-studio" target="_blank">
-<<<<<<< HEAD
-        <img src="static/images/github.svg" height="22"/>
-=======
         <img height="22" onerror="this.src='static/images/github.png'" src="https://static.labelstud.io/images/github.svg?sid={{ g.sid }}"/>
->>>>>>> b7e55761
       </a>
 
       <a class="outside-links last" href="https://join.slack.com/t/label-studio/shared_invite/zt-cr8b7ygm-6L45z7biEBw4HXa5A2b5pw"
