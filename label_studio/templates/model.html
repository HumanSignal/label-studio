<<<<<<< HEAD
import os
import logging
import time
import json
import redis
import attr
import io

from abc import ABC, abstractmethod
from datetime import datetime
from itertools import tee
from redis import Redis
from rq import Queue, get_current_job
from rq.registry import StartedJobRegistry, FinishedJobRegistry, FailedJobRegistry
from rq.job import Job

from label_studio.utils.misc import parse_config


logger = logging.getLogger(__name__)


@attr.s
class ModelWrapper(object):
    model = attr.ib()
    model_version = attr.ib()
    is_training = attr.attrib(default=False)


class LabelStudioMLBase(ABC):

    def __init__(self, label_config=None, train_output=None, **kwargs):
        """Model loader"""
        self.label_config = label_config
        self.parsed_label_config = parse_config(self.label_config)
        self.train_output = train_output

    @abstractmethod
    def predict(self, tasks, **kwargs):
        pass

    @abstractmethod
    def fit(self, completions, workdir=None, **kwargs):
        pass


class LabelStudioMLManager(object):

    model_class = None
    model_dir = None
    redis_host = None
    redis_port = None
    train_kwargs = None

    _redis = None
    _redis_queue = None
    _current_model = None

    @classmethod
    def initialize(
        cls, model_class, model_dir=None, redis_host='localhost', redis_port=6379, redis_queue='default',
        **init_kwargs
    ):
        if not issubclass(model_class, LabelStudioMLBase):
            raise ValueError('Inference class should be the subclass of ' + LabelStudioMLBase.__class__.__name__)

        cls.model_class = model_class
        cls.redis_queue = redis_queue
        cls.model_dir = model_dir
        cls.init_kwargs = init_kwargs
        cls.redis_host = redis_host
        cls.redis_port = redis_port

        if cls.model_dir:
            cls.model_dir = os.path.expanduser(cls.model_dir)
            os.makedirs(cls.model_dir, exist_ok=True)

        cls._redis = cls._get_redis(redis_host, redis_port)
        if cls._redis:
            cls._redis_queue = Queue(name=redis_queue, connection=cls._redis)

        cls._current_model = {}

    @classmethod
    def get_initialization_params(cls):
        return dict(
            model_class=cls.model_class,
            model_dir=cls.model_dir,
            redis_host=cls.redis_host,
            redis_port=cls.redis_port,
            redis_queue=cls.redis_queue,
            **cls.init_kwargs
        )

    @classmethod
    def without_redis(cls):
        return cls._redis is None

    @classmethod
    def _get_redis(cls, host, port, raise_on_error=False):
        r = Redis(host=host, port=port)
        try:
            r.ping()
        except redis.ConnectionError:
            if raise_on_error:
                raise
            return None
        else:
            return r

    @classmethod
    def _generate_version(cls):
        return str(int(datetime.now().timestamp()))

    @classmethod
    def _get_tasks_key(cls, project):
        return 'project:' + str(project) + ':tasks'

    @classmethod
    def _get_job_results_key(cls, project):
        return 'project:' + str(project) + ':job_results'

    @classmethod
    def _remove_jobs(cls, project):
        started_registry = StartedJobRegistry(cls._redis_queue.name, cls._redis_queue.connection)
        finished_registry = FinishedJobRegistry(cls._redis_queue.name, cls._redis_queue.connection)
        for job_id in started_registry.get_job_ids() + finished_registry.get_job_ids():
            job = Job.fetch(job_id, connection=cls._redis)
            if job.meta.get('project') != project:
                continue
            logger.info('Deleting job_id ' + job_id)
            job.delete()

    @classmethod
    def _get_latest_job_result_from_redis(cls, project):
        job_results_key = cls._get_job_results_key(project)
        try:
            num_finished_jobs = cls._redis.llen(job_results_key)
            if num_finished_jobs == 0:
                logger.info('Job queue is empty')
                return
            latest_job = cls._redis.lindex(job_results_key, -1)
        except redis.exceptions.ConnectionError as exc:
            logger.error(exc)
            return
        else:
            return json.loads(latest_job)

    @classmethod
    def _get_latest_job_result_from_workdir(cls, project):
        project_model_dir = os.path.join(cls.model_dir, project or '')
        if not os.path.exists(project_model_dir):
            return

        # sort directories by decreasing timestamps
        for subdir in reversed(sorted(map(int, filter(lambda d: d.isdigit(), os.listdir(project_model_dir))))):
            job_result_file = os.path.join(project_model_dir, str(subdir), 'job_result.json')
            if not os.path.exists(job_result_file):
                logger.error('The latest job result file ' + job_result_file + ' doesn\'t exist')
                continue
            with open(job_result_file) as f:
                return json.load(f)

    @classmethod
    def _key(cls, project):
        return project, os.getpid()

    @classmethod
    def has_active_model(cls, project):
        return cls._key(project) in cls._current_model

    @classmethod
    def get(cls, project):
        key = cls._key(project)
        logger.debug('Get project ' + str(key))
        return cls._current_model.get(key)

    @classmethod
    def create(cls, project=None, label_config=None, train_output=None, version=None, **kwargs):
        key = cls._key(project)
        logger.debug('Create project ' + str(key))
        kwargs.update(cls.init_kwargs)
        cls._current_model[key] = ModelWrapper(
            model=cls.model_class(label_config=label_config, train_output=train_output, **kwargs),
            model_version=version or cls._generate_version()
        )
        return cls._current_model[key]

    @classmethod
    def get_or_create(
        cls, project=None, label_config=None, force_reload=False, train_output=None, version=None, **kwargs
    ):
        # reload new model if model is not loaded into memory OR force_reload=True OR model versions are mismatched
        if not cls.has_active_model(project) or force_reload or (cls.get(project).model_version != version and version is not None):  # noqa
            logger.debug('Reload model for project={project} with version={version}'.format(
                project=project, version=version))
            cls.create(project, label_config, train_output, version, **kwargs)
        return cls.get(project)

    @classmethod
    def fetch(cls, project=None, label_config=None, force_reload=False, **kwargs):
        if cls.without_redis():
            logger.debug('Fetch ' + project + ' from local directory')
            job_result = cls._get_latest_job_result_from_workdir(project) or {}
        else:
            logger.debug('Fetch ' + project + ' from Redis')
            job_result = cls._get_latest_job_result_from_redis(project) or {}
        train_output = job_result.get('train_output')
        version = job_result.get('version')
        return cls.get_or_create(project, label_config, force_reload, train_output, version, **kwargs)

    @classmethod
    def job_status(cls, job_id):
        job = Job.fetch(job_id, connection=cls._redis)
        response = {
            'job_status': job.get_status(),
            'error': job.exc_info,
            'created_at': job.created_at,
            'enqueued_at': job.enqueued_at,
            'started_at': job.started_at,
            'ended_at': job.ended_at
        }
        if job.is_finished and isinstance(job.result, str):
            response['result'] = json.loads(job.result)
        return response

    @classmethod
    def is_training(cls, project):
        if not cls.has_active_model(project):
            return {'is_training': False}
        m = cls.get(project)
        if cls.without_redis():
            return {
                'is_training': m.is_training,
                'backend': 'none',
                'model_version': m.model_version
            }
        else:
            started_jobs = StartedJobRegistry(cls._redis_queue.name, cls._redis_queue.connection).get_job_ids()
            finished_jobs = FinishedJobRegistry(cls._redis_queue.name, cls._redis_queue.connection).get_job_ids()
            failed_jobs = FailedJobRegistry(cls._redis_queue.name, cls._redis_queue.connection).get_job_ids()
            running_jobs = list(set(started_jobs) - set(finished_jobs + failed_jobs))
            logger.debug('Running jobs: ' + str(running_jobs))
            for job_id in running_jobs:
                job = Job.fetch(job_id, connection=cls._redis)
                if job.meta.get('project') == project:
                    return {
                        'is_training': True,
                        'job_id': job_id,
                        'backend': 'redis',
                        'model_version': m.model_version,
                    }
            return {
                'is_training': False,
                'backend': 'redis',
                'model_version': m.model_version
            }
=======
{% extends 'base.html' %}
{% block body %}
  <style>
    #error-log-traceback {
      font-size: 0.9em;
    }
  </style>

  <div class="ui container">
    <div class="wrapper">

      <div class="ui action input fluid">
        <input id="ml_backend_url" type="text" placeholder="http://localhost:9090">
        <button class="ui positive button" onclick="addMlBackend()">Add Backend</button>
      </div>
      <div class="ui divider hidden"></div>
      <div class="ui three column grid">

        <div class="sixteen wide column">
          <div class="ui cards">
            {% for ml_backend in ml_backends %}

              <div class="ui card">
                <div class="content">
                  <button class="upper-right no-border" onclick='remove_ml_backend({{ ml_backend.model_name|tojson }})'>
                    <i class="x icon"></i></button>

                  <div class="header" style="font-weight: lighter; color: #333">{{ ml_backend.dir }}
                    > {{ ml_backend.model_name }}</div>
                  <div class="meta">
                    <span class="info">{{ ml_backend.url }}</span>
                  </div>
                  <div class="description">
                    {% if ml_backend.model_version %}
                      Model version: {{ ml_backend.model_version | str2datetime }}
                    {% else %}
                      Model is not trained.
                    {% endif %}
                  </div>
                </div>
                <div class="extra content">
                  <div>
                    {% if ml_backend.is_error %}
                      <a class="log-link"
                         onclick="show_logs(`{{ ml_backend.error.detail }}`, `{{ ml_backend.error.result.traceback }}`, {{ ml_backend.error.status }})">
                        <i class="x icon" style="color: #ff2733"></i>
                        Error. Check logs
                      </a>
                    {% elif not ml_backend.is_connected %}
                      <i class="toggle off wide icon"></i>
                      Disconnected
                    {% elif ml_backend.is_error %}

                    {% elif ml_backend.training_in_progress %}
                      <i class="hourglass half wide icon" style="color: #da671b"></i>
                      Training in progress...
                    {% else %}
                      <i class="toggle on wide icon" style="color: #00c22e"></i>
                      Connected
                    {% endif %}
                  </div>
                </div>
              </div>

            {% else %}
              <div style="margin: 0 auto">
                <p>No connected ML backends.
                  <a href="https://labelstud.io/guide/ml.html">How to use ML models in Label Studio?</a>
                </p>
              </div>
            {% endfor %}
          </div>
        </div>

        <!-- Train & Prediction logs -->
        {#          <div class="ui styled accordion fluid">#}
        {#            <div class="title"><i class="dropdown icon"></i> Train log</div>#}
        {#            <div class="scrolling content" style="max-height: 400px; overflow-y: scroll;">#}
        {#              <pre>{{ ml_backend.train_log }}</pre>#}
        {#            </div>#}
        {##}
        {#            <div class="title"><i class="dropdown icon"></i> Prediction log</div>#}
        {#            <div class="scrolling content" style="max-height: 400px; overflow-y: scroll;">#}
        {#              <pre>{{ ml_backend.prediction_log }}</pre>#}
        {#            </div>#}
        {#          </div>#}

        {% if project.ml_backends_connected %}
          <!-- Start train -->
          <div class="row centered aligned">
            <div class="ui positive big button" onclick="start_train()">Start Training</div>
            {% if project.config['enable_predictions_button'] %}
              <div class="ui positive big button" onclick="start_predictions()">Start Predictions</div>
            {% endif %}
          </div>
        {% endif %}

        {% if project.data_types|length == 1 %}
          <!-- File uploader -->
          <div class="sixteen wide column">
            <!-- Input file form -->
            <div class="ui form">
              <input id="file-input" type="file" name="file" multiple onchange="send_data(event)"
                     style="display: none"/>

              <div class="ui content">
                <div id="holder">
                  <div class="text">
                    <i class="ui icon huge upload"></i>
                    <p>Import new data and check the model prediction, drop your file here</p>
                  </div>
                </div>
              </div>
            </div>
            <br/>

          </div>
        {% endif %} {# Uploader #}
      </div>

    </div>
  </div>

  <!-- Error log dialog -->
  <div class="ui modal" id="error-log-dialog">
    <i class="close icon"></i>
    <div class="header red">
      ML Backend Error
    </div>
    <div class="content scrolling">
      <div class="description" id="error-log-detail"></div>
      <div class="description" id="error-log-status"></div>
      <div class="ui divider"></div>
      <pre class="description" id="error-log-traceback"></pre>
    </div>
    <div class="actions">
      <!-- Close button -->
      <a class="ui icon cancel button basic" id="upload-done-button" autofocus>Close</a>
    </div>
  </div>

  <!-- Dimmer and loader -->
  <div class="ui page dimmer">
    <div class="ui large text orange loader">Processing, please wait</div>
  </div>

  <script>
    function show_logs(detail, traceback, status) {
      $('#error-log-detail').html(detail);
      $('#error-log-status').html(status);
      $('#error-log-traceback').html(traceback);
      $('#error-log-dialog').modal('show');
    }

    function addMlBackend() {
      var ml_backend = document.getElementById("ml_backend_url").value;
      $.ajax({
        url: "api/project/",
        data: JSON.stringify({ml_backend: ml_backend}),
        type: "patch",
        dataType: "json",
        contentType: "application/json; charset=utf-8",
        success: function (response) {
          location.reload();
        },
        error: function (xhr, ajaxOptions, thrownError) {
          alert(message_from_response(xhr));
        }
      });
    }


    $('#holder').on('click', function () {
      $('#file-input').trigger('click');
    });

    // drag & drop files
    $(document).ready(function () {
      $('.accordion').accordion();

      var holder = $('#holder');
      holder.on('drop', function (e) {
        e.preventDefault();
        $(this).removeClass('hover');
        const event = {target: {files: e.originalEvent.dataTransfer.files}};
        send_data(event);
      });
      holder.on('dragover', function (e) {
        e.stopPropagation();
        e.preventDefault();
        $(this).addClass('hover');
      });
      holder.on('dragleave', function (e) {
        e.preventDefault();
        $(this).removeClass('hover');
      });
    });

    // show upload wait
    function start_wait() {
      $('.ui.page.dimmer').addClass('active');
    }

    // stop upload wait
    function stop_wait(obj, success) {
      if (success) {
        window.location = '?task_id=' + obj[0];
      } else {
        alert(obj);
      }

    }

    // send data with tasks to server (add more data)
    function send_data(event) {
      if (typeof event.target.files === 'undefined') {
        return;
      }

      // show upload wait dialog
      start_wait();
      var fd = null;
      var request = {};

      // files from disk
      fd = new FormData;
      for (var i = 0; i < event.target.files.length; i++) {
        var f = event.target.files[i];
        var max_size_mb = {{ project.max_tasks_file_size }};
        if (f.size / 1024.0 / 1024.0 > max_size_mb) {
          alert('Sorry, but file size is too big (more ' + max_size_mb + ' mb).\n<br/>' +
            'Try to split your file by chunks or zip it', false);
          return;
        }

        // make form and attach file to it
        fd.append(f.name, f);
      }

      request = {
        url: "api/import",
        data: fd,
        method: 'POST',
        processData: false,
        contentType: false
      };

      $.ajax(request)
        .done(function (answer) {
          stop_wait(answer['new_task_ids'], true);
        })
        .fail(function (answer) {
          var msg = "Error: can't upload/process file on server side. Reasons:<br><br>";

          if (answer.responseJSON != null) {
            var rows = answer.responseJSON;
            for (var i in rows) {
              const escaped = $('<div>').text(rows[i]).html();
              const split = escaped.split('::');
              msg += '<div class="upload-row-error">' +
                '<div class=desc>' + split[0] + '</div>' +
                (split.length > 1 ? '<div class=code>' + split[1] + '</div>' : '') +
                '</div><br/>\n';
            }
          } else {
            msg += 'Critical error, see console for more description';
            console.log(answer);
          }

          stop_wait(msg, false);
        });
    }

    function message_from_error(e) {
      if (e.hasOwnProperty('responseJSON')) {
        if (e.responseJSON.hasOwnProperty('msg')) {
          return e.responseJSON.msg;
        }
        if (e.responseJSON.hasOwnProperty('detail')) {
          return e.responseJSON.detail;
        } else {
          return e.responseJSON;
        }
      }
      if (e.hasOwnProperty('responseText')) {
        return e.responseText;
      }
    }

    function start_train() {
      $.ajax({
        url: "api/train",
        method: 'POST',
        timeout: 500,
        error: function (xhr, textStatus, thrownError) {
          if (textStatus === 'timeout') {
            location.reload();
          } else {
            alert(message_from_error(xhr));
          }
        },
        success: function (res) {
          location.reload();
        }
      })
    }

    function start_predictions() {
      $.ajax({
        url: "api/predictions",
        method: 'POST',
        error: function (xhr, textStatus, thrownError) {
          alert(message_from_error(xhr));
        },
        success: function (res) {
          location.reload();
        }
      })
    }

    function remove_ml_backend(name) {
      console.log(name);
      const confirmed = confirm('You are going to delete ml backend.\nWarning! this operation cannot be undone.\nPlease confirm your action.');
      if (confirmed) {
        $.ajax({
          type: 'POST',
          url: "api/remove-ml-backend",
          data: JSON.stringify({name: name}),
          dataType: "json",
          contentType: "application/json; charset=utf-8",
          success: function (response) {
            console.log(response);
            location.reload();
          },
          error: function (xhr, ajaxOptions, thrownError) {
            alert(message_from_error(xhr));
          }
        })
      }
    }
  </script>
>>>>>>> ee3155b7

    @classmethod
    def predict(
        cls, tasks, project=None, label_config=None, force_reload=False, try_fetch=True, **kwargs
    ):
        if try_fetch:
            m = cls.fetch(project, label_config, force_reload)
        else:
            m = cls.get(project)
            if not m:
                raise FileNotFoundError('No model loaded. Specify "try_fetch=True" option.')

        predictions = m.model.predict(tasks, **kwargs)
        return predictions, m

    @classmethod
    def create_data_snapshot(cls, data_iter, workdir):
        data = list(data_iter)
        data_file = os.path.join(workdir, 'train_data.json')
        with io.open(data_file, mode='w') as fout:
            json.dump(data, fout, ensure_ascii=False)

        info_file = os.path.join(workdir, 'train_data_info.json')
        with io.open(info_file, mode='w') as fout:
            json.dump({'count': len(data)}, fout)

    @classmethod
    def train_script_wrapper(
        cls, project, label_config, train_kwargs, initialization_params=None, tasks=()
    ):

        if initialization_params:
            # Reinitialize new cls instance for using in RQ context
            initialization_params = initialization_params or {}
            cls.initialize(**initialization_params)

        # fetching the latest model version before we generate the next one
        t = time.time()
        m = cls.fetch(project, label_config)
        m.is_training = True

        version = cls._generate_version()

        if cls.model_dir:
            logger.debug('Running in model dir: ' + cls.model_dir)
            project_model_dir = os.path.join(cls.model_dir, project or '')
            workdir = os.path.join(project_model_dir, version)
            os.makedirs(workdir, exist_ok=True)
        else:
            logger.debug('Running without model dir')
            workdir = None

        if cls.without_redis():
            data_stream = tasks
        else:
            data_stream = (json.loads(t) for t in cls._redis.lrange(cls._get_tasks_key(project), 0, -1))

        if workdir:
            data_stream, snapshot = tee(data_stream)
            cls.create_data_snapshot(snapshot, workdir)

        try:
            train_output = m.model.fit(data_stream, workdir, **train_kwargs)
            if cls.without_redis():
                job_id = None
            else:
                job_id = get_current_job().id
            job_result = json.dumps({
                'status': 'ok',
                'train_output': train_output,
                'project': project,
                'workdir': workdir,
                'version': version,
                'job_id': job_id,
                'time': time.time() - t
            })
            if workdir:
                job_result_file = os.path.join(workdir, 'job_result.json')
                with open(job_result_file, mode='w') as fout:
                    fout.write(job_result)
            if not cls.without_redis():
                cls._redis.rpush(cls._get_job_results_key(project), job_result)
        except:
            raise
        finally:
            m.is_training = False
        return job_result

    @classmethod
    def _start_training_job(cls, project, label_config, train_kwargs):
        job = cls._redis_queue.enqueue(
            cls.train_script_wrapper,
            args=(project, label_config, train_kwargs, cls.get_initialization_params()),
            job_timeout='365d',
            ttl=None,
            result_ttl=-1,
            failure_ttl=300,
            meta={'project': project},
        )
        logger.info('Training job {job} started for project {project}'.format(job=job, project=project))
        return job

    @classmethod
    def train(cls, tasks, project=None, label_config=None, **kwargs):
        job = None
        if cls.without_redis():
            job_result = cls.train_script_wrapper(
                project, label_config, train_kwargs=kwargs, tasks=tasks)
            train_output = json.loads(job_result)['train_output']
            cls.get_or_create(project, label_config, force_reload=True, train_output=train_output)
        else:
            tasks_key = cls._get_tasks_key(project)
            cls._redis.delete(tasks_key)
            for task in tasks:
                cls._redis.rpush(tasks_key, json.dumps(task))
            job = cls._start_training_job(project, label_config, kwargs)
        return job<|MERGE_RESOLUTION|>--- conflicted
+++ resolved
@@ -1,262 +1,3 @@
-<<<<<<< HEAD
-import os
-import logging
-import time
-import json
-import redis
-import attr
-import io
-
-from abc import ABC, abstractmethod
-from datetime import datetime
-from itertools import tee
-from redis import Redis
-from rq import Queue, get_current_job
-from rq.registry import StartedJobRegistry, FinishedJobRegistry, FailedJobRegistry
-from rq.job import Job
-
-from label_studio.utils.misc import parse_config
-
-
-logger = logging.getLogger(__name__)
-
-
-@attr.s
-class ModelWrapper(object):
-    model = attr.ib()
-    model_version = attr.ib()
-    is_training = attr.attrib(default=False)
-
-
-class LabelStudioMLBase(ABC):
-
-    def __init__(self, label_config=None, train_output=None, **kwargs):
-        """Model loader"""
-        self.label_config = label_config
-        self.parsed_label_config = parse_config(self.label_config)
-        self.train_output = train_output
-
-    @abstractmethod
-    def predict(self, tasks, **kwargs):
-        pass
-
-    @abstractmethod
-    def fit(self, completions, workdir=None, **kwargs):
-        pass
-
-
-class LabelStudioMLManager(object):
-
-    model_class = None
-    model_dir = None
-    redis_host = None
-    redis_port = None
-    train_kwargs = None
-
-    _redis = None
-    _redis_queue = None
-    _current_model = None
-
-    @classmethod
-    def initialize(
-        cls, model_class, model_dir=None, redis_host='localhost', redis_port=6379, redis_queue='default',
-        **init_kwargs
-    ):
-        if not issubclass(model_class, LabelStudioMLBase):
-            raise ValueError('Inference class should be the subclass of ' + LabelStudioMLBase.__class__.__name__)
-
-        cls.model_class = model_class
-        cls.redis_queue = redis_queue
-        cls.model_dir = model_dir
-        cls.init_kwargs = init_kwargs
-        cls.redis_host = redis_host
-        cls.redis_port = redis_port
-
-        if cls.model_dir:
-            cls.model_dir = os.path.expanduser(cls.model_dir)
-            os.makedirs(cls.model_dir, exist_ok=True)
-
-        cls._redis = cls._get_redis(redis_host, redis_port)
-        if cls._redis:
-            cls._redis_queue = Queue(name=redis_queue, connection=cls._redis)
-
-        cls._current_model = {}
-
-    @classmethod
-    def get_initialization_params(cls):
-        return dict(
-            model_class=cls.model_class,
-            model_dir=cls.model_dir,
-            redis_host=cls.redis_host,
-            redis_port=cls.redis_port,
-            redis_queue=cls.redis_queue,
-            **cls.init_kwargs
-        )
-
-    @classmethod
-    def without_redis(cls):
-        return cls._redis is None
-
-    @classmethod
-    def _get_redis(cls, host, port, raise_on_error=False):
-        r = Redis(host=host, port=port)
-        try:
-            r.ping()
-        except redis.ConnectionError:
-            if raise_on_error:
-                raise
-            return None
-        else:
-            return r
-
-    @classmethod
-    def _generate_version(cls):
-        return str(int(datetime.now().timestamp()))
-
-    @classmethod
-    def _get_tasks_key(cls, project):
-        return 'project:' + str(project) + ':tasks'
-
-    @classmethod
-    def _get_job_results_key(cls, project):
-        return 'project:' + str(project) + ':job_results'
-
-    @classmethod
-    def _remove_jobs(cls, project):
-        started_registry = StartedJobRegistry(cls._redis_queue.name, cls._redis_queue.connection)
-        finished_registry = FinishedJobRegistry(cls._redis_queue.name, cls._redis_queue.connection)
-        for job_id in started_registry.get_job_ids() + finished_registry.get_job_ids():
-            job = Job.fetch(job_id, connection=cls._redis)
-            if job.meta.get('project') != project:
-                continue
-            logger.info('Deleting job_id ' + job_id)
-            job.delete()
-
-    @classmethod
-    def _get_latest_job_result_from_redis(cls, project):
-        job_results_key = cls._get_job_results_key(project)
-        try:
-            num_finished_jobs = cls._redis.llen(job_results_key)
-            if num_finished_jobs == 0:
-                logger.info('Job queue is empty')
-                return
-            latest_job = cls._redis.lindex(job_results_key, -1)
-        except redis.exceptions.ConnectionError as exc:
-            logger.error(exc)
-            return
-        else:
-            return json.loads(latest_job)
-
-    @classmethod
-    def _get_latest_job_result_from_workdir(cls, project):
-        project_model_dir = os.path.join(cls.model_dir, project or '')
-        if not os.path.exists(project_model_dir):
-            return
-
-        # sort directories by decreasing timestamps
-        for subdir in reversed(sorted(map(int, filter(lambda d: d.isdigit(), os.listdir(project_model_dir))))):
-            job_result_file = os.path.join(project_model_dir, str(subdir), 'job_result.json')
-            if not os.path.exists(job_result_file):
-                logger.error('The latest job result file ' + job_result_file + ' doesn\'t exist')
-                continue
-            with open(job_result_file) as f:
-                return json.load(f)
-
-    @classmethod
-    def _key(cls, project):
-        return project, os.getpid()
-
-    @classmethod
-    def has_active_model(cls, project):
-        return cls._key(project) in cls._current_model
-
-    @classmethod
-    def get(cls, project):
-        key = cls._key(project)
-        logger.debug('Get project ' + str(key))
-        return cls._current_model.get(key)
-
-    @classmethod
-    def create(cls, project=None, label_config=None, train_output=None, version=None, **kwargs):
-        key = cls._key(project)
-        logger.debug('Create project ' + str(key))
-        kwargs.update(cls.init_kwargs)
-        cls._current_model[key] = ModelWrapper(
-            model=cls.model_class(label_config=label_config, train_output=train_output, **kwargs),
-            model_version=version or cls._generate_version()
-        )
-        return cls._current_model[key]
-
-    @classmethod
-    def get_or_create(
-        cls, project=None, label_config=None, force_reload=False, train_output=None, version=None, **kwargs
-    ):
-        # reload new model if model is not loaded into memory OR force_reload=True OR model versions are mismatched
-        if not cls.has_active_model(project) or force_reload or (cls.get(project).model_version != version and version is not None):  # noqa
-            logger.debug('Reload model for project={project} with version={version}'.format(
-                project=project, version=version))
-            cls.create(project, label_config, train_output, version, **kwargs)
-        return cls.get(project)
-
-    @classmethod
-    def fetch(cls, project=None, label_config=None, force_reload=False, **kwargs):
-        if cls.without_redis():
-            logger.debug('Fetch ' + project + ' from local directory')
-            job_result = cls._get_latest_job_result_from_workdir(project) or {}
-        else:
-            logger.debug('Fetch ' + project + ' from Redis')
-            job_result = cls._get_latest_job_result_from_redis(project) or {}
-        train_output = job_result.get('train_output')
-        version = job_result.get('version')
-        return cls.get_or_create(project, label_config, force_reload, train_output, version, **kwargs)
-
-    @classmethod
-    def job_status(cls, job_id):
-        job = Job.fetch(job_id, connection=cls._redis)
-        response = {
-            'job_status': job.get_status(),
-            'error': job.exc_info,
-            'created_at': job.created_at,
-            'enqueued_at': job.enqueued_at,
-            'started_at': job.started_at,
-            'ended_at': job.ended_at
-        }
-        if job.is_finished and isinstance(job.result, str):
-            response['result'] = json.loads(job.result)
-        return response
-
-    @classmethod
-    def is_training(cls, project):
-        if not cls.has_active_model(project):
-            return {'is_training': False}
-        m = cls.get(project)
-        if cls.without_redis():
-            return {
-                'is_training': m.is_training,
-                'backend': 'none',
-                'model_version': m.model_version
-            }
-        else:
-            started_jobs = StartedJobRegistry(cls._redis_queue.name, cls._redis_queue.connection).get_job_ids()
-            finished_jobs = FinishedJobRegistry(cls._redis_queue.name, cls._redis_queue.connection).get_job_ids()
-            failed_jobs = FailedJobRegistry(cls._redis_queue.name, cls._redis_queue.connection).get_job_ids()
-            running_jobs = list(set(started_jobs) - set(finished_jobs + failed_jobs))
-            logger.debug('Running jobs: ' + str(running_jobs))
-            for job_id in running_jobs:
-                job = Job.fetch(job_id, connection=cls._redis)
-                if job.meta.get('project') == project:
-                    return {
-                        'is_training': True,
-                        'job_id': job_id,
-                        'backend': 'redis',
-                        'model_version': m.model_version,
-                    }
-            return {
-                'is_training': False,
-                'backend': 'redis',
-                'model_version': m.model_version
-            }
-=======
 {% extends 'base.html' %}
 {% block body %}
   <style>
@@ -598,121 +339,5 @@
       }
     }
   </script>
->>>>>>> ee3155b7
-
-    @classmethod
-    def predict(
-        cls, tasks, project=None, label_config=None, force_reload=False, try_fetch=True, **kwargs
-    ):
-        if try_fetch:
-            m = cls.fetch(project, label_config, force_reload)
-        else:
-            m = cls.get(project)
-            if not m:
-                raise FileNotFoundError('No model loaded. Specify "try_fetch=True" option.')
-
-        predictions = m.model.predict(tasks, **kwargs)
-        return predictions, m
-
-    @classmethod
-    def create_data_snapshot(cls, data_iter, workdir):
-        data = list(data_iter)
-        data_file = os.path.join(workdir, 'train_data.json')
-        with io.open(data_file, mode='w') as fout:
-            json.dump(data, fout, ensure_ascii=False)
-
-        info_file = os.path.join(workdir, 'train_data_info.json')
-        with io.open(info_file, mode='w') as fout:
-            json.dump({'count': len(data)}, fout)
-
-    @classmethod
-    def train_script_wrapper(
-        cls, project, label_config, train_kwargs, initialization_params=None, tasks=()
-    ):
-
-        if initialization_params:
-            # Reinitialize new cls instance for using in RQ context
-            initialization_params = initialization_params or {}
-            cls.initialize(**initialization_params)
-
-        # fetching the latest model version before we generate the next one
-        t = time.time()
-        m = cls.fetch(project, label_config)
-        m.is_training = True
-
-        version = cls._generate_version()
-
-        if cls.model_dir:
-            logger.debug('Running in model dir: ' + cls.model_dir)
-            project_model_dir = os.path.join(cls.model_dir, project or '')
-            workdir = os.path.join(project_model_dir, version)
-            os.makedirs(workdir, exist_ok=True)
-        else:
-            logger.debug('Running without model dir')
-            workdir = None
-
-        if cls.without_redis():
-            data_stream = tasks
-        else:
-            data_stream = (json.loads(t) for t in cls._redis.lrange(cls._get_tasks_key(project), 0, -1))
-
-        if workdir:
-            data_stream, snapshot = tee(data_stream)
-            cls.create_data_snapshot(snapshot, workdir)
-
-        try:
-            train_output = m.model.fit(data_stream, workdir, **train_kwargs)
-            if cls.without_redis():
-                job_id = None
-            else:
-                job_id = get_current_job().id
-            job_result = json.dumps({
-                'status': 'ok',
-                'train_output': train_output,
-                'project': project,
-                'workdir': workdir,
-                'version': version,
-                'job_id': job_id,
-                'time': time.time() - t
-            })
-            if workdir:
-                job_result_file = os.path.join(workdir, 'job_result.json')
-                with open(job_result_file, mode='w') as fout:
-                    fout.write(job_result)
-            if not cls.without_redis():
-                cls._redis.rpush(cls._get_job_results_key(project), job_result)
-        except:
-            raise
-        finally:
-            m.is_training = False
-        return job_result
-
-    @classmethod
-    def _start_training_job(cls, project, label_config, train_kwargs):
-        job = cls._redis_queue.enqueue(
-            cls.train_script_wrapper,
-            args=(project, label_config, train_kwargs, cls.get_initialization_params()),
-            job_timeout='365d',
-            ttl=None,
-            result_ttl=-1,
-            failure_ttl=300,
-            meta={'project': project},
-        )
-        logger.info('Training job {job} started for project {project}'.format(job=job, project=project))
-        return job
-
-    @classmethod
-    def train(cls, tasks, project=None, label_config=None, **kwargs):
-        job = None
-        if cls.without_redis():
-            job_result = cls.train_script_wrapper(
-                project, label_config, train_kwargs=kwargs, tasks=tasks)
-            train_output = json.loads(job_result)['train_output']
-            cls.get_or_create(project, label_config, force_reload=True, train_output=train_output)
-        else:
-            tasks_key = cls._get_tasks_key(project)
-            cls._redis.delete(tasks_key)
-            for task in tasks:
-                cls._redis.rpush(tasks_key, json.dumps(task))
-            job = cls._start_training_job(project, label_config, kwargs)
-        return job+
+{% endblock %}