--- conflicted
+++ resolved
@@ -17,14 +17,8 @@
         </a>
 
       {% else %}
-<<<<<<< HEAD
+
         <!-- ML Backend info -->
-=======
-
-        <div class="ui positive button" onclick="start_train()">Start training</div>
-
-        <!-- Statistics -->
->>>>>>> ddb77375
         <div class="ui stackable grid">
           <div class="row centered aligned">
             <div class="eight wide column centered aligned">
@@ -68,10 +62,12 @@
                 <span class="label">Model Version</span>
               </div>
             </div>
-
-          </div>
-
-          <div class="ui divider hidden"></div>
+          </div>
+
+          <!-- Start train -->
+          <div class="row centered aligned">
+              <div class="ui positive big button" onclick="start_train()">Start training</div>
+          </div>
 
           {% if project.data_types|length == 1 %}
             <!-- File uploader -->
