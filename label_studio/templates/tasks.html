--- conflicted
+++ resolved
@@ -4,7 +4,6 @@
 <script src="/static/js/vue.js"></script>
 <script src="/static/js/httpVueLoader.js"></script>
 
-<<<<<<< HEAD
 <style>
   .visible-app {
     display: block !important;
@@ -16,12 +15,6 @@
     border-radius: 5px;
     height: 50px;
   }
-=======
-{#  {% include 'storages.html' %}#}
-
-  <div class="ui container">
-    <center class="wrapper">
->>>>>>> 36fc4cac
 
   .fade-enter-active, .fade-leave-active {
     transition: opacity 0.5s ease-in-out;
@@ -51,6 +44,10 @@
   }
 </style>
 
+{% endraw %}
+  {# {% include 'storages.html' %} #}
+{% raw %}
+
 <div id="vue_loader" class="ui large text loader loading active">Loading ...</div>
 
 <div class="ui container" id="app" :class="{'visible-app': vue_loaded}" style="display: none">
@@ -59,6 +56,10 @@
 
   <!-- Main content -->
   <center class="wrapper" v-else>
+
+
+  <div class="ui container">
+    <center class="wrapper">
 
     <!-- Statistics -->
     <div class="ui two column centered grid">
@@ -68,15 +69,9 @@
           <div class="ui statistic">
             <span class="value"><animated-number :number="project.task_count"/></span>
             <span class="label">Total tasks</span>
-<<<<<<< HEAD
             {% endraw %}{% if show_paths %}
-            <i class="small">{{ config['input_path'] }}</i>
+            <i class="small">{{ project.source_storage.readable_path }}</i>
             {% endif %}{% raw %}
-=======
-            {% if show_paths %}
-              <i class="small">{{ project.source_storage.readable_path }}</i>
-            {% endif %}
->>>>>>> 36fc4cac
           </div>
         </div>
         <!-- Total completions -->
@@ -84,15 +79,9 @@
           <div class="ui statistic">
             <span class="value"><animated-number :number="project.completion_count"/></span>
             <span class="label">Total completions</span>
-<<<<<<< HEAD
             {% endraw %}{% if show_paths %}
-            <i class="small">{{ config['output_dir'] }}</i>
+            <i class="small">{{ project.target_storage.readable_path }}</i>
             {% endif %}{% raw %}
-=======
-            {% if show_paths %}
-              <i class="small">{{ project.target_storage.readable_path }}</i>
-            {% endif %}
->>>>>>> 36fc4cac
           </div>
         </div>
       </div>
@@ -104,14 +93,13 @@
         </div>
       </div>
 
-<<<<<<< HEAD
       <!-- Control buttons -->
       <div class="row" v-if="project.task_count > 0">
         <a class="ui button positive" href="/">Start Labeling</a>
-        <a class="ui button red" @click="deleteAllTasks()">Delete All Tasks</a>
+        <a class="ui button red" @click="deleteAllTasks()" v-if="project.can_manage_tasks">Delete All Tasks</a>
       </div>
       <div class="row" v-else>
-        <a class="ui button positive" href="/import">Import Tasks</a>
+        <a class="ui button positive" href="/import" v-if="project.can_manage_tasks">Import Tasks</a>
       </div>
 
     </div>
@@ -121,27 +109,12 @@
     <div class="ui pagination menu" v-if="project.task_count > 0">
       <a class="item" :class="{'active': page>1, 'disabled': page<=1}"
          @click="if (page!=1) page--">Prev</a>
-=======
-        <div class="row">
-          {% if task_ids|length > 0 %}
-            <a class="ui button positive" href=".">Start Labeling</a>
-            {% if project.can_manage_tasks %}
-              <a id="clear-tasks-button" class="ui button red">Delete All Tasks</a>
-            {% endif %}
-          {% else %}
-            {% if project.can_manage_tasks %}
-              <a class="ui button positive" href="import">Import Tasks</a>
-            {% endif %}
-          {% endif %}
-        </div>
->>>>>>> 36fc4cac
 
       <div class="item">
         <input v-model="page" style="border:none" type="number" min="1" :max="totalPages">
         &nbsp; of &nbsp;&nbsp;
         {{ totalPages }}
       </div>
-<<<<<<< HEAD
 
       <a class="item" :class="{'active': page<totalPages, 'disabled': page>=totalPages}"
          @click="if (page<totalPages) page++">Next</a>
@@ -161,8 +134,8 @@
             :class="{'up': this.order=='completed_at', 'down': this.order=='-completed_at'}"
             @click="changeOrder('completed_at')">Completed at
         </th>
-        <th>Delete task?</th>
-        <th>Delete completion?</th>
+        <th v-if="project.can_manage_tasks">Delete task?</th>
+        <th v-if="project.can_manage_completions">Delete completion?</th>
       </tr>
 
       <!-- Task row -->
@@ -177,12 +150,12 @@
         <!-- Completed at -->
         <td>{{ task.completed_at }}</td>
         <!-- Task -->
-        <td class="text-center">
+        <td class="text-center" v-if="project.can_manage_tasks">
           <i @click="deleteTask(task.id)"
              class="fas fa-trash-alt trash remove-task">&nbsp;&nbsp;</i>
         </td>
         <!-- Completion -->
-        <td class="text-center">
+        <td class="text-center" v-if="project.can_manage_completions">
           <i v-for="completion_id in task.completions" @click="deleteCompletion(task.id, completion_id)"
              class="fas fa-trash-alt trash remove-completion">&nbsp;&nbsp;</i>
         </td>
@@ -191,54 +164,10 @@
 
     <br/>
   </center>
-=======
-      {% if task_ids|length > 0 %}
-      <div class="ui divider hidden"></div>
-      <!-- Table -->
-      <table>
-        <tr>
-          <th>Task ID </th>
-          <th>Completed at</th>
-          {% if project.can_manage_completions %}
-            <th>Delete completion?</th>
-          {% endif %}
-          {% if project.can_manage_tasks %}
-            <th>Delete task?</th>
-          {% endif %}
-        </tr>
-
-        {% for id in task_ids %}
-          <tr>
-            <td class="text-center">
-              <a href=".?task_id={{ id }}">
-                <i class="fas fa-eye eye show-completion"></i>
-              </a>
-              &nbsp;
-              {{ id }}
-            </td>
-            <td>{{ completed_at[id] }}</td>
-          {% if project.can_manage_completions %}
-            <td class="text-center">
-              {% if id in completions %}
-                <i data-task-id="{{ id }}" class="fas fa-trash-alt trash remove-completion"></i>
-              {% endif %}
-            </td>
-          {% endif %}
-          {% if project.can_manage_tasks %}
-            <td class="text-center">
-              <i data-task-id="{{ id }}" class="fas fa-trash-alt trash remove-task"></i>
-            </td>
-          {% endif %}
-          </tr>
-        {% endfor %}
-      </table>
-      {% endif %}
-      <br/>
-    </center></div>
->>>>>>> 36fc4cac
   <br/><br/>
 </div>
 
+<script src="/static/js/components/animatedNumber.js"></script>
 <script>
     var app = new Vue({
         el: '#app',
