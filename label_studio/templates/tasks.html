{% extends 'base.html' %}
{% block body %}
{% raw %}
  <script src="static/js/polyfill.min.js"></script>
  <script src="static/js/vue.js"></script>
  <script src="static/js/lsf-sdk.js"></script>
  <script src="static/js/mousetrap.min.js"></script>

<<<<<<< HEAD
  <style>
    .table-wrapper {
      overflow-x: auto;
      padding-bottom: 1em;
      min-width: 188px;
    }
    .task-container {
      margin: 0 1em;
    }
    .task-table {
      min-width: 188px;
    }
    table.task-table td {
      height: 30px !important;
    }

    ::-webkit-scrollbar-track {
      -webkit-box-shadow: inset 0 0 8px rgba(178, 178, 178, 0.3) !important;
      background-color: #F5F5F5 !important;
    }

    ::-webkit-scrollbar {
      width: 8px !important;
      height: 8px !important;
      background-color: #F5F5F5 !important;
    }

    ::-webkit-scrollbar-thumb {
      background-color: #c3c3c3 !important;
      border: 8px solid #b4b4b4 !important;
    }

    tr.selected {
      background-color: rgba(0, 0, 0, 0.03);
    }

    tr {
      cursor: pointer;
    }

    .visible-app {
      display: block !important;
    }

    .preview-image {
      border-radius: 5px;
      height: 50px;
      cursor: pointer;
    }

    .full-preview-image {
      max-height: 400px;
      max-width: 400px;
    }

    .fade-enter-active, .fade-leave-active {
      transition: opacity 0.5s ease-in-out;
    }

    .fade-enter-to {
      opacity: 1;
      height: 50px;
    }

    .fade-enter, .fade-leave-to {
      opacity: 0;
      height: 0;
    }

    .pagination {
      height: 10px !important;
      min-width: 188px;
      background-color: rgba(0,0,0,.05)
    }

    .pagination-size {
      border: none;
      background: none;
    }

    .order {
      cursor: pointer;
    }

    .order.up, .order.down {
      font-weight: bold;
    }

    .db-card {
      background: #f7f7f7;
      border-radius: 5px;
      padding: 2em;
    }

    .action-buttons {
      display: flex;
      flex-direction: column;
    }

    .action-button:not(:last-child) {
      margin-right: 5px;
    }

    .action-item {
      opacity: 0.5;
      transition: 0.1s ease-in-out opacity;
      cursor: pointer;
    }

    .action-item:hover {
      opacity: 0.8;
      transition: 0.1s ease-in-out opacity;
    }

    .align-grid {
      display: grid !important;
    }

    .trash:hover {
      color: rgb(255, 13, 23);
    }

    .center-margin {
      margin: 0 auto !important;
    }

    .center-flex {
      align-content: center;
      justify-content: center;
      display: flex;
    }

    .hidden-items:hover {
      color: #0c85d0;
      transition: 0.2s color ease-in-out;
    }

    #label-studio {
      max-width: unset;
      padding-left: unset;
      padding-right: unset;
      margin: unset;
    }

    /* hide full screen mode for LSF because it's not working correctly */
    .ant-btn.ls-fs {
      display: none;
    }

    @media screen and (max-width: 768px) {
      .full-preview-image {
        max-height: 250px;
        max-width: 330px;
      }
      .task-container {
        margin: unset;
      }
      .task-table {
        width: 100%;
      }
      .pagination {
        min-width: unset;
      }
      .mobile-divider {
        height: 50px;
      }
    }
  </style>
=======
  <link rel="stylesheet" href="static/css/tasks.css">
>>>>>>> b7e55761

  <div id="vue_loader" class="ui large text loader loading active">Loading ...</div>

  <div class="ui " id="app" :class="{'visible-app': vue_loaded}" style="display: none">

    <!-- Main content -->

    <div class="ui container wrapper" v-if="!quick_view">

      <!-- Statistics -->
      <div class="ui three column centered grid stackable">
        <div class="row">

          <!-- Total tasks -->
          <div class="column center aligned align-grid">
            <div class="ui db-card">
              <div class="ui statistic small">
                <!-- Project loading -->
                <center v-if="!project_loaded" style="margin-bottom: 3px">
                  <div class="ui loader loading active inline"></div>
                </center>
                <!-- Number -->
                <span class="value" v-else>
                  <animated-number :number="project.task_count"></animated-number>
                </span>
                <span class="label">Tasks</span>
                <span class="sub-label">
                  <i class="word-break" v-if="project.multi_session_mode">{{ project.source_storage.readable_path }}</i>
                  <span data-tooltip="Source storage sync in progress">
                    <i class="ui loader loading active inline mini" v-if="project.source_syncing"></i>
                  </span>
                </span>
                <!-- Controls -->
                <div style="margin-top: 7px">
                  <!-- Storage settings -->
                  <span data-tooltip="Change source storage filter">
                  <i class="fas fa-cog sup-button big"
                     @click="loadStorageSettings(); storage_settings.source.show=true"></i>
                  </span>
                  <!-- Delete tasks -->
                  <span v-if="project.can_delete_tasks">
                    <span style="margin-right: 15px"></span>
                    <span @click="deleteAllTasks()"
                          data-tooltip="Delete all tasks">
                      <i class="fas fa-trash-alt trash remove-task">&nbsp;&nbsp;</i>
                    </span>
                  </span>
                </div>
              </div> <!-- statistic -->
            </div>
          </div>

          <!-- Total completions -->
          <div class="column center aligned align-grid">
            <div class="ui db-card">
              <div class="ui statistic small">
                <!-- Project loading -->
                <center v-if="!project_loaded" style="margin-bottom: 3px">
                  <div class="ui loader loading active inline"></div>
                </center>
                <!-- Number -->
                <span class="value" v-else>
                  <animated-number :number="project.completion_count"></animated-number>
                </span>
                <span class="label">Completions</span>
                <span class="sub-label">
                  <i class="word-break" v-if="project.multi_session_mode">{{ project.target_storage.readable_path }}</i>
                  <span data-tooltip="Target storage sync in progress">
                    <i class="ui loader loading active inline mini" v-if="project.target_syncing"></i>
                  </span>
                </span>
                <!-- Controls -->
                <div style="margin-top: 7px">
                  <!-- Target storage settings -->
                  <span data-tooltip="Change target storage">
                    <i class="fas fa-cog sup-button big"
                       @click="loadStorageSettings(); storage_settings.target.show=true"></i>
                  </span>
                  <!-- Delete completions -->
                  <span v-if="project.can_manage_completions">
                    <span style="margin-right: 15px"></span>
                    <span @click="deleteAllCompletions()"
                          data-tooltip="Delete all completions">
                      <i class="far fa-trash-alt trash remove-completion">&nbsp;&nbsp;</i>
                    </span>
                  </span>
                </div>
              </div>
            </div>
          </div>

          <!-- Action Buttons -->
          <div class="column center aligned align-grid">
            <div class="ui db-card">
              <!-- Control buttons -->
              <div class="ui row stackable" v-if="project.task_count > 0">
                <div class="center aligned action-buttons">
                  <!-- Sampling -->
                  <span style="padding-top: 8px; padding-bottom: 11px;"
                        data-tooltip="Tasks sampling: selecting which task to take next in labeling. Edit project config file to change">
                    <span class="ui icon label">
                      <i class="ui icon far shuffle"></i>
                      {{ project.config['sampling'] }}
                    </span>
                  </span>
                  <!-- Start labeling -->
                  <a class="ui button positive" href=".">Start Labeling</a>
                </div>
              </div>
            </div>
          </div> <!-- Action buttons -->
        </div>

        <!-- Critical error -->
        <div v-if="error">
          <div class="ui hidden divier"></div>
          <div class="ui error message">
            <div class="header">{{ error.header }}</div>
            <div class="content">{{ error.message }}</div>
          </div>
          <div class="ui hidden divier"></div>
        </div>

        <!-- Import tasks -->
        <div class="row" v-if="project.task_count == 0">
          <a class="ui button positive" href="/import" v-if="project.can_manage_tasks">Import Tasks</a>
        </div>

      </div>
      <div class="ui divider hidden"></div>
    </div> <!-- container -->






    <div class="ui task-container">

      <div class="ui grid stackable" ref="grid">
        <div class="column" id="left-panel"
             ref="left_panel"
<<<<<<< HEAD
             v-if="!(quick_view_left_width === 0 && quick_view)"
=======
             v-if="!(quick_view_show_table === false && quick_view)"
>>>>>>> b7e55761
             :class="quick_view ? '' : 'sixteen wide'">
          <!-- Table -->
          <div class="table-wrapper">
            <table v-if="project.task_count > 0" ref="task_table"
                   class="task-table" :class="{'center-margin': !quick_view}">
<<<<<<< HEAD
=======
              <thead>

>>>>>>> b7e55761
              <!-- Header -->
              <tr>
                <th class="order" @click="changeOrder('id')" v-if="columns.includes('id')">Task ID
                  <i class="fas" :class="{'fa-sort-up': this.order=='id', 'fa-sort-down': this.order=='-id'}"></i>
                </th>
                <th class="order" @click="changeOrder('completed_at')" v-if="columns.includes('completed_at')">
                  Completed at
                  <i class="fas"
                     :class="{'fa-sort-up': this.order=='completed_at', 'fa-sort-down': this.order=='-completed_at'}"></i>
                </th>
                <th class="order" @click="changeOrder('has_skipped_completions')" v-if="columns.includes('skipped')">
                  Skipped
                  <i class="fas"
                     :class="{'fa-sort-up': this.order=='has_skipped_completions', 'fa-sort-down': this.order=='-has_skipped_completions'}"></i>
                </th>
                <th v-if="columns.includes('actions')">
                  Actions
                </th>

                <!-- Label config fields -->
                <th v-for="(value, key) in project.data_types"
                    v-if="(value === 'Image' || value === 'Text' || value === 'Audio' || value === 'AudioPlus') && columns.includes('previews')">
                  ${{ key }}
                </th>
                <!-- Audio urls -->
                <th v-for="(value, key) in project.data_types"
                    v-if="(value === 'Audio' || value === 'AudioPlus') && columns.includes('audio_urls')">
                  ${{ key }} url
                </th>
                <!-- Image urls -->
                <th v-for="(value, key) in project.data_types"
                    v-if="value === 'Image' && columns.includes('image_urls')">
                  ${{ key }} url
                </th>
              </tr>

              </thead>

              <!-- Task row -->

              <tbody>

              <!-- Broken task -->
              <tr v-if="task == null" class="text-center" v-for="task in tasks">
                <td colspan="3"><small>broken task [backend returns null, check storage settings,
                  may be you forgot "Generate task data with URLs ..." checkbox on source storage settings?]</small>
                </td>
              </tr>

              <!-- Correct task -->
              <tr v-if="task != null" class="text-center"
                  v-for="task, index in tasks"
                  :class="{selected: current_task && current_task.id===task.id}"
                  @click.exact="toggleTaskPreview(index)" @click.ctrl.exact="window.open('.?task_id=' + task.id)">
                <!-- Task ID -->
                <td class="text-center" v-if="columns.includes('id')">
                  <span class="ui mini blue loader inline active" v-if="task.processing"></span>
                  <i class="icon small outline eye"></i>
                  <span class="hidden-items">{{ task.id }}</span>
                </td>
                <!-- Completed at -->
                <td v-if="columns.includes('completed_at')">
                  {{ task.completed_at }}
                </td>
                <!-- Skipped -->
                <td v-if="columns.includes('skipped')">
                  <i class="ui icon forward grey" v-if="task.has_skipped_completions"></i>
                </td>
                <!-- Actions -->
<<<<<<< HEAD
                <td class="text-center" v-if="columns.includes('actions')">
=======
                <td class="text-center" v-if="columns.includes('actions')" @click.stop="/* stop click propagation */">
>>>>>>> b7e55761
                  <div class="actions-card">
                    <!-- Show task code -->
                    <span data-tooltip="Show task code" class="action-button">
                      <i @click.stop="window.open('api/tasks/' + task.id)" class="icon code" style="opacity: 0.75"></i>
                    </span>
                    <!-- Delete task -->
                    <span v-if="project.can_delete_tasks" class="action-button">
                      <a class="trash" @click.stop="deleteTask(task)" data-tooltip="Delete task">
                        <i class="fas fa-trash-alt trash remove-task"></i>
                      </a>
                    </span>
                    <!-- Delete completions -->
                    <span v-if="project.can_manage_completions" class="action-button">
                      <span v-if="task.completions">
                        <a class="trash" @click.stop="deleteCompletion(task, task.completions[0])"
                           data-tooltip="Delete all completions of this task">
                          <i class="far fa-trash-alt trash remove-completion"></i>
                        </a>
                      </span>
                    </span>
                  </div>
                </td>

                <!-- Values from label config -->

                <!-- Image -->
                <td v-for="(value, key) in project.data_types" v-if="value === 'Image' && columns.includes('previews')">
                  <image-with-fade-in :src="task.data[key]"></image-with-fade-in>
                </td>

                <!-- Text -->
                <td class="text-preview-td"
                    v-for="(value, key) in project.data_types" v-if="value === 'Text' && columns.includes('previews')">
                  <div class="text-preview"><i class="icon outline copy" @click.stop="copyValue(task.data[key])"></i>{{
                    text_preview(task.data[key]) }}</div>
                </td>

                <!-- Audio -->
                <td v-for="(value, key) in project.data_types"
                    v-if="(value === 'Audio' || value === 'AudioPlus') && columns.includes('previews')"
                    @click.stop="audioToggle($event.target, task)">

                  <audio preload="metadata"
                         :src="task.data[key]"
                         @ended="Vue.set(task, 'playing', false)"
                         @timeupdate="Vue.set(task, 'playing', !$event.target.paused)">
                  </audio>
                  <i class="icon audio-button"
                     :class="task.playing ? 'pause': 'play'"></i>
                </td>

                <!-- Audio URLs -->
                <td v-for="(value, key) in project.data_types" class="text-preview-td"
                    v-if="(value === 'Audio' || value === 'AudioPlus') && columns.includes('audio_urls')">
                  <div class="text-preview"><i class="icon outline copy" @click.stop="copyValue(task.data[key])"></i>{{
                    task.data[key] }}</div>
                </td>

                <!-- Image URLs -->
                <td v-for="(value, key) in project.data_types" class="text-preview-td"
                    v-if="value === 'Image' && columns.includes('image_urls')">
                  <div class="text-preview"><i class="icon outline copy" @click.stop="copyValue(task.data[key])"></i>{{
                    task.data[key] }}</div>
                </td>

              </tr>

              </tbody>
            </table>
          </div>
          <div class="ui divider hidden"></div>

          <!-- Pagination -->

          <!-- this element is needed for pretty symmetrical alignment with loader on the right side -->
          <div :class="{'center-flex': !quick_view}">
            <div ref="pagination" class="ui pagination menu"
                 v-if="project.task_count > 0">
              <a class="item" :class="{'active': page>1, 'disabled': page<=1}" @click="prevPage()">Prev</a>

              <div class="item">
<<<<<<< HEAD
                <input v-model="page" style="border:none" type="number" min="1" :max="totalPages">
=======
                <input v-model="page"
                       :max="totalPages" min="1"
                       :style="quick_view && page < 100000 ? 'max-width: 60px': 'max-width: 80px'"
                       style="border:none" type="number">
>>>>>>> b7e55761
                <span style="cursor:pointer" @click="page=totalPages" v-if="full_pagination">&nbsp; of &nbsp;&nbsp;
                  {{ totalPages }}
                </span>
              </div>

              <div class="item" v-if="full_pagination">
                <select class="pagination-size" v-model="page_size">
                  <option>1</option>
                  <option>5</option>
                  <option selected="selected">10</option>
                  <option>50</option>
                  <option>100</option>
                </select>
              </div>

              <div id="full-pagination-settings"
<<<<<<< HEAD
                   class="item action-item" @click="show_table_settings=!show_table_settings" v-if="full_pagination">
=======
                   class="item action-item" @click="show_settings=!show_settings" v-if="full_pagination">
>>>>>>> b7e55761
                <i class="fa fa-cog"></i>
              </div>

              <a class="item" :class="{'active': page<totalPages, 'disabled': page>=totalPages}"
                 @click="nextPage()">Next</a>
            </div> <!-- pagination -->

            <div style="margin-top: 1em" v-if="!full_pagination"></div>
            &nbsp;

            <!-- Settings while hidden left panel -->
            <i class="icon grey cog settings-cog" style="cursor: pointer; opacity: 0.75"
<<<<<<< HEAD
               @click="show_table_settings=!show_table_settings" v-if="!full_pagination"></i>
=======
               @click="show_settings=!show_settings" v-if="!full_pagination"></i>
>>>>>>> b7e55761

            <!-- Loader -->
            <i class="ui loader active blue tiny inline"
               :style="{opacity: tasks_loaded ? 0: 0.5, 'margin-left': '10px', 'margin-top': quick_view ? '0' : '13px'}"></i>

          </div>

          <div class="mobile-divider"></div>
        </div> <!-- left column -->

        <div class="column"
             id="right-panel"
             ref="right_panel"
             :style="{display: quick_view ? 'inherit': 'none'}">
          <!-- LS Frontend -->
          <div id="label-studio">
            <div class="ui loader active inline centered"></div>
          </div>
        </div>

      </div> <!-- right column -->

      <br/>
      <!-- settings button -->
      <center>
        <i class="icon grey large cog settings-cog"
<<<<<<< HEAD
           @click="show_table_settings=!show_table_settings" v-if="quick_view_left_width === 0 && quick_view"></i>
=======
           @click="show_settings=!show_settings" v-if="quick_view_show_table === false && quick_view"></i>
>>>>>>> b7e55761
      </center>
      <br/>

    </div>






    <!-- Table Settings -->
    <sui-modal v-model="show_settings" v-bind:class="{inverted: 1, small: 1, scrollable: 1}"
               size="small" style="z-index: 1000">
      <i class="icon close" @click="show_settings=false"></i>

      <!-- Header -->
      <div class="header">Settings</div>

      <!-- Content -->
      <div class="scrolling content">

        <h4>Columns to show</h4>
        <div class="section">
          <div class="ui list horizontal">
<<<<<<< HEAD
            <div class="item ui checkbox" v-for="item in all_columns">
              <input type="checkbox" class="ui checkbox" v-model="columns" :value="item">
              <label class="cap-first-letter">{{ item.replaceAll('_', ' ') }}</label>
            </div>
          </div>
        </div>

        <h4>Quick view</h4>
        <div class="section">
          <p>
            Quick view combines the task table and the labeling interface on left and right panels into one window.
            To start quick view click on the table row near Task ID.
            You can move over tasks using hotkeys.
            Press <hotkey style='color:#777;font-size:80%;padding: 0.05em 0.35em;'>q</hotkey> or
            <i class="icon cog" style="opacity: 0.75"></i>on the page bottom to show settings again.
          </p>
          <div class="ui form">
            <a class="ui button" @click="quick_view_left_width=0">
              Hide Task Table
            </a>
            <a class="ui button" @click="quick_view_left_width=1">Show Task Table</a>
=======
            <div class="item ui checkbox" :class="item==='id' && quick_view ? 'disabled': ''"
                 v-for="item in all_columns">
              <input type="checkbox" class="ui checkbox" v-model="columns" :value="item">
              <label class="cap-first-letter">{{ item.replaceAll('_', ' ') }}</label>
            </div>
>>>>>>> b7e55761
          </div>
          <br/><br/>

          Text preview limit &nbsp;
          <div class="ui input">
            <input style="height: 30px" type="number" min="10" max="5000" v-model="text_preview_limit">
          </div>&nbsp; characters
        </div>

<<<<<<< HEAD
=======
        <h4>Quick view</h4>
        <div class="section">
          <p>
            Quick view combines the task table and the labeling interface on left and right panels into one window.
            To start quick view click on the table row near Task ID.
            You can move over tasks using hotkeys.
            Press <hotkey style='color:#777;font-size:80%;padding: 0.05em 0.35em;'>`</hotkey> or
            <i class="icon cog" style="opacity: 0.75"></i>on the page bottom to show settings again.
          </p>
          <div class="ui form">
            <a class="ui button icon" @click="quick_view_show_table=!quick_view_show_table">
              <i class="fa" :class="quick_view_show_table ? 'fa-border-all': 'fa-border-none'"></i>
              {{ quick_view_show_table ? 'Hide': 'Show' }} Task Table
            </a>
          </div>
        </div>

>>>>>>> b7e55761
        <h4>Auto update timer</h4>
        <div class="section">
          <p>Auto update project info and tasks by 5 sec timer</p>
          <a class="ui button" @click="toggleAutoUpdateTimer()">
            <i class="fa-clock" :class="auto_update_timer ? 'fas': 'far'"></i>
            {{ 'Timer ' + (auto_update_timer ? 'Enabled': 'Disabled') }}
          </a>
        </div>

        <!-- Hotkeys -->
        <h4>Hotkeys</h4>
        <div class="section">
          <div class="hotkey-helper">
<<<<<<< HEAD
            <div class="keys"><hotkey>q</hotkey></div>
            <span class="description">show settings</span>
          </div>

          <div class="hotkey-helper">
            <div class="keys"><hotkey>click on row</hotkey></div>
            <span class="description">open task in Quick mode, click again on selected task to exit</span>
          </div>

          <div class="hotkey-helper">
            <div class="keys"><hotkey>shift</hotkey> + <hotkey>←</hotkey> or <hotkey>a</hotkey></div>
            <span class="description">previous page</span>
          </div>

          <div class="hotkey-helper">
            <div class="keys"><hotkey>shift</hotkey> + <hotkey>→</hotkey> or <hotkey>d</hotkey></div>
            <span class="description">next page</span>
          </div>

          <div class="hotkey-helper">
=======
            <div class="keys">
              <hotkey style="font-weight: bold">`</hotkey>
              <small>[gravis key]</small></div>
            <span class="description">toggle settings</span>
          </div>

          <div class="hotkey-helper">
            <div class="keys"><hotkey>q</hotkey></div>
            <span class="description">toggle quick view</span>
          </div>

          <div class="hotkey-helper">
            <div class="keys"><hotkey>e</hotkey></div>
            <span class="description">toggle task table in quick view</span>
          </div>

          <div class="hotkey-helper">
            <div class="keys"><hotkey>click on row</hotkey></div>
            <span class="description">open task in Quick mode, <br>click again on selected task to exit</span>
          </div>

          <div class="hotkey-helper">
            <div class="keys"><hotkey>shift</hotkey> + <hotkey>←</hotkey> or <hotkey>a</hotkey></div>
            <span class="description">previous page</span>
          </div>

          <div class="hotkey-helper">
            <div class="keys"><hotkey>shift</hotkey> + <hotkey>→</hotkey> or <hotkey>d</hotkey></div>
            <span class="description">next page</span>
          </div>

          <div class="hotkey-helper">
>>>>>>> b7e55761
            <div class="keys"><hotkey>shift</hotkey> + <hotkey>↑</hotkey> or <hotkey>w</hotkey></div>
            <span class="description">previous item</span>
          </div>

          <div class="hotkey-helper">
            <div class="keys"><hotkey>shift</hotkey> + <hotkey>↓</hotkey> or <hotkey>s</hotkey></div>
            <span class="description">next item</span>
          </div>

          <div class="hotkey-helper">
            <div class="keys"><hotkey>ctrl</hotkey> + <hotkey>click on row</hotkey></div>
            <span class="description">open task explore in new window</span>
          </div>

        </div>
      </div>
    </sui-modal>



    {% endraw %}
    {% include 'includes/storages.html' %}
    {% raw %}

  </div>

  <script src="static/js/components/animatedNumber.js"></script>
  <script src="static/js/components/imageWithFadeIn.js"></script>
  <script src="static/js/components/vue-tippy.min.js"></script>
<<<<<<< HEAD
  <!-- <script src="static/js/components/vue-intro.min.js"></script> -->
=======
  <script src="static/semantic/semantic-ui-vue.min.js"></script>

>>>>>>> b7e55761
  <script>
    var PAGINATION_MAX_WIDTH = 400;

    Vue.use(SemanticUIVue);
    Vue.use(VueTippy);
    //Vue.use(VueIntro);

    var app = new Vue({
      el: '#app',

      data: function () {
        var data = {
          // internal variables
          vue_loaded: false,
          project_loaded: false,
          tasks_loaded: false,
          page: Cookies.get('page', 1),
          page_size: Cookies.get('page_size', 10),
          order: Cookies.get('order', 'id'),
          auto_update_timer: null,
          show_settings: false,
          timer_interval: 5000,
          text_preview_limit: Cookies.get('text_preview_limit', 400),
          error: null,

          // quick task preview
<<<<<<< HEAD
          all_columns: ['id', 'completed_at', 'skipped', 'actions', 'others'],
          full_columns: JSON.parse(Cookies.get('full_columns', '["id", "completed_at", "skipped", "actions", "others"]')),
          quick_columns: JSON.parse(Cookies.get('quick_columns', '["id"]')),
          quick_view: false,
          quick_view_left_width: 4,
=======
          all_columns: ['id', 'completed_at', 'skipped', 'actions', 'previews', 'audio_urls', 'image_urls'],
          full_columns: JSON.parse(Cookies.get('full_columns', '["id", "completed_at", "skipped", "actions", "previews"]')),
          quick_columns: JSON.parse(Cookies.get('quick_columns', '["id"]')),
          quick_view: false,
          quick_view_show_table: true,
>>>>>>> b7e55761
          current_task: null,
          current_task_index: -10,
          full_pagination: true,

          // provided by api/project
          project: {% endraw %}{{ serialized_project|json|safe }}{% raw %},

          // provided by api/tasks
          tasks: [],

          // provided by api/project/storage-settings
          storage_settings: {
            source: {
              fields: [], errors: [], type: 'json', storage_for: 'source',
              show: false, loading: false, type_loading: false, save_success: false
            },
            target: {
              fields: [], errors: [], type: 'json', storage_for: 'target',
              show: false, loading: false, type_loading: false, save_success: false
            }
          },
          storage_settings_all: {}
        };

        data.columns = data.full_columns;
        return data;
      },

      // components
      components: {
        'animated-number': animatedNumber,
        'image-with-fade-in': imageWithFadeIn
      },

      computed: {
        currentTasks: function () {
          return this.tasks;
        },
        totalPages: function () {
          var total = Math.ceil(this.project.task_count / parseInt(this.page_size));
          if (this.page > total)
            this.page = total;
          return total;
        }
      },

      methods: {
        getApi: function (dst, url, always, fail, done) {
          /* this api call will do vue.data['dst'] = get(url) */

          var self = this;
          $.get(url + (url.includes('?') ? '&' : '?') + 'rnd=' + randomInteger(0, 100000))
            .done(function (data) {
              setValue(self, dst, data);
              if (done) done(data);
              if (always) always(data);
              // console.log(dst + ' loaded');
            })
            .fail(function (data) {
              if (fail) fail(data);
              else {
                self.showError('Error while get api for <' + dst + '>:', message_from_response(data));
              }
              if (always) always(data);
              console.log('error: no ' + dst + ' loaded')
            })
        },

        // get tasks from api
<<<<<<< HEAD
        loadTasks: function () {
          var self = this;
          self.tasks_loaded = false;
          this.getApi('tasks', 'api/tasks/?page=' + this.page +
            '&page_size=' + parseInt(this.page_size) +
            '&order=' + this.order,
=======
        loadTasks: function (polling) {
          var self = this;
          self.tasks_loaded = false;
          this.getApi('tasks', 'api/tasks/' +
            '?page=' + this.page +
            '&page_size=' + parseInt(this.page_size) +
            '&order=' + this.order +
            (polling ? '&polling=true': ''),
>>>>>>> b7e55761
            // always
            function (data) {
              self.tasks_loaded = true;
            },
            // fail
            function (data) {
              self.showError('Tasks loading error', message_from_response(data))
            },
            // done
            function () {
              // set task position to the first task
              if (self.current_task_index === -1) {
                self.current_task_index = 0;
                self.openTaskPreview(self.tasks[self.current_task_index]);
              }
              // set task position to the last task
              else if (self.current_task_index === -2) {
                self.current_task_index = self.tasks.length - 1;
                self.openTaskPreview(self.tasks[self.current_task_index]);
              }
            }

          );
        },

        // get project info from api
<<<<<<< HEAD
        loadProject: function () {
          var self = this;
          this.getApi('project', 'api/project/',
=======
        loadProject: function (polling) {
          var self = this;
          this.getApi('project', 'api/project/' + (polling ? '?polling=true': ''),
>>>>>>> b7e55761
            // always
            function () {
              self.project_loaded = true;
            },
            // fail
            function (data) {
              self.showError('Project loading error', message_from_response(data));
            }
          );
        },

        // get tasks from api
        loadStorageSettings: function () {
          var self = this;
          self.storage_settings.source.type_loading = self.storage_settings.target.type_loading = true;
          this.getApi('storage_settings_all', 'api/project/storage-settings/',
            function () {
              self.storage_settings.source.type_loading = self.storage_settings.target.type_loading = false;
              self.changeStorageSettings('source', 'current');
              self.changeStorageSettings('target', 'current');
            });
        },

        // get settings from storage_settings_all
        changeStorageSettings: function (storage_for, storage_type) {
          // change to current on backend
          if (storage_type === 'current') {
            var storages = this.storage_settings_all[storage_for];
            for (var type in storages) {
              var value = storages[type];
              if (value.current) {
                storage_type = type;
                setValue(this, 'storage_settings.' + storage_for, value);
                break;
              }
            }
          }
          // change to new type
          else {
            var value = this.storage_settings_all[storage_for][storage_type];
            setValue(this, 'storage_settings.' + storage_for, value);
          }

          // hide/show link to import page
          if (storage_for === 'source') {
            $('#menu-import').css("display", storage_type === 'tasks-json' ? 'block' : 'none');
          }
        },

        saveStorageSettings: function (storage_for) {
          var self = this;
          self.storage_settings[storage_for].loading = true;
          self.storage_settings[storage_for].save_success = false;
          self.$set(self.storage_settings[storage_for], 'errors', []);
          $.ajax({
            type: 'POST',
            url: 'api/project/storage-settings/' +
              '?type=' + this.storage_settings[storage_for].type +
              '&storage_for=' + storage_for,
            contentType: 'application/json',
            dataType: 'json',
            data: JSON.stringify(getFormData($('#' + storage_for + '-storage-form')))
          }).fail(function (data) {
            if (data.hasOwnProperty('responseJSON') && data.responseJSON.hasOwnProperty('errors'))
              self.$set(self.storage_settings[storage_for], 'errors', data.responseJSON.errors);
            else {
              var msg = message_from_response(data);
              self.storage_settings[storage_for].errors = {common: msg};
              self.showError('Storage settings error', msg)
            }
            console.log('save storage settings error:');
            console.log(data);
          }).done(function () {
            self.storage_settings[storage_for].save_success = true;
            self.project_loaded = false;
            setTimeout(function () {
              self.loadAll();
            }, 4000);
          }).always(function () {
            self.storage_settings[storage_for].loading = false;
          });
          return false;
        },

        // update all objects via api
        loadAll: function () {
          this.loadProject();
          this.loadTasks();
          this.loadStorageSettings();
        },

        // update all objects via api
        loadProjectAndTasks: function () {
          this.loadProject();
          this.loadTasks();
        },

        // update all objects via api
        loadProjectAndTasksByTimer: function (polling) {
          if (this.project_loaded && this.tasks_loaded) {
            this.loadProject(polling);
            this.loadTasks(polling);
          }
        },

        // change order of sorting in table
        changeOrder: function (name) {
          console.log('order changed to ' + name);
          var old = getUrlArg('order', 'id');
          if (old === name) {
            name = '-' + name;
          }
          this.order = name;
          Cookies.set('order', name);
          refreshHistoryArg('order', name);
          this.loadTasks();
        },

        // delete completion with trash button
        deleteCompletion: function (task, completion) {
          task.processing = true;
          this.$forceUpdate();
          var request = new XMLHttpRequest();
          request.open("DELETE", "api/tasks/" + task.id + "/completions/" + completion.id + "/", true);
          request.onload = this.loadProjectAndTasks;
          request.send();
        },

        // delete completion with trash button
        deleteTask: function (task) {
          task.processing = true;
          this.$forceUpdate();
          var request = new XMLHttpRequest();
          request.open("DELETE", "api/tasks/" + task.id + "/", true);
          request.onload = this.loadProjectAndTasks;
          request.send();
        },

        // delete all tasks from project
        deleteAllTasks: function () {
          var deletion_confirmed = confirm(
            'You are going to delete all existing tasks.\n' +
            'Warning! this operation cannot be undone.\nPlease confirm your action.');
          if (deletion_confirmed) {
            var request = new XMLHttpRequest();
            request.open("DELETE", "api/tasks/delete", true);
            request.onload = this.loadProjectAndTasks;
            request.send();
          }
        },

        // delete all completions from project
        deleteAllCompletions: function () {
          var deletion_confirmed = confirm(
            'You are going to delete all existing completions.\n' +
            'Warning! this operation cannot be undone.\nPlease confirm your action.');
          if (deletion_confirmed) {
            var request = new XMLHttpRequest();
            request.open("DELETE", "api/project/completions", true);
            request.onload = this.loadProjectAndTasks;
            request.send();
          }
        },

        // start/stop timer with project & task api loading
        stopAutoUpdateTimer: function () {
          clearInterval(this.auto_update_timer);
          this.auto_update_timer = null;
        },
        startAutoUpdateTimer: function () {
          if (this.timer_interval > 0) {
            var self = this;
            this.auto_update_timer = setInterval(function() {
              self.loadProjectAndTasksByTimer(true); // run with polling = true to distinct request from timer
            }, this.timer_interval);
          }
        },
        toggleAutoUpdateTimer: function () {
          if (this.auto_update_timer) {
            this.stopAutoUpdateTimer();
          } else {
            this.startAutoUpdateTimer();
          }
        },

        capitalizeFirstLetter: capitalizeFirstLetter,  // from helpers.js

        getCurrentStorage: function (storage_for) {
          var all = this.storage_settings_all[storage_for];
          for (var key in all)
            if (all[key].current)
              return all[key];
          return {description: '[No storage defined]', name: '[No storage defined]'}
        },

        showStorageField: function (field_name, storage) {
          if (field_name !== 'create_local_copy') {
            // find field use_blob_urls inside of list
            var use_blob_urls = null;
            for (var i in storage.fields) {
              if (storage.fields[i].name === 'use_blob_urls') {
                use_blob_urls = storage.fields[i];
                break;
              }
            }
            if (field_name === 'data_key' && !use_blob_urls.data) {
              return false;
            }
            return true;
          }
        },

        showError: function (title, message) {
          $('body').toast({
            class: 'error',
            title: title,
            message: '<pre>' + message + '</pre>',
            displayTime: this.timer_interval * 2,
            position: 'bottom center'
          })
        },

        openTaskPreview: function (task) {
          if (!task) task = this.current_task;
          this.quick_view = true;
          this.current_task = task;
          this.columns = this.quick_columns;
<<<<<<< HEAD


          if (this.labelStudio) {
            // use already created instance
            this.labelStudio._sdk.loadTask(task.id, 'auto');
          } else {
            // init new instance
            this.labelStudio = LSF_SDK("label-studio", this.project.label_config_line, task, true);
          }
=======
          var self = this;

          setTimeout(function () {
            if (self.labelStudio) {
              // use already created instance
              self.labelStudio._sdk.loadTask(task.id, 'auto');
            } else {
              // init new instance
              self.labelStudio = LSF_SDK("label-studio", self.project.label_config_line, task, true);
            }
          }, 100);
>>>>>>> b7e55761
        },
        closeTaskPreview: function () {
          this.quick_view = false;
          this.columns = this.full_columns;
          this.current_task_index = -10;
        },
        toggleTaskPreview: function (index) {
          if (typeof index === 'undefined') {
            index = this.findCurrentTaskIndex();
            index = index < 0 ? 0 : index;
          }
          this.current_task_index = index;
          var task = this.tasks[index];
          this.current_task && this.current_task.id === task.id && this.quick_view
            ? this.closeTaskPreview() : this.openTaskPreview(task);
        },

        nextPage: function () {
          if (this.page < this.totalPages) {
            this.page++;
            if (this.current_task_index !== -10)
              this.current_task_index = -1;
<<<<<<< HEAD
          }
        },
        prevPage: function() {
=======
            this.audioStopAll();
          }
        },
        prevPage: function () {
>>>>>>> b7e55761
          if (this.page > 1) {
            this.page--;
            if (this.current_task_index !== -10)
              this.current_task_index = -2;
<<<<<<< HEAD
=======
            this.audioStopAll();
>>>>>>> b7e55761
          }
        },
        findCurrentTaskIndex: function() {
          if (!this.current_task) return -1;

          // find task index for current task
          for (var i=0; i<this.tasks.length; i++) {
            if (this.tasks[i].id === this.current_task.id)
              return i;
          }
          return -1;
        },
        nextTask: function() {
          if (this.current_task_index === -10) {
            this.current_task_index = this.findCurrentTaskIndex();
            this.current_task_index = this.current_task_index === -1 ? 0: this.current_task_index;
            this.openTaskPreview(this.tasks[this.current_task_index]);
          }
          else if (0 <= this.current_task_index && this.current_task_index < this.tasks.length-1) {
            this.current_task_index++;
            this.openTaskPreview(this.tasks[this.current_task_index]);
          }
          else if (this.current_task_index === this.tasks.length-1) {
            this.nextPage();
          }
        },
        prevTask: function() {
          if (this.current_task_index === -10) {
            this.current_task_index = this.findCurrentTaskIndex();
            this.current_task_index = this.current_task_index === -1 ? 0: this.current_task_index;
            this.openTaskPreview(this.tasks[this.current_task_index]);
          }
          else if (0 < this.current_task_index && this.current_task_index < this.tasks.length) {
            this.current_task_index--;
            this.openTaskPreview(this.tasks[this.current_task_index]);
          }
          else if (this.current_task_index === 0) {
            this.prevPage();
          }
        },

        evalPanelWidth: function() {
          // check that task table width > left panel size
          var grid_width = this.$refs.grid.getBoundingClientRect().width;
<<<<<<< HEAD
          var table_width = 0;
          var right_width;
          if (this.quick_view_left_width > 0) {
=======

          var table_width = 0;
          var right_width;
          if (this.quick_view_show_table) {
>>>>>>> b7e55761
            table_width = this.$refs.task_table.getBoundingClientRect().width;
            this.$refs.left_panel.style.width = (table_width + 28) + 'px';
            right_width = (grid_width - 28 - table_width - 10);
          }
          else {
            right_width = grid_width;
          }
          right_width = right_width < 500 ? 900: right_width;
          this.$refs.right_panel.style.width = right_width + 'px';

          // select ful pagination or small
<<<<<<< HEAD
          this.full_pagination = table_width > PAGINATION_MAX_WIDTH;
          // console.log(grid_width, table_width);
=======
          this.full_pagination = (table_width > PAGINATION_MAX_WIDTH) || !this.quick_view;
          // console.log(grid_width, table_width);
        },

        // audio player play / stop
        audioToggle: function(target, task) {
          if (target.nodeName === 'I') {
            target = target.parentElement;
          }
          if (!task.playing) {
            // stop all
            $('audio').each(function(i, o) { if (o !== self) o.pause(); });
            // start audio for current task
            $(target).children('audio').each(function(i, o){ o.play() });
            //Vue.set(task, 'playing', true);
          }
          else {
            // stop current task audio
            $(target).children('audio').each(function(i, o){ o.pause() });
            //Vue.set(task, 'playing', false);
          }
        },
        audioStopAll: function() {
          $('audio').each(function(i, o) { o.pause(); o.currentTime = 0; });
        },

        copyValue: function(text) {
          copyToClipboard(text);
          $('body').toast({
            class: 'orange center',
            message: '<center>Copied to clipboard!</center>',
            position: 'bottom center'
          })
        },

        text_preview: function(text) {
          return text.slice(0, this.text_preview_limit) +
            (text.length <= this.text_preview_limit ? '': ' ...');
>>>>>>> b7e55761
        }
      },

      watch: {
        // watch for page variable changes
        page: function () {
          this.loadTasks();
          Cookies.set('page', this.page);
          refreshHistoryArg('page', this.page);
        },
        page_size: function () {
          this.loadTasks();
          Cookies.set('page_size', this.page_size);
          refreshHistoryArg('page_size', this.page_size);
        },
        'storage_settings.source.type': function () {
          this.changeStorageSettings('source', this.storage_settings.source.type)
        },
        'storage_settings.target.type': function () {
          this.changeStorageSettings('target', this.storage_settings.target.type)
        },

        columns: function (values) {
          if (this.quick_view) {
            this.quick_columns = values;
            this.evalPanelWidth()
<<<<<<< HEAD
          }
          else {
=======
          } else {
>>>>>>> b7e55761
            this.full_columns = values;
          }
        },

<<<<<<< HEAD
        quick_columns: function() {
          this.evalPanelWidth();
          Cookies.set('quick_columns', this.quick_columns);
        },
        full_columns: function() {
          Cookies.set('full_columns', this.full_columns);
        },

        quick_view: function() {
          this.evalPanelWidth();
=======
        quick_columns: function () {
          this.evalPanelWidth();
          Cookies.set('quick_columns', this.quick_columns);
        },
        full_columns: function () {
          Cookies.set('full_columns', this.full_columns);
        },

        quick_view: function () {
          this.evalPanelWidth();
        },

        text_preview_limit: function () {
          Cookies.set('text_preview_limit', this.text_preview_limit);
>>>>>>> b7e55761
        }
      },

      // vue mounting of page
      mounted: function () {
        // replace deprecated version 'others'
        function remove_deprecated_others(array) {
          var index = array.indexOf('others');
          if (index >= 0) {
            array.splice(index, 1);
            array.push('previews')
          }
        }
        remove_deprecated_others(this.full_columns);
        remove_deprecated_others(this.quick_columns);

        this.vue_loaded = true;
        this.project_loaded = true;

        this.order = getUrlArg('order', this.order);
        this.page = getUrlArg('page', this.page);
        this.page_size = getUrlArg('page_size', this.page_size);
        this.loadAll();

        // project and tasks auto update timer
        var project_timer_interval = this.project.config.task_page_auto_update_timer ?
          this.project.config.task_page_auto_update_timer.toString(): '10000';
        this.timer_interval = parseInt(getUrlArg('timer', project_timer_interval));
        this.startAutoUpdateTimer();
        if (this.timer_interval > 0) {
          console.log('auto update enabled, use ?timer=0 to disable it on this page')
        }

        $('#vue_loader').hide();
        $('.ui.checkbox').checkbox();

        // hotkeys mapping
        var self = this;
<<<<<<< HEAD
=======
        Mousetrap.addKeycodes({
          119: 'w',
          115: 's',
          100: 'd',
          97:  'a',
          113: 'q',
          69: 'e',
          96: '`'
        });

>>>>>>> b7e55761
        Mousetrap.bind(['shift+left', 'a'], this.prevPage);
        Mousetrap.bind(['shift+right', 'd'], this.nextPage);
        Mousetrap.bind(['shift+up', 'w'], this.prevTask);
        Mousetrap.bind(['shift+down', 's'], this.nextTask);
<<<<<<< HEAD
        Mousetrap.bind(['q'], function() { self.show_table_settings = !self.show_table_settings });
=======
        Mousetrap.bind(['`'], function() { self.show_settings = !self.show_settings });
        Mousetrap.bind(['e'], function() { self.quick_view_show_table = !self.quick_view_show_table });
        Mousetrap.bind(['q'], function() { self.toggleTaskPreview() });
        Mousetrap.bind(['q'], function() { self.toggleTaskPreview() });
>>>>>>> b7e55761

        $(window).resize(this.evalPanelWidth);
        console.log('Vue mounting success');
      },

      updated: function() {
        this.evalPanelWidth();

<<<<<<< HEAD
        this.$nextTick(function() {
          /*if (self.tasks_loaded) {
            var intro = introJs();
            intro.setOptions({
              steps: [
                {
                  element: document.querySelector('#full-pagination-settings'),
                  intro: "Settings and help",
                },
                {
                  element: document.querySelector('#step1'),
                  intro: "This is a tooltip."
                },
                {
                  element: document.querySelectorAll('#step2')[0],
                  intro: "Ok, wasn't that fun?",
                  position: 'right'
                },
                {
                  element: '#step3',
                  intro: 'More features, more fun.',
                  position: 'left'
                },
                {
                  element: '#step4',
                  intro: "Another step.",
                  position: 'bottom'
                },
                {
                  element: '#step5',
                  intro: 'Get it, use it.'
                }
              ]
            });

            intro.start();
          }*/
        });
=======
        // set uniform height for all tr-s in table
        var max = 20;
        var trs = $('tbody').find('tr');
        trs.height(max);
        trs.each(function(i, o) { if (max < $(o).height()) { max = $(o).height(); } });
        trs.height(max);

        this.$nextTick(function() {});
>>>>>>> b7e55761
      }
    });

  </script>

{% endraw %}
{% endblock %}<|MERGE_RESOLUTION|>--- conflicted
+++ resolved
@@ -6,178 +6,7 @@
   <script src="static/js/lsf-sdk.js"></script>
   <script src="static/js/mousetrap.min.js"></script>
 
-<<<<<<< HEAD
-  <style>
-    .table-wrapper {
-      overflow-x: auto;
-      padding-bottom: 1em;
-      min-width: 188px;
-    }
-    .task-container {
-      margin: 0 1em;
-    }
-    .task-table {
-      min-width: 188px;
-    }
-    table.task-table td {
-      height: 30px !important;
-    }
-
-    ::-webkit-scrollbar-track {
-      -webkit-box-shadow: inset 0 0 8px rgba(178, 178, 178, 0.3) !important;
-      background-color: #F5F5F5 !important;
-    }
-
-    ::-webkit-scrollbar {
-      width: 8px !important;
-      height: 8px !important;
-      background-color: #F5F5F5 !important;
-    }
-
-    ::-webkit-scrollbar-thumb {
-      background-color: #c3c3c3 !important;
-      border: 8px solid #b4b4b4 !important;
-    }
-
-    tr.selected {
-      background-color: rgba(0, 0, 0, 0.03);
-    }
-
-    tr {
-      cursor: pointer;
-    }
-
-    .visible-app {
-      display: block !important;
-    }
-
-    .preview-image {
-      border-radius: 5px;
-      height: 50px;
-      cursor: pointer;
-    }
-
-    .full-preview-image {
-      max-height: 400px;
-      max-width: 400px;
-    }
-
-    .fade-enter-active, .fade-leave-active {
-      transition: opacity 0.5s ease-in-out;
-    }
-
-    .fade-enter-to {
-      opacity: 1;
-      height: 50px;
-    }
-
-    .fade-enter, .fade-leave-to {
-      opacity: 0;
-      height: 0;
-    }
-
-    .pagination {
-      height: 10px !important;
-      min-width: 188px;
-      background-color: rgba(0,0,0,.05)
-    }
-
-    .pagination-size {
-      border: none;
-      background: none;
-    }
-
-    .order {
-      cursor: pointer;
-    }
-
-    .order.up, .order.down {
-      font-weight: bold;
-    }
-
-    .db-card {
-      background: #f7f7f7;
-      border-radius: 5px;
-      padding: 2em;
-    }
-
-    .action-buttons {
-      display: flex;
-      flex-direction: column;
-    }
-
-    .action-button:not(:last-child) {
-      margin-right: 5px;
-    }
-
-    .action-item {
-      opacity: 0.5;
-      transition: 0.1s ease-in-out opacity;
-      cursor: pointer;
-    }
-
-    .action-item:hover {
-      opacity: 0.8;
-      transition: 0.1s ease-in-out opacity;
-    }
-
-    .align-grid {
-      display: grid !important;
-    }
-
-    .trash:hover {
-      color: rgb(255, 13, 23);
-    }
-
-    .center-margin {
-      margin: 0 auto !important;
-    }
-
-    .center-flex {
-      align-content: center;
-      justify-content: center;
-      display: flex;
-    }
-
-    .hidden-items:hover {
-      color: #0c85d0;
-      transition: 0.2s color ease-in-out;
-    }
-
-    #label-studio {
-      max-width: unset;
-      padding-left: unset;
-      padding-right: unset;
-      margin: unset;
-    }
-
-    /* hide full screen mode for LSF because it's not working correctly */
-    .ant-btn.ls-fs {
-      display: none;
-    }
-
-    @media screen and (max-width: 768px) {
-      .full-preview-image {
-        max-height: 250px;
-        max-width: 330px;
-      }
-      .task-container {
-        margin: unset;
-      }
-      .task-table {
-        width: 100%;
-      }
-      .pagination {
-        min-width: unset;
-      }
-      .mobile-divider {
-        height: 50px;
-      }
-    }
-  </style>
-=======
   <link rel="stylesheet" href="static/css/tasks.css">
->>>>>>> b7e55761
 
   <div id="vue_loader" class="ui large text loader loading active">Loading ...</div>
 
@@ -320,21 +149,14 @@
       <div class="ui grid stackable" ref="grid">
         <div class="column" id="left-panel"
              ref="left_panel"
-<<<<<<< HEAD
-             v-if="!(quick_view_left_width === 0 && quick_view)"
-=======
              v-if="!(quick_view_show_table === false && quick_view)"
->>>>>>> b7e55761
              :class="quick_view ? '' : 'sixteen wide'">
           <!-- Table -->
           <div class="table-wrapper">
             <table v-if="project.task_count > 0" ref="task_table"
                    class="task-table" :class="{'center-margin': !quick_view}">
-<<<<<<< HEAD
-=======
               <thead>
 
->>>>>>> b7e55761
               <!-- Header -->
               <tr>
                 <th class="order" @click="changeOrder('id')" v-if="columns.includes('id')">Task ID
@@ -404,11 +226,7 @@
                   <i class="ui icon forward grey" v-if="task.has_skipped_completions"></i>
                 </td>
                 <!-- Actions -->
-<<<<<<< HEAD
-                <td class="text-center" v-if="columns.includes('actions')">
-=======
                 <td class="text-center" v-if="columns.includes('actions')" @click.stop="/* stop click propagation */">
->>>>>>> b7e55761
                   <div class="actions-card">
                     <!-- Show task code -->
                     <span data-tooltip="Show task code" class="action-button">
@@ -490,14 +308,10 @@
               <a class="item" :class="{'active': page>1, 'disabled': page<=1}" @click="prevPage()">Prev</a>
 
               <div class="item">
-<<<<<<< HEAD
-                <input v-model="page" style="border:none" type="number" min="1" :max="totalPages">
-=======
                 <input v-model="page"
                        :max="totalPages" min="1"
                        :style="quick_view && page < 100000 ? 'max-width: 60px': 'max-width: 80px'"
                        style="border:none" type="number">
->>>>>>> b7e55761
                 <span style="cursor:pointer" @click="page=totalPages" v-if="full_pagination">&nbsp; of &nbsp;&nbsp;
                   {{ totalPages }}
                 </span>
@@ -514,11 +328,7 @@
               </div>
 
               <div id="full-pagination-settings"
-<<<<<<< HEAD
-                   class="item action-item" @click="show_table_settings=!show_table_settings" v-if="full_pagination">
-=======
                    class="item action-item" @click="show_settings=!show_settings" v-if="full_pagination">
->>>>>>> b7e55761
                 <i class="fa fa-cog"></i>
               </div>
 
@@ -530,12 +340,8 @@
             &nbsp;
 
             <!-- Settings while hidden left panel -->
-            <i class="icon grey cog settings-cog" style="cursor: pointer; opacity: 0.75"
-<<<<<<< HEAD
-               @click="show_table_settings=!show_table_settings" v-if="!full_pagination"></i>
-=======
+            <i class="icon grey cog hover-button" style="cursor: pointer; opacity: 0.75"
                @click="show_settings=!show_settings" v-if="!full_pagination"></i>
->>>>>>> b7e55761
 
             <!-- Loader -->
             <i class="ui loader active blue tiny inline"
@@ -561,12 +367,8 @@
       <br/>
       <!-- settings button -->
       <center>
-        <i class="icon grey large cog settings-cog"
-<<<<<<< HEAD
-           @click="show_table_settings=!show_table_settings" v-if="quick_view_left_width === 0 && quick_view"></i>
-=======
+        <i class="icon grey large cog hover-button"
            @click="show_settings=!show_settings" v-if="quick_view_show_table === false && quick_view"></i>
->>>>>>> b7e55761
       </center>
       <br/>
 
@@ -591,35 +393,11 @@
         <h4>Columns to show</h4>
         <div class="section">
           <div class="ui list horizontal">
-<<<<<<< HEAD
-            <div class="item ui checkbox" v-for="item in all_columns">
-              <input type="checkbox" class="ui checkbox" v-model="columns" :value="item">
-              <label class="cap-first-letter">{{ item.replaceAll('_', ' ') }}</label>
-            </div>
-          </div>
-        </div>
-
-        <h4>Quick view</h4>
-        <div class="section">
-          <p>
-            Quick view combines the task table and the labeling interface on left and right panels into one window.
-            To start quick view click on the table row near Task ID.
-            You can move over tasks using hotkeys.
-            Press <hotkey style='color:#777;font-size:80%;padding: 0.05em 0.35em;'>q</hotkey> or
-            <i class="icon cog" style="opacity: 0.75"></i>on the page bottom to show settings again.
-          </p>
-          <div class="ui form">
-            <a class="ui button" @click="quick_view_left_width=0">
-              Hide Task Table
-            </a>
-            <a class="ui button" @click="quick_view_left_width=1">Show Task Table</a>
-=======
             <div class="item ui checkbox" :class="item==='id' && quick_view ? 'disabled': ''"
                  v-for="item in all_columns">
               <input type="checkbox" class="ui checkbox" v-model="columns" :value="item">
               <label class="cap-first-letter">{{ item.replaceAll('_', ' ') }}</label>
             </div>
->>>>>>> b7e55761
           </div>
           <br/><br/>
 
@@ -629,8 +407,6 @@
           </div>&nbsp; characters
         </div>
 
-<<<<<<< HEAD
-=======
         <h4>Quick view</h4>
         <div class="section">
           <p>
@@ -648,7 +424,6 @@
           </div>
         </div>
 
->>>>>>> b7e55761
         <h4>Auto update timer</h4>
         <div class="section">
           <p>Auto update project info and tasks by 5 sec timer</p>
@@ -662,28 +437,6 @@
         <h4>Hotkeys</h4>
         <div class="section">
           <div class="hotkey-helper">
-<<<<<<< HEAD
-            <div class="keys"><hotkey>q</hotkey></div>
-            <span class="description">show settings</span>
-          </div>
-
-          <div class="hotkey-helper">
-            <div class="keys"><hotkey>click on row</hotkey></div>
-            <span class="description">open task in Quick mode, click again on selected task to exit</span>
-          </div>
-
-          <div class="hotkey-helper">
-            <div class="keys"><hotkey>shift</hotkey> + <hotkey>←</hotkey> or <hotkey>a</hotkey></div>
-            <span class="description">previous page</span>
-          </div>
-
-          <div class="hotkey-helper">
-            <div class="keys"><hotkey>shift</hotkey> + <hotkey>→</hotkey> or <hotkey>d</hotkey></div>
-            <span class="description">next page</span>
-          </div>
-
-          <div class="hotkey-helper">
-=======
             <div class="keys">
               <hotkey style="font-weight: bold">`</hotkey>
               <small>[gravis key]</small></div>
@@ -716,7 +469,6 @@
           </div>
 
           <div class="hotkey-helper">
->>>>>>> b7e55761
             <div class="keys"><hotkey>shift</hotkey> + <hotkey>↑</hotkey> or <hotkey>w</hotkey></div>
             <span class="description">previous item</span>
           </div>
@@ -746,18 +498,13 @@
   <script src="static/js/components/animatedNumber.js"></script>
   <script src="static/js/components/imageWithFadeIn.js"></script>
   <script src="static/js/components/vue-tippy.min.js"></script>
-<<<<<<< HEAD
-  <!-- <script src="static/js/components/vue-intro.min.js"></script> -->
-=======
   <script src="static/semantic/semantic-ui-vue.min.js"></script>
 
->>>>>>> b7e55761
   <script>
     var PAGINATION_MAX_WIDTH = 400;
 
     Vue.use(SemanticUIVue);
     Vue.use(VueTippy);
-    //Vue.use(VueIntro);
 
     var app = new Vue({
       el: '#app',
@@ -778,19 +525,11 @@
           error: null,
 
           // quick task preview
-<<<<<<< HEAD
-          all_columns: ['id', 'completed_at', 'skipped', 'actions', 'others'],
-          full_columns: JSON.parse(Cookies.get('full_columns', '["id", "completed_at", "skipped", "actions", "others"]')),
-          quick_columns: JSON.parse(Cookies.get('quick_columns', '["id"]')),
-          quick_view: false,
-          quick_view_left_width: 4,
-=======
           all_columns: ['id', 'completed_at', 'skipped', 'actions', 'previews', 'audio_urls', 'image_urls'],
           full_columns: JSON.parse(Cookies.get('full_columns', '["id", "completed_at", "skipped", "actions", "previews"]')),
           quick_columns: JSON.parse(Cookies.get('quick_columns', '["id"]')),
           quick_view: false,
           quick_view_show_table: true,
->>>>>>> b7e55761
           current_task: null,
           current_task_index: -10,
           full_pagination: true,
@@ -860,14 +599,6 @@
         },
 
         // get tasks from api
-<<<<<<< HEAD
-        loadTasks: function () {
-          var self = this;
-          self.tasks_loaded = false;
-          this.getApi('tasks', 'api/tasks/?page=' + this.page +
-            '&page_size=' + parseInt(this.page_size) +
-            '&order=' + this.order,
-=======
         loadTasks: function (polling) {
           var self = this;
           self.tasks_loaded = false;
@@ -876,7 +607,6 @@
             '&page_size=' + parseInt(this.page_size) +
             '&order=' + this.order +
             (polling ? '&polling=true': ''),
->>>>>>> b7e55761
             // always
             function (data) {
               self.tasks_loaded = true;
@@ -903,15 +633,9 @@
         },
 
         // get project info from api
-<<<<<<< HEAD
-        loadProject: function () {
-          var self = this;
-          this.getApi('project', 'api/project/',
-=======
         loadProject: function (polling) {
           var self = this;
           this.getApi('project', 'api/project/' + (polling ? '?polling=true': ''),
->>>>>>> b7e55761
             // always
             function () {
               self.project_loaded = true;
@@ -1139,17 +863,6 @@
           this.quick_view = true;
           this.current_task = task;
           this.columns = this.quick_columns;
-<<<<<<< HEAD
-
-
-          if (this.labelStudio) {
-            // use already created instance
-            this.labelStudio._sdk.loadTask(task.id, 'auto');
-          } else {
-            // init new instance
-            this.labelStudio = LSF_SDK("label-studio", this.project.label_config_line, task, true);
-          }
-=======
           var self = this;
 
           setTimeout(function () {
@@ -1161,7 +874,6 @@
               self.labelStudio = LSF_SDK("label-studio", self.project.label_config_line, task, true);
             }
           }, 100);
->>>>>>> b7e55761
         },
         closeTaskPreview: function () {
           this.quick_view = false;
@@ -1184,24 +896,15 @@
             this.page++;
             if (this.current_task_index !== -10)
               this.current_task_index = -1;
-<<<<<<< HEAD
-          }
-        },
-        prevPage: function() {
-=======
             this.audioStopAll();
           }
         },
         prevPage: function () {
->>>>>>> b7e55761
           if (this.page > 1) {
             this.page--;
             if (this.current_task_index !== -10)
               this.current_task_index = -2;
-<<<<<<< HEAD
-=======
             this.audioStopAll();
->>>>>>> b7e55761
           }
         },
         findCurrentTaskIndex: function() {
@@ -1246,16 +949,10 @@
         evalPanelWidth: function() {
           // check that task table width > left panel size
           var grid_width = this.$refs.grid.getBoundingClientRect().width;
-<<<<<<< HEAD
-          var table_width = 0;
-          var right_width;
-          if (this.quick_view_left_width > 0) {
-=======
 
           var table_width = 0;
           var right_width;
           if (this.quick_view_show_table) {
->>>>>>> b7e55761
             table_width = this.$refs.task_table.getBoundingClientRect().width;
             this.$refs.left_panel.style.width = (table_width + 28) + 'px';
             right_width = (grid_width - 28 - table_width - 10);
@@ -1267,10 +964,6 @@
           this.$refs.right_panel.style.width = right_width + 'px';
 
           // select ful pagination or small
-<<<<<<< HEAD
-          this.full_pagination = table_width > PAGINATION_MAX_WIDTH;
-          // console.log(grid_width, table_width);
-=======
           this.full_pagination = (table_width > PAGINATION_MAX_WIDTH) || !this.quick_view;
           // console.log(grid_width, table_width);
         },
@@ -1309,7 +1002,6 @@
         text_preview: function(text) {
           return text.slice(0, this.text_preview_limit) +
             (text.length <= this.text_preview_limit ? '': ' ...');
->>>>>>> b7e55761
         }
       },
 
@@ -1336,28 +1028,11 @@
           if (this.quick_view) {
             this.quick_columns = values;
             this.evalPanelWidth()
-<<<<<<< HEAD
-          }
-          else {
-=======
           } else {
->>>>>>> b7e55761
             this.full_columns = values;
           }
         },
 
-<<<<<<< HEAD
-        quick_columns: function() {
-          this.evalPanelWidth();
-          Cookies.set('quick_columns', this.quick_columns);
-        },
-        full_columns: function() {
-          Cookies.set('full_columns', this.full_columns);
-        },
-
-        quick_view: function() {
-          this.evalPanelWidth();
-=======
         quick_columns: function () {
           this.evalPanelWidth();
           Cookies.set('quick_columns', this.quick_columns);
@@ -1372,7 +1047,6 @@
 
         text_preview_limit: function () {
           Cookies.set('text_preview_limit', this.text_preview_limit);
->>>>>>> b7e55761
         }
       },
 
@@ -1411,8 +1085,6 @@
 
         // hotkeys mapping
         var self = this;
-<<<<<<< HEAD
-=======
         Mousetrap.addKeycodes({
           119: 'w',
           115: 's',
@@ -1423,19 +1095,14 @@
           96: '`'
         });
 
->>>>>>> b7e55761
         Mousetrap.bind(['shift+left', 'a'], this.prevPage);
         Mousetrap.bind(['shift+right', 'd'], this.nextPage);
         Mousetrap.bind(['shift+up', 'w'], this.prevTask);
         Mousetrap.bind(['shift+down', 's'], this.nextTask);
-<<<<<<< HEAD
-        Mousetrap.bind(['q'], function() { self.show_table_settings = !self.show_table_settings });
-=======
         Mousetrap.bind(['`'], function() { self.show_settings = !self.show_settings });
         Mousetrap.bind(['e'], function() { self.quick_view_show_table = !self.quick_view_show_table });
         Mousetrap.bind(['q'], function() { self.toggleTaskPreview() });
         Mousetrap.bind(['q'], function() { self.toggleTaskPreview() });
->>>>>>> b7e55761
 
         $(window).resize(this.evalPanelWidth);
         console.log('Vue mounting success');
@@ -1444,46 +1111,6 @@
       updated: function() {
         this.evalPanelWidth();
 
-<<<<<<< HEAD
-        this.$nextTick(function() {
-          /*if (self.tasks_loaded) {
-            var intro = introJs();
-            intro.setOptions({
-              steps: [
-                {
-                  element: document.querySelector('#full-pagination-settings'),
-                  intro: "Settings and help",
-                },
-                {
-                  element: document.querySelector('#step1'),
-                  intro: "This is a tooltip."
-                },
-                {
-                  element: document.querySelectorAll('#step2')[0],
-                  intro: "Ok, wasn't that fun?",
-                  position: 'right'
-                },
-                {
-                  element: '#step3',
-                  intro: 'More features, more fun.',
-                  position: 'left'
-                },
-                {
-                  element: '#step4',
-                  intro: "Another step.",
-                  position: 'bottom'
-                },
-                {
-                  element: '#step5',
-                  intro: 'Get it, use it.'
-                }
-              ]
-            });
-
-            intro.start();
-          }*/
-        });
-=======
         // set uniform height for all tr-s in table
         var max = 20;
         var trs = $('tbody').find('tr');
@@ -1492,7 +1119,6 @@
         trs.height(max);
 
         this.$nextTick(function() {});
->>>>>>> b7e55761
       }
     });
 
