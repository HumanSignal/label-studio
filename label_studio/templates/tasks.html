--- conflicted
+++ resolved
@@ -61,10 +61,7 @@
   <!-- Main content -->
   <center class="wrapper" v-else>
 
-<<<<<<< HEAD
-
-=======
->>>>>>> 29dd665e
+
   <div class="ui container">
     <center class="wrapper">
 
@@ -76,13 +73,8 @@
           <div class="ui statistic small">
             <span class="value"><animated-number :number="project.task_count"/></span>
             <span class="label">Total tasks</span>
-<<<<<<< HEAD
             <i class="word-break" v-if="project.multi_session_mode">{{ project.source_storage.readable_path }}</i>
-=======
-            {% if show_paths %}
-              <i class="small">{{ config['input_path'] }}</i>
-            {% endif %}
->>>>>>> 29dd665e
+            {% endraw %}{% include 'storages.html' %}{% raw %}
           </div>
         </div>
         <!-- Total completions -->
@@ -90,19 +82,12 @@
           <div class="ui statistic small">
             <span class="value"><animated-number :number="project.completion_count"/></span>
             <span class="label">Total completions</span>
-<<<<<<< HEAD
             <i class="word-break" v-if="project.multi_session_mode">{{ project.target_storage.readable_path }}</i>
-=======
-            {% if show_paths %}
-              <i class="small">{{ config['output_dir'] }}</i>
-            {% endif %}
->>>>>>> 29dd665e
           </div>
         </div>
       </div>
 
 
-<<<<<<< HEAD
       <!-- Control buttons -->
       <div class="ui row stackable" v-if="project.task_count > 0">
         <div class="column center aligned">
@@ -119,15 +104,6 @@
 
           <!-- Delete all tasks -->
           <a class="ui button red" @click="deleteAllTasks()" v-if="project.can_manage_tasks">Delete All Tasks</a>
-=======
-        <div class="row">
-          {% if task_ids|length > 0 %}
-            <a class="ui button positive" href=".">Start Labeling</a>
-            <a id="clear-tasks-button" class="ui button red">Delete All Tasks</a>
-          {% else %}
-            <a class="ui button positive" href="import">Import Tasks</a>
-          {% endif %}
->>>>>>> 29dd665e
         </div>
       </div>
 
@@ -161,7 +137,6 @@
           <option>1000</option>
         </select>
       </div>
-<<<<<<< HEAD
 
       <a class="item" :class="{'active': page<totalPages, 'disabled': page>=totalPages}"
          @click="if (page<totalPages) page++">Next</a>
@@ -211,43 +186,6 @@
 
     <br/>
   </center>
-=======
-      {% if task_ids|length > 0 %}
-      <div class="ui divider hidden"></div>
-      <!-- Table -->
-      <table>
-        <tr>
-          <th>Task ID </th>
-          <th>Completed at</th>
-          <th>Delete completion?</th>
-          <th>Delete task?</th>
-        </tr>
-
-        {% for id in task_ids %}
-          <tr>
-            <td class="text-center">
-              <a href=".?task_id={{ id }}">
-                <i class="fas fa-eye eye show-completion"></i>
-              </a>
-              &nbsp;
-              {{ id }}
-            </td>
-            <td>{{ completed_at[id] }}</td>
-            <td class="text-center">
-              {% if id in completions %}
-                <i data-task-id="{{ id }}" class="fas fa-trash-alt trash remove-completion"></i>
-              {% endif %}
-            </td>
-          <td class="text-center">
-            <i data-task-id="{{ id }}" class="fas fa-trash-alt trash remove-task"></i>
-          </td>
-          </tr>
-        {% endfor %}
-      </table>
-      {% endif %}
-      <br/>
-    </center></div>
->>>>>>> 29dd665e
   <br/><br/>
 </div>
 
