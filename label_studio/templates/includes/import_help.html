--- conflicted
+++ resolved
@@ -66,11 +66,7 @@
     <script>
       // add sample task to data manager
       function add_sample_task() {
-<<<<<<< HEAD
-        const url = "api/import?sample-task=true";
-=======
         const url = "api/import?sample_task=1";
->>>>>>> be16214e
         {% autoescape off %}
         const sample = '{{ project.generate_sample_task_escape }}';
         {% endautoescape %}
