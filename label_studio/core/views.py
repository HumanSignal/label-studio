"""This file and its contents are licensed under the Apache License 2.0. Please see the included NOTICE for copyright information and LICENSE for a copy of the license.
"""
import os
import io
import sys
import json
import logging
import pandas as pd
import posixpath

from pathlib import Path
from django.utils._os import safe_join
from django.conf import settings
from django.contrib.auth import logout
from django.http import HttpResponse, HttpResponseServerError, HttpResponseForbidden
from django.shortcuts import redirect, reverse
from django.template import loader
from ranged_fileresponse import RangedFileResponse
from django.http import JsonResponse
from wsgiref.util import FileWrapper
<<<<<<< HEAD
from rest_framework import status
from rest_framework.response import Response
=======
from rest_framework.views import APIView
from drf_yasg.utils import swagger_auto_schema
>>>>>>> 16d8b31d

from core import utils
from core.utils.io import find_file
from core.utils.params import get_env
from core.label_config import generate_time_series_json
from core.utils.common import collect_versions

logger = logging.getLogger(__name__)


_PARAGRAPH_SAMPLE = None


def main(request):
    user = request.user

    if user.is_authenticated:

        if user.active_organization is None and 'organization_pk' not in request.session:
            logout(request)
            return redirect(reverse('user-login'))

        # business mode access
        return redirect(reverse('projects:project-index'))

    # not authenticated
    return redirect(reverse('user-login'))


def version_page(request):
    """ Get platform version
    """
    # update latest version from pypi response
    # from label_studio.core.utils.common import check_for_the_latest_version
    # check_for_the_latest_version(print_message=False)
    http_page = request.path == '/version/'
    result = collect_versions(force=http_page)

    # html / json response
    if request.path == '/version/':
        # other settings from backend
        if request.user.is_superuser:
            result['settings'] = {key: str(getattr(settings, key)) for key in dir(settings)
                                  if not key.startswith('_') and not hasattr(getattr(settings, key), '__call__')}

        result = json.dumps(result, indent=2)
        result = result.replace('},', '},\n').replace('\\n', ' ').replace('\\r', '')
        return HttpResponse('<pre>' + result + '</pre>')
    else:
        return JsonResponse(result)


def health(request):
    """ System health info """
    logger.debug('Got /health request.')
    return HttpResponse(json.dumps({
        "status": "UP"
    }))


def metrics(request):
    """ Empty page for metrics evaluation """
    return HttpResponse('')


class TriggerAPIError(APIView):
    """ 500 response for testing """
    authentication_classes = ()
    permission_classes = ()

    @swagger_auto_schema(auto_schema=None)
    def get(self, request):
        raise Exception('test')


def editor_files(request):
    """ Get last editor files
    """
    response = utils.common.find_editor_files()
    return HttpResponse(json.dumps(response), status=200)


def custom_500(request):
    """ Custom 500 page """
    t = loader.get_template('500.html')
    type_, value, tb = sys.exc_info()
    return HttpResponseServerError(t.render({'exception': value}))


def samples_time_series(request):
    """ Generate time series example for preview
    """
    time_column = request.GET.get('time', '')
    value_columns = request.GET.get('values', '').split(',')
    time_format = request.GET.get('tf')

    # separator processing
    separator = request.GET.get('sep', ',')
    separator = separator.replace('\\t', '\t')
    aliases = {'dot': '.', 'comma': ',', 'tab': '\t', 'space': ' '}
    if separator in aliases:
        separator = aliases[separator]

    # check headless or not
    header = True
    if all(n.isdigit() for n in [time_column] + value_columns):
        header = False

    # generate all columns for headless csv
    if not header:
        max_column_n = max([int(v) for v in value_columns] + [0])
        value_columns = range(1, max_column_n+1)

    ts = generate_time_series_json(time_column, value_columns, time_format)
    csv_data = pd.DataFrame.from_dict(ts).to_csv(index=False, header=header, sep=separator).encode('utf-8')

    # generate response data as file
    filename = 'time-series.csv'
    response = HttpResponse(csv_data, content_type='application/csv')
    response['Content-Disposition'] = f'attachment; filename="{filename}"'
    response['filename'] = filename
    return response


def samples_paragraphs(request):
    """ Generate paragraphs example for preview
    """
    global _PARAGRAPH_SAMPLE

    if _PARAGRAPH_SAMPLE is None:
        with open(find_file('paragraphs.json'), encoding='utf-8') as f:
            _PARAGRAPH_SAMPLE = json.load(f)
    name_key = request.GET.get('nameKey', 'author')
    text_key = request.GET.get('textKey', 'text')

    result = []
    for line in _PARAGRAPH_SAMPLE:
        result.append({name_key: line['author'], text_key: line['text']})

    return HttpResponse(json.dumps(result), content_type='application/json')


def localfiles_data(request):
    """Serving files for LocalFilesImportStorage"""
    path = request.GET.get('d')
    if settings.LOCAL_FILES_SERVING_ENABLED is False:
        return HttpResponseForbidden("Serving local files can be dangerous, so it's disabled by default. "
                                     'You can enable it with LOCAL_FILES_SERVING_ENABLED environment variable')

    local_serving_document_root = get_env('LOCAL_FILES_DOCUMENT_ROOT', default='/')
    if path and request.user.is_authenticated:
        path = posixpath.normpath(path).lstrip('/')
        full_path = Path(safe_join(local_serving_document_root, path))
        if os.path.exists(full_path):
            return RangedFileResponse(request, open(full_path, mode='rb'))
        else:
            return Response(status=status.HTTP_404_NOT_FOUND)

    return HttpResponseForbidden()


def static_file_with_host_resolver(path_on_disk, content_type):
    """ Load any file, replace {{HOSTNAME}} => settings.HOSTNAME, send it as http response
    """
    path_on_disk = os.path.join(os.path.dirname(__file__), path_on_disk)

    def serve_file(request):
        with open(path_on_disk, 'r') as f:
            body = f.read()
            body = body.replace('{{HOSTNAME}}', settings.HOSTNAME)

            out = io.StringIO()
            out.write(body)
            out.seek(0)

            wrapper = FileWrapper(out)
            response = HttpResponse(wrapper, content_type=content_type)
            response['Content-Length'] = len(body)
            return response

    return serve_file<|MERGE_RESOLUTION|>--- conflicted
+++ resolved
@@ -18,13 +18,10 @@
 from ranged_fileresponse import RangedFileResponse
 from django.http import JsonResponse
 from wsgiref.util import FileWrapper
-<<<<<<< HEAD
 from rest_framework import status
 from rest_framework.response import Response
-=======
 from rest_framework.views import APIView
 from drf_yasg.utils import swagger_auto_schema
->>>>>>> 16d8b31d
 
 from core import utils
 from core.utils.io import find_file
