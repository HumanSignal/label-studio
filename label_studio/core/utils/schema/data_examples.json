{
  "editor_preview": {
    "TextRaw": "To have faith is to trust yourself to the water",
    "TextUrl": "https://htx-pub.s3.amazonaws.com/example.txt",
    "HyperText": "<div style=\"max-width: 750px\"><div style=\"clear: both\"><div style=\"float: right; display: inline-block; border: 1px solid #F2F3F4; background-color: #F8F9F9; border-radius: 5px; padding: 7px; margin: 10px 0;\"><p><b>Jules<\/b>: No no, Mr. Wolfe, it's not like that. Your help is definitely appreciated.<\/p><\/div><\/div><div style=\"clear: both\"><div style=\"float: right; display: inline-block; border: 1px solid #F2F3F4; background-color: #F8F9F9; border-radius: 5px; padding: 7px; margin: 10px 0;\"><p><b>Vincent<\/b>: Look, Mr. Wolfe, I respect you. I just don't like people barking orders at me, that's all.<\/p><\/div><\/div><div style=\"clear: both\"><div style=\"display: inline-block; border: 1px solid #D5F5E3; background-color: #EAFAF1; border-radius: 5px; padding: 7px; margin: 10px 0;\"><p><b>The Wolf<\/b>: If I'm curt with you, it's because time is a factor. I think fast, I talk fast, and I need you two guys to act fast if you want to get out of this. So pretty please, with sugar on top, clean the car.<\/p><\/div><\/div><\/div>",
    "HyperTextUrl": "<HOSTNAME>/static/samples/hypertext.html",
    "Image": "<HOSTNAME>/static/samples/sample.jpg",
    "Audio": "<HOSTNAME>/static/samples/game.wav",
    "AudioPlus": "<HOSTNAME>/static/samples/game.wav",
    "Header": "Task header",
    "Paragraphs":  [{"author": "Alice", "text": "Hi, Bob."}, {"author": "Bob", "text": "Hello, Alice!"}, {"author": "Alice", "text": "What's up?"}, {"author": "Bob", "text": "Good. Ciao!"}, {"author": "Alice", "text": "Bye, Bob."}],
    "ParagraphsUrl": "<HOSTNAME>/samples/paragraphs.json?",
    "Table": {"Card number": 18799210, "First name": "Max", "Last name":  "Nobel"},
    "$videoHack": "<video src='<HOSTNAME>/static/samples/opossum_snow.mp4' width=100% controls>",
    "Video": "<HOSTNAME>/static/samples/opossum_snow.mp4",
    "Labels": [
<<<<<<< HEAD
      { "value": "Label 1", "background": "#ff0000" },
      { "value": "Label 2", "background": "#0000ff" }
=======
      { "value": "DynamicLabel1", "background": "#ff0000" },
      { "value": "DynamicLabel2", "background": "#0000ff" }
    ],
    "Choices": [
      { "value": "DynamicChoice1" },
      { "value": "DynamicChoice2" },
      { "value": "DynamicChoice3" }
    ],
    "NestedChoices": [
      {
        "value": "DynamicChoiceHeader1",
        "children": [
          { "value": "DynamicChoice1.1" },
          { "value": "DynamicChoice1.2" }
        ]
      },
      {
        "value": "DynamicChoiceHeader2",
        "children": [
          { "value": "DynamicChoice2.1" },
          { "value": "DynamicChoice2.2" },
          { "value": "DynamicChoice2.3" }
        ]
      }
>>>>>>> 3d4d2140
    ],
    "$longText": "Opossums are frequently considered to be living fossils, and as a result are often used to approximate the ancestral therian condition in comparative studies. However, this is inaccurate, the oldest opossum fossils are early Miocene in age (roughly 20 million years old) and the last common ancestor of all living opossums approximately dates to the Oligocene-Miocene boundary (roughly 23 million years ago) and is at most no older than Oligocene in age. Many extinct metatherians once considered early opossums, such as Alphadon, Peradectes, Herpetotherium, and Pucadelphys, have since been recognized to have been previously grouped with opossums on the basis of plesiomorphies and are now considered to represent older branches of Metatheria only distantly related to modern opossums.",
    "$corefText": "I voted for Obama because he was most aligned with my values, she said.",
    "$pdf": "<embed src='<HOSTNAME>/static/samples/sample.pdf' width='100%' height='600px'/>",
    "$website": "<iframe src='http://heartex.ai' width='100%' height='600px'/>",
    "$headlessCsv": "<HOSTNAME>/static/samples/sample-task-sin-headless.csv",
    "$humanMachineDialogue": [
        {"author": "Human", "text": "Hi, Robot!"},
        {"author": "Robot", "text": "Nice to meet you, man! Tell me what you want."},
        {"author": "Human", "text": "Order me a pizza from Golden Boy at Green Street "},
        {"author": "Robot", "text": "Done. When do you want to get the order?"},
        {"author": "Human", "text": "At 3am in the morning, please"}],
    "$respone": "Sure, no problem!",
    "$resptwo": "Sorry, it's too early. May be we can change the time?",
    "$respthree": "Don't eat junk food man, it's bad for you...",
    "$ocr": "https://htx-pub.s3.amazonaws.com/demo/ocr/example.jpg",
    "$ner": "A Florida restaurant paid 10,925 pounds ($16,935) for the draft of \\\"Ain't no telling\\\", which Hendrix penned on a piece of London hotel stationery in late 1966.",
    "$captioning": "<HOSTNAME>/static/samples/trees_in_snow.jpg",
    "$pairText1": "Look at this! It's a brand new product",
    "$pairText2": "Look at this! It's an awesome piece of sh*t"
  },
  "upload": {
    "TextRaw": "To have faith is to trust yourself to the water",
    "TextUrl": "https://htx-pub.s3.amazonaws.com/example.txt",
    "HyperText": "<a href='heartex.net'>Heartex</a>",
    "Image": "<HOSTNAME>/static/samples/sample.jpg",
    "Audio": "<HOSTNAME>/static/samples/game.wav",
    "AudioPlus": "<HOSTNAME>/static/samples/game.wav",
    "Header": "Task header",
    "Paragraphs":  [{"author": "Alice", "text": "Hi, Bob."}, {"author": "Bob", "text": "Hello, Alice!"}, {"author": "Alice", "text": "What's up?"}, {"author": "Bob", "text": "Good. Ciao!"}, {"author": "Alice", "text": "Bye, Bob."}],
    "Table": {"Card number": 18799210, "First name": "Max", "Last name":  "Nobel"},
    "$videoHack": "<video src='static/samples/opossum_snow.mp4' width=100% controls>",
    "Video": "<HOSTNAME>/static/samples/opossum_snow.mp4",
    "$longText": "Opossums are frequently considered to be living fossils, and as a result are often used to approximate the ancestral therian condition in comparative studies. However, this is inaccurate, the oldest opossum fossils are early Miocene in age (roughly 20 million years old) and the last common ancestor of all living opossums approximately dates to the Oligocene-Miocene boundary (roughly 23 million years ago) and is at most no older than Oligocene in age. Many extinct metatherians once considered early opossums, such as Alphadon, Peradectes, Herpetotherium, and Pucadelphys, have since been recognized to have been previously grouped with opossums on the basis of plesiomorphies and are now considered to represent older branches of Metatheria only distantly related to modern opossums.",
    "$pdf": "<embed src='<HOSTNAME>/static/samples/sample.pdf' width='100%' height='600px'/>",
    "$website": "<iframe src='https://heartex.ai' width='100%' height='600px'/>",
    "$headlessCsv": "<HOSTNAME>/static/samples/sample-task-sin-headless.csv"
  }
}<|MERGE_RESOLUTION|>--- conflicted
+++ resolved
@@ -14,10 +14,6 @@
     "$videoHack": "<video src='<HOSTNAME>/static/samples/opossum_snow.mp4' width=100% controls>",
     "Video": "<HOSTNAME>/static/samples/opossum_snow.mp4",
     "Labels": [
-<<<<<<< HEAD
-      { "value": "Label 1", "background": "#ff0000" },
-      { "value": "Label 2", "background": "#0000ff" }
-=======
       { "value": "DynamicLabel1", "background": "#ff0000" },
       { "value": "DynamicLabel2", "background": "#0000ff" }
     ],
@@ -42,7 +38,6 @@
           { "value": "DynamicChoice2.3" }
         ]
       }
->>>>>>> 3d4d2140
     ],
     "$longText": "Opossums are frequently considered to be living fossils, and as a result are often used to approximate the ancestral therian condition in comparative studies. However, this is inaccurate, the oldest opossum fossils are early Miocene in age (roughly 20 million years old) and the last common ancestor of all living opossums approximately dates to the Oligocene-Miocene boundary (roughly 23 million years ago) and is at most no older than Oligocene in age. Many extinct metatherians once considered early opossums, such as Alphadon, Peradectes, Herpetotherium, and Pucadelphys, have since been recognized to have been previously grouped with opossums on the basis of plesiomorphies and are now considered to represent older branches of Metatheria only distantly related to modern opossums.",
     "$corefText": "I voted for Obama because he was most aligned with my values, she said.",
