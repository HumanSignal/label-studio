--- conflicted
+++ resolved
@@ -140,12 +140,8 @@
     "Labels": {
       "type": "object",
       "anyOf": [
-<<<<<<< HEAD
-        {"required": ["@name", "@toName", "Label"]},
+        {"required": ["@name", "@toName"]},
         {"required": ["@name", "@toName", "@value"]},
-=======
-        {"required": ["@name", "@toName"]},
->>>>>>> 577fc3d9
         {"required": ["@name", "@toName", "View"]}
       ],
       "properties": {
