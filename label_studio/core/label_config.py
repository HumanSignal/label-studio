--- conflicted
+++ resolved
@@ -295,15 +295,12 @@
                 task[value] = examples['HyperText']
         elif p.tag.lower().endswith('labels'):
             task[value] = examples['Labels']
-<<<<<<< HEAD
-=======
         elif p.tag.lower() == "choices":
             allow_nested = p.get('allowNested') or p.get('allownested') or "false"
             if allow_nested == "true":
                 task[value] = examples['NestedChoices']
             else:
                 task[value] = examples['Choices']
->>>>>>> 3d4d2140
         else:
             # patch for valueType="url"
             examples['Text'] = examples['TextUrl'] if only_urls else examples['TextRaw']
