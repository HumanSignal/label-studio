--- conflicted
+++ resolved
@@ -4,6 +4,7 @@
 import json
 import pandas as pd
 import numpy as np
+import os
 import xmljson
 import jsonschema
 import re
@@ -52,88 +53,8 @@
             "labels": ["Label1", "Label2", "Label3"] // taken from "alias" if exists or "value"
     }
     """
-<<<<<<< HEAD
-    if not config_string:
-        return {}
-
-    def _is_input_tag(tag):
-        return tag.attrib.get('name') and tag.attrib.get('value')
-
-    def _is_output_tag(tag):
-        return tag.attrib.get('name') and tag.attrib.get('toName') and tag.tag not in _NOT_CONTROL_TAGS
-
-    def _get_parent_output_tag_name(tag, outputs):
-        # Find parental <Choices> tag for nested tags like <Choices><View><View><Choice>...
-        parent = tag
-        while True:
-            parent = parent.getparent()
-            if parent is None:
-                return
-            name = parent.attrib.get('name')
-            if name in outputs:
-                return name
-
-    try:
-        xml_tree = etree.fromstring(config_string)
-    except etree.XMLSyntaxError as e:
-        raise LabelStudioXMLSyntaxErrorSentryIgnored(str(e))
-    inputs, outputs, labels = {}, {}, defaultdict(dict)
-    # Add variables to config (e.g. {{idx}} for index in Repeater
-    variables = []
-    for tag in xml_tree.iter():
-        if tag.attrib and 'indexFlag' in tag.attrib:
-            variables.append(tag.attrib['indexFlag'])
-        if _is_output_tag(tag):
-            tag_info = {'type': tag.tag, 'to_name': tag.attrib['toName'].split(',')}
-            if variables:
-                # Find variables in tag_name and regex if find it
-                for v in variables:
-                    for tag_name in tag_info['to_name']:
-                        if v in tag_name:
-                            if 'regex' not in tag_info:
-                                tag_info['regex'] = {}
-                            tag_info['regex'][v] = ".*"
-            # Grab conditionals if any
-            conditionals = {}
-            if tag.attrib.get('perRegion') == 'true':
-                if tag.attrib.get('whenTagName'):
-                    conditionals = {'type': 'tag', 'name': tag.attrib['whenTagName']}
-                elif tag.attrib.get('whenLabelValue'):
-                    conditionals = {'type': 'label', 'name': tag.attrib['whenLabelValue']}
-                elif tag.attrib.get('whenChoiceValue'):
-                    conditionals = {'type': 'choice', 'name': tag.attrib['whenChoiceValue']}
-            if conditionals:
-                tag_info['conditionals'] = conditionals
-            outputs[tag.attrib['name']] = tag_info
-        elif _is_input_tag(tag):
-            inputs[tag.attrib['name']] = {'type': tag.tag, 'value': tag.attrib['value'].lstrip('$')}
-        if tag.tag not in _LABEL_TAGS:
-            continue
-        parent_name = _get_parent_output_tag_name(tag, outputs)
-        if parent_name is not None:
-            actual_value = tag.attrib.get('alias') or tag.attrib.get('value')
-            if not actual_value:
-                logger.debug(
-                    'Inspecting tag {tag_name}... found no "value" or "alias" attributes.'.format(
-                        tag_name=etree.tostring(tag, encoding='unicode').strip()[:50]))
-            else:
-                labels[parent_name][actual_value] = dict(tag.attrib)
-    for output_tag, tag_info in outputs.items():
-        tag_info['inputs'] = []
-        for input_tag_name in tag_info['to_name']:
-            if input_tag_name not in inputs:
-                logger.warning(
-                    f'to_name={input_tag_name} is specified for output tag name={output_tag}, '
-                    'but we can\'t find it among input tags')
-                continue
-            tag_info['inputs'].append(inputs[input_tag_name])
-        tag_info['labels'] = list(labels[output_tag])
-        tag_info['labels_attrs'] = labels[output_tag]
-    return outputs
-=======
     logger.warning("Using deprecated method - switch to label_studio.tools.label_config.parse_config!")
     return label_config.parse_config(config_string)
->>>>>>> aaa022d8
 
 
 def _fix_choices(config):
