"""This file and its contents are licensed under the Apache License 2.0. Please see the included NOTICE for copyright information and LICENSE for a copy of the license.
"""
"""
Django Base settings for Label Studio.

For more information on this file, see
https://docs.djangoproject.com/en/3.1/topics/settings/

For the full list of settings and their values, see
https://docs.djangoproject.com/en/3.1/ref/settings/
"""
import os
import re

from core.utils.io import get_data_dir
from core.utils.params import get_bool_env, get_env

# Hostname is used for proper path generation to the resources, pages, etc
HOSTNAME = get_env('HOST', '')
if HOSTNAME:
    if not HOSTNAME.startswith('http://') and not HOSTNAME.startswith('https://'):
        print("! HOST variable found in environment, but it must start with http:// or https://, ignore it:", HOSTNAME)
        HOSTNAME = ''
    else:
        print("=> Hostname correctly set to:", HOSTNAME)
        if HOSTNAME.endswith('/'):
            HOSTNAME = HOSTNAME[0:-1]

        # for django url resolver
        if HOSTNAME:
            # http[s]://domain.com:8080/script_name => /script_name
            pattern = re.compile(r'^http[s]?:\/\/([^:\/\s]+(:\d*)?)(.*)?')
            match = pattern.match(HOSTNAME)
            FORCE_SCRIPT_NAME = match.group(3)
            if FORCE_SCRIPT_NAME:
                print("=> Django URL prefix set to:", FORCE_SCRIPT_NAME)

# SECURITY WARNING: keep the secret key used in production secret!
SECRET_KEY = '$(fefwefwef13;LFK{P!)@#*!)kdsjfWF2l+i5e3t(8a1n'

# SECURITY WARNING: don't run with debug turned on in production!
DEBUG = get_bool_env('DEBUG', True)

# Build paths inside the project like this: os.path.join(BASE_DIR, ...)
BASE_DIR = os.path.dirname(os.path.dirname(os.path.abspath(__file__)))

# Base path for media root and other uploaded files
BASE_DATA_DIR = get_env('BASE_DATA_DIR', get_data_dir())
os.makedirs(BASE_DATA_DIR, exist_ok=True)
print('=> Database and media directory:', BASE_DATA_DIR)

# Databases
# https://docs.djangoproject.com/en/2.1/ref/settings/#databases
DJANGO_DB_SQLITE = 'sqlite'
DJANGO_DB = 'default'
DATABASE_NAME_DEFAULT = os.path.join(BASE_DATA_DIR, 'label_studio.sqlite3')
DATABASE_NAME = get_env('DATABASE_NAME', DATABASE_NAME_DEFAULT)
DATABASES_ALL = {
    'default': {
        'ENGINE': 'django.db.backends.postgresql',
        'USER': get_env('POSTGRE_USER', 'postgres'),
        'PASSWORD': get_env('POSTGRE_PASSWORD', 'postgres'),
        'NAME': get_env('POSTGRE_NAME', 'postgres'),
        'HOST': get_env('POSTGRE_HOST', 'localhost'),
        'PORT': int(get_env('POSTGRE_PORT', '5432')),
    },
    DJANGO_DB_SQLITE: {
        'ENGINE': 'django.db.backends.sqlite3',
        'NAME': DATABASE_NAME,
        'OPTIONS': {
            # 'timeout': 20,
        }
    }
}
DATABASES = {'default': DATABASES_ALL.get(get_env('DJANGO_DB', 'default'))}

LOGGING = {
    'version': 1,
    'disable_existing_loggers': False,
    'formatters': {
        'standard': {
            'format': '[%(asctime)s] [%(name)s::%(funcName)s::%(lineno)d] [%(levelname)s] %(message)s',
        },
        'message_only': {
            'format': '%(message)s',
        },
        'rq_console': {
            'format': '%(asctime)s %(message)s',
            'datefmt': '%H:%M:%S',
        },
    },
    'handlers': {
        'console_raw': {
            'level': get_env('LOG_LEVEL', 'DEBUG'),
            'class': 'logging.StreamHandler',
        },
        'console': {
            'level': get_env('LOG_LEVEL', 'DEBUG'),
            'class': 'logging.StreamHandler',
            'formatter': 'standard'
        },
        'rq_console': {
            'level': 'DEBUG',
            'class': 'rq.utils.ColorizingStreamHandler',
            'formatter': 'rq_console',
            'exclude': ['%(asctime)s'],
        }
    },
    'root': {
        'handlers': ['console'],
        'level': 'DEBUG',
    }
}

INSTALLED_APPS = [
    'django.contrib.admin',
    'django.contrib.auth',
    'django.contrib.contenttypes',
    'django.contrib.sessions',
    'django.contrib.messages',
    'django.contrib.staticfiles',
    'django.contrib.humanize',

    'drf_yasg',
    'corsheaders',
    'django_extensions',
    'django_rq',
    'django_filters',
    'rules',
    'annoying',

    'rest_framework',
    'rest_framework_swagger',
    'rest_framework.authtoken',
    'drf_generators',

    'core',
    'users',
    'organizations',
    'data_import',

    'projects',
    'tasks',
    'data_manager',
    'io_storages',
    'ml'
]

MIDDLEWARE = [
    'corsheaders.middleware.CorsMiddleware',
    'django.middleware.security.SecurityMiddleware',
    'django.contrib.sessions.middleware.SessionMiddleware',
    'django.middleware.locale.LocaleMiddleware',
    'django.middleware.csrf.CsrfViewMiddleware',
    'core.middleware.DisableCSRF',
    'django.contrib.auth.middleware.AuthenticationMiddleware',
    'django.contrib.messages.middleware.MessageMiddleware',
    'django.middleware.clickjacking.XFrameOptionsMiddleware',
    'core.middleware.CommonMiddlewareAppendSlashWithoutRedirect',  # instead of 'CommonMiddleware'
    'core.middleware.CommonMiddleware',
    'core.middleware.DRFResponseFormatter',
    'django_user_agents.middleware.UserAgentMiddleware',
    'core.middleware.SetSessionUIDMiddleware',
    'core.middleware.ContextLogMiddleware',
    'core.middleware.DatabaseIsLockedRetryMiddleware',
]

REST_FRAMEWORK = {
    'DEFAULT_FILTER_BACKENDS': ['django_filters.rest_framework.DjangoFilterBackend'],
    'DEFAULT_AUTHENTICATION_CLASSES': (
        'rest_framework.authentication.BasicAuthentication',
        'rest_framework.authentication.SessionAuthentication',
        'rest_framework.authentication.TokenAuthentication'
    ),

    'DEFAULT_PERMISSION_CLASSES': [
        'rest_framework.permissions.DjangoModelPermissionsOrAnonReadOnly'
    ],
    'EXCEPTION_HANDLER': 'core.utils.common.custom_exception_handler',
    'DEFAULT_RENDERER_CLASSES': (
        'rest_framework.renderers.JSONRenderer',
    ),
    'DEFAULT_VERSIONING_CLASS': 'rest_framework.versioning.NamespaceVersioning'
}

# CORS & Host settings
INTERNAL_IPS = [  # django debug toolbar for django==2.2 requirement
    '127.0.0.1',
    'localhost',
]
CORS_ORIGIN_ALLOW_ALL = True
CORS_ALLOW_METHODS = [
    'DELETE',
    'GET',
    'OPTIONS',
    'PATCH',
    'POST',
    'PUT',
]
ALLOWED_HOSTS = ['*']

# Auth modules
AUTH_USER_MODEL = 'users.User'
AUTHENTICATION_BACKENDS = [
    'rules.permissions.ObjectPermissionBackend',
    'django.contrib.auth.backends.ModelBackend'
]
USE_USERNAME_FOR_LOGIN = False

DISABLE_SIGNUP_WITHOUT_LINK = get_bool_env('DISABLE_SIGNUP_WITHOUT_LINK', False)

# Password validation:
# https://docs.djangoproject.com/en/2.1/ref/settings/#auth-password-validators
AUTH_PASSWORD_VALIDATORS = [
    {'NAME': 'django.contrib.auth.password_validation.UserAttributeSimilarityValidator'},
    {'NAME': 'django.contrib.auth.password_validation.MinimumLengthValidator'},
    {'NAME': 'django.contrib.auth.password_validation.CommonPasswordValidator'},
    {'NAME': 'django.contrib.auth.password_validation.NumericPasswordValidator'},
]

# Django templates
TEMPLATES_DIR = os.path.join(os.path.dirname(BASE_DIR), 'templates')  # ../../from_this = 'web' dir
TEMPLATES = [
    {
        'BACKEND': 'django.template.backends.django.DjangoTemplates',
        'DIRS': [TEMPLATES_DIR],
        'APP_DIRS': True,
        'OPTIONS': {
            'context_processors': [
                'django.template.context_processors.debug',
                'django.template.context_processors.request',
                'django.contrib.auth.context_processors.auth',
                'django.contrib.messages.context_processors.messages',
                'core.context_processors.settings'
            ],
            'builtins': ['django.templatetags.i18n'],
        },
    }
]

# RQ
RQ_QUEUES = {
    'default': {
        'HOST': 'localhost',
        'PORT': 6379,
        'DB': 0,
        'DEFAULT_TIMEOUT': 180
    }
}

# Swagger: automatic API documentation
SWAGGER_SETTINGS = {
    'SECURITY_DEFINITIONS': {
        'token': {
            'type': 'token',
            'url': '/business/account/#/token'
        }
    },
    'APIS_SORTER': 'alpha',
    'SUPPORTED_SUBMIT_METHODS': ['get', 'post', 'put', 'delete', 'patch'],
    # "DEFAULT_AUTO_SCHEMA_CLASS": "core.utils.CustomAutoSchema",
    'OPERATIONS_SORTER': 'alpha'
}

SENTRY_FE = None

ROOT_URLCONF = 'core.urls'
WSGI_APPLICATION = 'core.wsgi.application'
GRAPHIQL = True

# Internationalization
# https://docs.djangoproject.com/en/2.1/topics/i18n/
LANGUAGE_CODE = 'en-us'
TIME_ZONE = 'UTC'
USE_I18N = False
USE_L10N = True
USE_TZ = True

# Static files (CSS, JavaScript, Images)
# https://docs.djangoproject.com/en/2.1/howto/static-files/
STATIC_URL = '/static/'
if HOSTNAME:
<<<<<<< HEAD
    STATIC_URL = HOSTNAME + '/static/'
print(f'=> Static URL is set to {STATIC_URL}')

=======
    STATIC_URL = HOSTNAME + STATIC_URL
print(f'Static URL is set to {STATIC_URL}')
>>>>>>> 334354f2
STATIC_ROOT = os.path.join(BASE_DIR, 'static_build')
STATICFILES_DIRS = [os.path.join(BASE_DIR, 'static')]
STATICFILES_FINDERS = (
    'django.contrib.staticfiles.finders.FileSystemFinder',
    'django.contrib.staticfiles.finders.AppDirectoriesFinder'
)
STATICFILES_STORAGE = 'core.storage.SkipMissedManifestStaticFilesStorage'

# Sessions and CSRF
SESSION_COOKIE_SECURE = bool(int(get_env('SESSION_COOKIE_SECURE', True)))
CSRF_COOKIE_SECURE = bool(int(get_env('CSRF_COOKIE_SECURE', SESSION_COOKIE_SECURE)))
CSRF_COOKIE_HTTPONLY = bool(int(get_env('CSRF_COOKIE_HTTPONLY', SESSION_COOKIE_SECURE)))

# user media files
MEDIA_ROOT = os.path.join(BASE_DATA_DIR, 'media')
UPLOAD_DIR = 'upload'
MEDIA_URL = '/data/'
AVATAR_PATH = 'avatars/'

# project exports
EXPORT_DIR = os.path.join(BASE_DATA_DIR, 'export')
EXPORT_URL_ROOT = '/export/'
os.makedirs(EXPORT_DIR, exist_ok=True)

# file / task size limits
DATA_UPLOAD_MAX_MEMORY_SIZE = int(get_env('DATA_UPLOAD_MAX_MEMORY_SIZE', 50 * 1024 * 1024))
TASKS_MAX_NUMBER = 250000
TASKS_MAX_FILE_SIZE = DATA_UPLOAD_MAX_MEMORY_SIZE

TASK_LOCK_TTL = int(get_env('TASK_LOCK_TTL')) if get_env('TASK_LOCK_TTL') else None
TASK_LOCK_DEFAULT_TTL = int(get_env('TASK_LOCK_DEFAULT_TTL', 3600))

# Email backend
FROM_EMAIL = 'Label Studio <hello@labelstud.io>'
EMAIL_BACKEND = 'django.core.mail.backends.dummy.EmailBackend'

""" React Libraries: do not forget to change this dir in /etc/nginx/nginx.conf """
# EDITOR = label-studio-frontend repository
EDITOR_ROOT = os.path.join(BASE_DIR, '../frontend/dist/lsf')
# DM = data manager (included into FRONTEND due npm building, we need only version.json file from there)
DM_ROOT = os.path.join(BASE_DIR, '../frontend/dist/dm')
# FRONTEND = GUI for django backend
REACT_APP_ROOT = os.path.join(BASE_DIR, '../frontend/dist/react-app')

# per project settings
BATCH_SIZE = 1000
PROJECT_TITLE_MIN_LEN = 3
PROJECT_TITLE_MAX_LEN = 50
LOGIN_REDIRECT_URL = '/'
LOGIN_URL = '/'
MIN_GROUND_TRUTH = 10
DATA_UNDEFINED_NAME = '$undefined$'
LICENSE = {}
VERSIONS = {}


def project_delete(project):
    project.delete()


def user_auth(user_model, email, password):
    return None


PROJECT_DELETE = project_delete
USER_AUTH = user_auth
CREATE_ORGANIZATION = 'organizations.functions.create_organization'
GET_OBJECT_WITH_CHECK_AND_LOG = 'core.utils.get_object.get_object_with_check_and_log'
SAVE_USER = 'users.functions.save_user'


# fix a problem with Windows mimetypes for JS and PNG
import mimetypes
mimetypes.add_type("application/javascript", ".js", True)
mimetypes.add_type("image/png", ".png", True)

print()  # just empty line<|MERGE_RESOLUTION|>--- conflicted
+++ resolved
@@ -22,7 +22,7 @@
         print("! HOST variable found in environment, but it must start with http:// or https://, ignore it:", HOSTNAME)
         HOSTNAME = ''
     else:
-        print("=> Hostname correctly set to:", HOSTNAME)
+        print("=> Hostname correctly is set to:", HOSTNAME)
         if HOSTNAME.endswith('/'):
             HOSTNAME = HOSTNAME[0:-1]
 
@@ -33,7 +33,7 @@
             match = pattern.match(HOSTNAME)
             FORCE_SCRIPT_NAME = match.group(3)
             if FORCE_SCRIPT_NAME:
-                print("=> Django URL prefix set to:", FORCE_SCRIPT_NAME)
+                print("=> Django URL prefix is set to:", FORCE_SCRIPT_NAME)
 
 # SECURITY WARNING: keep the secret key used in production secret!
 SECRET_KEY = '$(fefwefwef13;LFK{P!)@#*!)kdsjfWF2l+i5e3t(8a1n'
@@ -280,14 +280,9 @@
 # https://docs.djangoproject.com/en/2.1/howto/static-files/
 STATIC_URL = '/static/'
 if HOSTNAME:
-<<<<<<< HEAD
-    STATIC_URL = HOSTNAME + '/static/'
-print(f'=> Static URL is set to {STATIC_URL}')
-
-=======
     STATIC_URL = HOSTNAME + STATIC_URL
-print(f'Static URL is set to {STATIC_URL}')
->>>>>>> 334354f2
+print(f'=> Static URL is set to: {STATIC_URL}')
+
 STATIC_ROOT = os.path.join(BASE_DIR, 'static_build')
 STATICFILES_DIRS = [os.path.join(BASE_DIR, 'static')]
 STATICFILES_FINDERS = (
