"""This file and its contents are licensed under the Apache License 2.0. Please see the included NOTICE for copyright information and LICENSE for a copy of the license.
"""
"""
Django Base settings for Label Studio.

For more information on this file, see
https://docs.djangoproject.com/en/3.1/topics/settings/

For the full list of settings and their values, see
https://docs.djangoproject.com/en/3.1/ref/settings/
"""
import os
import re
import logging
import json

# for printing messages before main logging config applied
if not logging.getLogger().hasHandlers():
    logging.basicConfig(level=logging.DEBUG, format='%(message)s')

from label_studio.core.utils.io import get_data_dir
from label_studio.core.utils.params import get_bool_env, get_env, get_env_list_int

logger = logging.getLogger(__name__)
SILENCED_SYSTEM_CHECKS = []

# Hostname is used for proper path generation to the resources, pages, etc
HOSTNAME = get_env('HOST', '')
if HOSTNAME:
    if not HOSTNAME.startswith('http://') and not HOSTNAME.startswith('https://'):
        logger.info(
            "! HOST variable found in environment, but it must start with http:// or https://, ignore it: %s", HOSTNAME
        )
        HOSTNAME = ''
    else:
        logger.info("=> Hostname correctly is set to: %s", HOSTNAME)
        if HOSTNAME.endswith('/'):
            HOSTNAME = HOSTNAME[0:-1]

        # for django url resolver
        if HOSTNAME:
            # http[s]://domain.com:8080/script_name => /script_name
            pattern = re.compile(r'^http[s]?:\/\/([^:\/\s]+(:\d*)?)(.*)?')
            match = pattern.match(HOSTNAME)
            FORCE_SCRIPT_NAME = match.group(3)
            if FORCE_SCRIPT_NAME:
                logger.info("=> Django URL prefix is set to: %s", FORCE_SCRIPT_NAME)

INTERNAL_PORT = '8080'

# SECURITY WARNING: keep the secret key used in production secret!
SECRET_KEY = '$(fefwefwef13;LFK{P!)@#*!)kdsjfWF2l+i5e3t(8a1n'

# SECURITY WARNING: don't run with debug turned on in production!
DEBUG = get_bool_env('DEBUG', True)
DEBUG_MODAL_EXCEPTIONS = get_bool_env('DEBUG_MODAL_EXCEPTIONS', True)


# Build paths inside the project like this: os.path.join(BASE_DIR, ...)
BASE_DIR = os.path.dirname(os.path.dirname(os.path.abspath(__file__)))

# Base path for media root and other uploaded files
BASE_DATA_DIR = get_env('BASE_DATA_DIR', get_data_dir())
os.makedirs(BASE_DATA_DIR, exist_ok=True)
logger.info('=> Database and media directory: %s', BASE_DATA_DIR)

# Databases
# https://docs.djangoproject.com/en/2.1/ref/settings/#databases
DJANGO_DB_MYSQL = 'mysql'
DJANGO_DB_SQLITE = 'sqlite'
DJANGO_DB_POSTGRESQL = 'postgresql'
DJANGO_DB = 'default'
DATABASE_NAME_DEFAULT = os.path.join(BASE_DATA_DIR, 'label_studio.sqlite3')
DATABASE_NAME = get_env('DATABASE_NAME', DATABASE_NAME_DEFAULT)
DATABASES_ALL = {
    DJANGO_DB_POSTGRESQL: {
        'ENGINE': 'django.db.backends.postgresql',
        'USER': get_env('POSTGRE_USER', 'postgres'),
        'PASSWORD': get_env('POSTGRE_PASSWORD', 'postgres'),
        'NAME': get_env('POSTGRE_NAME', 'postgres'),
        'HOST': get_env('POSTGRE_HOST', 'localhost'),
        'PORT': int(get_env('POSTGRE_PORT', '5432')),
    },
    DJANGO_DB_MYSQL: {
        'ENGINE': 'django.db.backends.mysql',
        'USER': get_env('MYSQL_USER', 'root'),
        'PASSWORD': get_env('MYSQL_PASSWORD', ''),
        'NAME': get_env('MYSQL_NAME', 'labelstudio'),
        'HOST': get_env('MYSQL_HOST', 'localhost'),
        'PORT': int(get_env('MYSQL_PORT', '3306')),
    },
    DJANGO_DB_SQLITE: {
        'ENGINE': 'django.db.backends.sqlite3',
        'NAME': DATABASE_NAME,
        'OPTIONS': {
            # 'timeout': 20,
        },
    },
}
DATABASES_ALL['default'] = DATABASES_ALL[DJANGO_DB_POSTGRESQL]
DATABASES = {'default': DATABASES_ALL.get(get_env('DJANGO_DB', 'default'))}

DEFAULT_AUTO_FIELD = 'django.db.models.AutoField'

LOGGING = {
    'version': 1,
    'disable_existing_loggers': False,
    'formatters': {
        'standard': {
            'format': '[%(asctime)s] [%(name)s::%(funcName)s::%(lineno)d] [%(levelname)s] %(message)s',
        },
        'message_only': {
            'format': '%(message)s',
        },
        'rq_console': {
            'format': '%(asctime)s %(message)s',
            'datefmt': '%H:%M:%S',
        },
    },
    'handlers': {
        'console_raw': {
            'level': get_env('LOG_LEVEL', 'WARNING'),
            'class': 'logging.StreamHandler',
        },
        'console': {
            'level': get_env('LOG_LEVEL', 'WARNING'),
            'class': 'logging.StreamHandler',
            'formatter': 'standard',
        },
        'rq_console': {
            'level': 'WARNING',
            'class': 'rq.utils.ColorizingStreamHandler',
            'formatter': 'rq_console',
            'exclude': ['%(asctime)s'],
        },
    },
    'root': {
        'handlers': ['console'],
        'level': get_env('LOG_LEVEL', 'WARNING'),
    },
}

if get_bool_env('GOOGLE_LOGGING_ENABLED', False):
    logging.info('Google Cloud Logging handler is enabled.')
    try:
        import google.cloud.logging
        from google.auth.exceptions import GoogleAuthError

        client = google.cloud.logging.Client()
        client.setup_logging()

        LOGGING['handlers']['google_cloud_logging'] = {
            'level': get_env('LOG_LEVEL', 'WARNING'),
            'class': 'google.cloud.logging.handlers.CloudLoggingHandler',
            'client': client,
        }
        LOGGING['root']['handlers'].append('google_cloud_logging')
    except GoogleAuthError as e:
        logger.exception('Google Cloud Logging handler could not be setup.')

INSTALLED_APPS = [
    'django.contrib.admin',
    'django.contrib.auth',
    'django.contrib.contenttypes',
    'django.contrib.sessions',
    'django.contrib.messages',
    'django.contrib.staticfiles',
    'django.contrib.humanize',
    'drf_yasg',
    'corsheaders',
    'django_extensions',
    'django_rq',
    'django_filters',
    'rules',
    'annoying',
    'rest_framework',
    'rest_framework_swagger',
    'rest_framework.authtoken',
    'drf_generators',
    'core',
    'users',
    'organizations',
    'data_import',
    'data_export',
    'projects',
    'tasks',
    'data_manager',
    'io_storages',
    'ml',
    'webhooks',
    'labels_manager',
]

MIDDLEWARE = [
    'corsheaders.middleware.CorsMiddleware',
    'django.middleware.security.SecurityMiddleware',
    'django.contrib.sessions.middleware.SessionMiddleware',
    'django.middleware.locale.LocaleMiddleware',
    'core.middleware.DisableCSRF',
    'django.middleware.csrf.CsrfViewMiddleware',
    'django.contrib.auth.middleware.AuthenticationMiddleware',
    'django.contrib.messages.middleware.MessageMiddleware',
    'django.middleware.clickjacking.XFrameOptionsMiddleware',
    'core.middleware.CommonMiddlewareAppendSlashWithoutRedirect',  # instead of 'CommonMiddleware'
    'core.middleware.CommonMiddleware',
    'django_user_agents.middleware.UserAgentMiddleware',
    'core.middleware.SetSessionUIDMiddleware',
    'core.middleware.ContextLogMiddleware',
    'core.middleware.DatabaseIsLockedRetryMiddleware',
    'core.current_request.ThreadLocalMiddleware',
]

REST_FRAMEWORK = {
    'DEFAULT_FILTER_BACKENDS': ['django_filters.rest_framework.DjangoFilterBackend'],
    'DEFAULT_AUTHENTICATION_CLASSES': (
        'rest_framework.authentication.TokenAuthentication',
        'rest_framework.authentication.SessionAuthentication',
    ),
    'DEFAULT_PERMISSION_CLASSES': [
        'core.api_permissions.HasObjectPermission',
        'rest_framework.permissions.IsAuthenticated',
    ],
    'EXCEPTION_HANDLER': 'core.utils.common.custom_exception_handler',
    'DEFAULT_RENDERER_CLASSES': ('rest_framework.renderers.JSONRenderer',),
    'DEFAULT_VERSIONING_CLASS': 'rest_framework.versioning.NamespaceVersioning',
    'PAGE_SIZE': 100,
    # 'DEFAULT_PAGINATION_CLASS': 'rest_framework.pagination.PageNumberPagination'
}
SILENCED_SYSTEM_CHECKS += ["rest_framework.W001"]

# CORS & Host settings
INTERNAL_IPS = [  # django debug toolbar for django==2.2 requirement
    '127.0.0.1',
    'localhost',
]
CORS_ORIGIN_ALLOW_ALL = True
CORS_ALLOW_METHODS = [
    'DELETE',
    'GET',
    'OPTIONS',
    'PATCH',
    'POST',
    'PUT',
]
ALLOWED_HOSTS = ['*']

# Auth modules
AUTH_USER_MODEL = 'users.User'
AUTHENTICATION_BACKENDS = ['rules.permissions.ObjectPermissionBackend', 'django.contrib.auth.backends.ModelBackend',]
USE_USERNAME_FOR_LOGIN = False

DISABLE_SIGNUP_WITHOUT_LINK = get_bool_env('DISABLE_SIGNUP_WITHOUT_LINK', False)

# Password validation:
# https://docs.djangoproject.com/en/2.1/ref/settings/#auth-password-validators
AUTH_PASSWORD_VALIDATORS = [
    {'NAME': 'django.contrib.auth.password_validation.UserAttributeSimilarityValidator'},
    {'NAME': 'django.contrib.auth.password_validation.MinimumLengthValidator'},
    {'NAME': 'django.contrib.auth.password_validation.CommonPasswordValidator'},
    {'NAME': 'django.contrib.auth.password_validation.NumericPasswordValidator'},
]

# Django templates
TEMPLATES_DIR = os.path.join(os.path.dirname(BASE_DIR), 'templates')  # ../../from_this = 'web' dir
TEMPLATES = [
    {
        'BACKEND': 'django.template.backends.django.DjangoTemplates',
        'DIRS': [TEMPLATES_DIR],
        'APP_DIRS': True,
        'OPTIONS': {
            'context_processors': [
                'django.template.context_processors.debug',
                'django.template.context_processors.request',
                'django.contrib.auth.context_processors.auth',
                'django.contrib.messages.context_processors.messages',
                'core.context_processors.settings',
            ],
            'builtins': ['django.templatetags.i18n'],
        },
    }
]

# RQ
RQ_QUEUES = {
    'critical': {
        'HOST': 'localhost',
        'PORT': 6379,
        'DB': 0,
        'DEFAULT_TIMEOUT': 180,
    },
    'high': {
        'HOST': 'localhost',
        'PORT': 6379,
        'DB': 0,
        'DEFAULT_TIMEOUT': 180,
    },
    'default': {
        'HOST': 'localhost',
        'PORT': 6379,
        'DB': 0,
        'DEFAULT_TIMEOUT': 180,
    },
    'low': {
        'HOST': 'localhost',
        'PORT': 6379,
        'DB': 0,
        'DEFAULT_TIMEOUT': 180,
    },
}

# Swagger: automatic API documentation
SWAGGER_SETTINGS = {
    'SECURITY_DEFINITIONS': {
        'Token': {
            'type': 'apiKey',
            'name': 'Authorization',
            'in': 'header',
            'description':
                'The token (or API key) must be passed as a request header. '
                'You can find your user token on the User Account page in Label Studio. Example: '
                '<br><pre><code class="language-bash">'
                'curl https://label-studio-host/api/projects -H "Authorization: Token [your-token]"'
                '</code></pre>'
        }
    },
    'APIS_SORTER': 'alpha',
    'SUPPORTED_SUBMIT_METHODS': ['get', 'post', 'put', 'delete', 'patch'],
    'OPERATIONS_SORTER': 'alpha',

}

SENTRY_DSN = get_env('SENTRY_DSN', None)
SENTRY_RATE = float(get_env('SENTRY_RATE', 0.25))
SENTRY_ENVIRONMENT = get_env('SENTRY_ENVIRONMENT', 'stage.opensource')
SENTRY_REDIS_ENABLED = False
FRONTEND_SENTRY_DSN = get_env('FRONTEND_SENTRY_DSN', None)
FRONTEND_SENTRY_RATE = get_env('FRONTEND_SENTRY_RATE', 0.1)
FRONTEND_SENTRY_ENVIRONMENT = get_env('FRONTEND_SENTRY_ENVIRONMENT', 'stage.opensource')

ROOT_URLCONF = 'core.urls'
WSGI_APPLICATION = 'core.wsgi.application'
GRAPHIQL = True

# Internationalization
# https://docs.djangoproject.com/en/2.1/topics/i18n/
LANGUAGE_CODE = 'en-us'
TIME_ZONE = 'UTC'
USE_I18N = False
USE_L10N = True
USE_TZ = True

# Static files (CSS, JavaScript, Images)
# https://docs.djangoproject.com/en/2.1/howto/static-files/
STATIC_URL = '/static/'
# if FORCE_SCRIPT_NAME:
#    STATIC_URL = FORCE_SCRIPT_NAME + STATIC_URL
logger.info(f'=> Static URL is set to: {STATIC_URL}')

STATIC_ROOT = os.path.join(BASE_DIR, 'static_build')
STATICFILES_DIRS = [os.path.join(BASE_DIR, 'static')]
STATICFILES_FINDERS = (
    'django.contrib.staticfiles.finders.FileSystemFinder',
    'django.contrib.staticfiles.finders.AppDirectoriesFinder',
)
STATICFILES_STORAGE = 'core.storage.SkipMissedManifestStaticFilesStorage'

# Sessions and CSRF
SESSION_COOKIE_SECURE = bool(int(get_env('SESSION_COOKIE_SECURE', False)))
CSRF_COOKIE_SECURE = bool(int(get_env('CSRF_COOKIE_SECURE', SESSION_COOKIE_SECURE)))
CSRF_COOKIE_HTTPONLY = bool(int(get_env('CSRF_COOKIE_HTTPONLY', SESSION_COOKIE_SECURE)))

SSRF_PROTECTION_ENABLED = get_bool_env('SSRF_PROTECTION_ENABLED', False)

# user media files
MEDIA_ROOT = os.path.join(BASE_DATA_DIR, 'media')
os.makedirs(MEDIA_ROOT, exist_ok=True)
MEDIA_URL = '/data/'
UPLOAD_DIR = 'upload'
AVATAR_PATH = 'avatars'

# project exports
EXPORT_DIR = os.path.join(BASE_DATA_DIR, 'export')
EXPORT_URL_ROOT = '/export/'
EXPORT_MIXIN = 'data_export.mixins.ExportMixin'
# old export dir
os.makedirs(EXPORT_DIR, exist_ok=True)
# dir for delayed export
DELAYED_EXPORT_DIR = 'export'
os.makedirs(os.path.join(BASE_DATA_DIR, MEDIA_ROOT, DELAYED_EXPORT_DIR), exist_ok=True)

# file / task size limits
DATA_UPLOAD_MAX_MEMORY_SIZE = int(get_env('DATA_UPLOAD_MAX_MEMORY_SIZE', 250 * 1024 * 1024))
TASKS_MAX_NUMBER = 1000000
TASKS_MAX_FILE_SIZE = DATA_UPLOAD_MAX_MEMORY_SIZE

TASK_LOCK_TTL = int(get_env('TASK_LOCK_TTL')) if get_env('TASK_LOCK_TTL') else None
TASK_LOCK_DEFAULT_TTL = int(get_env('TASK_LOCK_DEFAULT_TTL', 3600))
TASK_LOCK_MIN_TTL = int(get_env('TASK_LOCK_MIN_TTL', 120))

RANDOM_NEXT_TASK_SAMPLE_SIZE = int(get_env('RANDOM_NEXT_TASK_SAMPLE_SIZE', 50))

TASK_API_PAGE_SIZE_MAX = int(get_env('TASK_API_PAGE_SIZE_MAX', 0)) or None

# Email backend
FROM_EMAIL = get_env('FROM_EMAIL', 'Label Studio <hello@labelstud.io>')
EMAIL_BACKEND = get_env('EMAIL_BACKEND', 'django.core.mail.backends.dummy.EmailBackend')

ENABLE_LOCAL_FILES_STORAGE = get_bool_env('ENABLE_LOCAL_FILES_STORAGE', default=True)
LOCAL_FILES_SERVING_ENABLED = get_bool_env('LOCAL_FILES_SERVING_ENABLED', default=False)
LOCAL_FILES_DOCUMENT_ROOT = get_env('LOCAL_FILES_DOCUMENT_ROOT', default=os.path.abspath(os.sep))

SYNC_ON_TARGET_STORAGE_CREATION = get_bool_env('SYNC_ON_TARGET_STORAGE_CREATION', default=True)

""" React Libraries: do not forget to change this dir in /etc/nginx/nginx.conf """
# EDITOR = label-studio-frontend repository
EDITOR_ROOT = os.path.join(BASE_DIR, '../frontend/dist/lsf')
# DM = data manager (included into FRONTEND due npm building, we need only version.json file from there)
DM_ROOT = os.path.join(BASE_DIR, '../frontend/dist/dm')
# FRONTEND = GUI for django backend
REACT_APP_ROOT = os.path.join(BASE_DIR, '../frontend/dist/react-app')

# per project settings
BATCH_SIZE = 1000
PROJECT_TITLE_MIN_LEN = 3
PROJECT_TITLE_MAX_LEN = 50
LOGIN_REDIRECT_URL = '/'
LOGIN_URL = '/'
MIN_GROUND_TRUTH = 10
DATA_UNDEFINED_NAME = '$undefined$'
LICENSE = {}
VERSIONS = {}
VERSION_EDITION = 'Community'
LATEST_VERSION_CHECK = True
VERSIONS_CHECK_TIME = 0
ALLOW_ORGANIZATION_WEBHOOKS = get_bool_env('ALLOW_ORGANIZATION_WEBHOOKS', False)
CONVERTER_DOWNLOAD_RESOURCES = get_bool_env('CONVERTER_DOWNLOAD_RESOURCES', True)
EXPERIMENTAL_FEATURES = get_bool_env('EXPERIMENTAL_FEATURES', False)
USE_ENFORCE_CSRF_CHECKS = get_bool_env('USE_ENFORCE_CSRF_CHECKS', True)  # False is for tests
CLOUD_FILE_STORAGE_ENABLED = False

IO_STORAGES_IMPORT_LINK_NAMES = [
    'io_storages_s3importstoragelink',
    'io_storages_gcsimportstoragelink',
    'io_storages_azureblobimportstoragelink',
    'io_storages_localfilesimportstoragelink',
    'io_storages_redisimportstoragelink',
]

CREATE_ORGANIZATION = 'organizations.functions.create_organization'
GET_OBJECT_WITH_CHECK_AND_LOG = 'core.utils.get_object.get_object_with_check_and_log'
SAVE_USER = 'users.functions.save_user'
USER_SERIALIZER = 'users.serializers.BaseUserSerializer'
TASK_SERIALIZER = 'tasks.serializers.BaseTaskSerializer'
EXPORT_DATA_SERIALIZER = 'data_export.serializers.BaseExportDataSerializer'
DATA_MANAGER_GET_ALL_COLUMNS = 'data_manager.functions.get_all_columns'
DATA_MANAGER_ANNOTATIONS_MAP = {}
DATA_MANAGER_ACTIONS = {}
DATA_MANAGER_CUSTOM_FILTER_EXPRESSIONS = 'data_manager.functions.custom_filter_expressions'
DATA_MANAGER_PREPROCESS_FILTER = 'data_manager.functions.preprocess_filter'
USER_LOGIN_FORM = 'users.forms.LoginForm'
PROJECT_MIXIN = 'core.mixins.DummyModelMixin'
TASK_MIXIN = 'tasks.mixins.TaskMixin'
ANNOTATION_MIXIN = 'tasks.mixins.AnnotationMixin'
ORGANIZATION_MIXIN = 'core.mixins.DummyModelMixin'
USER_MIXIN = 'users.mixins.UserMixin'
GET_STORAGE_LIST = 'io_storages.functions.get_storage_list'
STORAGE_ANNOTATION_SERIALIZER = 'io_storages.serializers.StorageAnnotationSerializer'
TASK_SERIALIZER_BULK = 'tasks.serializers.BaseTaskSerializerBulk'
PREPROCESS_FIELD_NAME = 'data_manager.functions.preprocess_field_name'
INTERACTIVE_DATA_SERIALIZER = 'data_export.serializers.BaseExportDataSerializerForInteractive'


def project_delete(project):
    project.delete()


def user_auth(user_model, email, password):
    return None


def collect_versions_dummy(**kwargs):
    return {}


PROJECT_DELETE = project_delete
USER_AUTH = user_auth
COLLECT_VERSIONS = collect_versions_dummy

WEBHOOK_TIMEOUT = float(get_env('WEBHOOK_TIMEOUT', 1.0))
WEBHOOK_SERIALIZERS = {
    'project': 'webhooks.serializers_for_hooks.ProjectWebhookSerializer',
    'task': 'webhooks.serializers_for_hooks.TaskWebhookSerializer',
    'annotation': 'webhooks.serializers_for_hooks.AnnotationWebhookSerializer',
    'label': 'labels_manager.serializers.LabelSerializer',
    'label_link': 'labels_manager.serializers.LabelLinkSerializer',
}

EDITOR_KEYMAP = json.dumps(get_env("EDITOR_KEYMAP"))

# fix a problem with Windows mimetypes for JS and PNG
import mimetypes

mimetypes.add_type("application/javascript", ".js", True)
mimetypes.add_type("image/png", ".png", True)


# fields name was used in DM api before
REST_FLEX_FIELDS = {"FIELDS_PARAM": "include"}

INTERPOLATE_KEY_FRAMES = get_env('INTERPOLATE_KEY_FRAMES', False)

# Feature Flags
FEATURE_FLAGS_API_KEY = get_env('FEATURE_FLAGS_API_KEY', default='any key')

# we may set feature flags from file
FEATURE_FLAGS_FROM_FILE = get_bool_env('FEATURE_FLAGS_FROM_FILE', False)
FEATURE_FLAGS_FILE = get_env('FEATURE_FLAGS_FILE', 'feature_flags.json')
# or if file is not set, default is using offline mode
FEATURE_FLAGS_OFFLINE = get_bool_env('FEATURE_FLAGS_OFFLINE', True)
# default value for feature flags (if not overrided by environment or client)
FEATURE_FLAGS_DEFAULT_VALUE = False

<<<<<<< HEAD
RQ_LONG_JOB_TIMEOUT = int(get_env('RQ_LONG_JOB_TIMEOUT', 36000))
=======
# Strip harmful content from SVG files by default
SVG_SECURITY_CLEANUP = get_bool_env('SVG_SECURITY_CLEANUP', False)
>>>>>>> 580bc08d
<|MERGE_RESOLUTION|>--- conflicted
+++ resolved
@@ -300,12 +300,6 @@
         'DB': 0,
         'DEFAULT_TIMEOUT': 180,
     },
-    'low': {
-        'HOST': 'localhost',
-        'PORT': 6379,
-        'DB': 0,
-        'DEFAULT_TIMEOUT': 180,
-    },
 }
 
 # Swagger: automatic API documentation
@@ -520,9 +514,7 @@
 # default value for feature flags (if not overrided by environment or client)
 FEATURE_FLAGS_DEFAULT_VALUE = False
 
-<<<<<<< HEAD
-RQ_LONG_JOB_TIMEOUT = int(get_env('RQ_LONG_JOB_TIMEOUT', 36000))
-=======
 # Strip harmful content from SVG files by default
 SVG_SECURITY_CLEANUP = get_bool_env('SVG_SECURITY_CLEANUP', False)
->>>>>>> 580bc08d
+
+RQ_LONG_JOB_TIMEOUT = int(get_env('RQ_LONG_JOB_TIMEOUT', 36000))