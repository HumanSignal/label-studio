"""This file and its contents are licensed under the Apache License 2.0. Please see the included NOTICE for copyright information and LICENSE for a copy of the license.
"""
"""
Django Base settings for Label Studio.

For more information on this file, see
https://docs.djangoproject.com/en/3.1/topics/settings/

For the full list of settings and their values, see
https://docs.djangoproject.com/en/3.1/ref/settings/
"""
import os
import re
import logging
import json

# for printing messages before main logging config applied
if not logging.getLogger().hasHandlers():
    logging.basicConfig(level=logging.DEBUG, format='%(message)s')

from label_studio.core.utils.io import get_data_dir
from label_studio.core.utils.params import get_bool_env, get_env, get_env_list_int

logger = logging.getLogger(__name__)

# Hostname is used for proper path generation to the resources, pages, etc
HOSTNAME = get_env('HOST', '')
if HOSTNAME:
    if not HOSTNAME.startswith('http://') and not HOSTNAME.startswith('https://'):
        logger.info(
            "! HOST variable found in environment, but it must start with http:// or https://, ignore it: %s", HOSTNAME
        )
        HOSTNAME = ''
    else:
        logger.info("=> Hostname correctly is set to: %s", HOSTNAME)
        if HOSTNAME.endswith('/'):
            HOSTNAME = HOSTNAME[0:-1]

        # for django url resolver
        if HOSTNAME:
            # http[s]://domain.com:8080/script_name => /script_name
            pattern = re.compile(r'^http[s]?:\/\/([^:\/\s]+(:\d*)?)(.*)?')
            match = pattern.match(HOSTNAME)
            FORCE_SCRIPT_NAME = match.group(3)
            if FORCE_SCRIPT_NAME:
                logger.info("=> Django URL prefix is set to: %s", FORCE_SCRIPT_NAME)

INTERNAL_PORT = '8080'

# SECURITY WARNING: keep the secret key used in production secret!
SECRET_KEY = '$(fefwefwef13;LFK{P!)@#*!)kdsjfWF2l+i5e3t(8a1n'

# SECURITY WARNING: don't run with debug turned on in production!
DEBUG = get_bool_env('DEBUG', True)
DEBUG_MODAL_EXCEPTIONS = get_bool_env('DEBUG_MODAL_EXCEPTIONS', True)


# Build paths inside the project like this: os.path.join(BASE_DIR, ...)
BASE_DIR = os.path.dirname(os.path.dirname(os.path.abspath(__file__)))

# Base path for media root and other uploaded files
BASE_DATA_DIR = get_env('BASE_DATA_DIR', get_data_dir())
os.makedirs(BASE_DATA_DIR, exist_ok=True)
logger.info('=> Database and media directory: %s', BASE_DATA_DIR)

# Databases
# https://docs.djangoproject.com/en/2.1/ref/settings/#databases
DJANGO_DB_MYSQL = 'mysql'
DJANGO_DB_SQLITE = 'sqlite'
DJANGO_DB_POSTGRESQL = 'postgresql'
DJANGO_DB = 'default'
DATABASE_NAME_DEFAULT = os.path.join(BASE_DATA_DIR, 'label_studio.sqlite3')
DATABASE_NAME = get_env('DATABASE_NAME', DATABASE_NAME_DEFAULT)
DATABASES_ALL = {
    DJANGO_DB_POSTGRESQL: {
        'ENGINE': 'django.db.backends.postgresql',
        'USER': get_env('POSTGRE_USER', 'postgres'),
        'PASSWORD': get_env('POSTGRE_PASSWORD', 'postgres'),
        'NAME': get_env('POSTGRE_NAME', 'postgres'),
        'HOST': get_env('POSTGRE_HOST', 'localhost'),
        'PORT': int(get_env('POSTGRE_PORT', '5432')),
    },
    DJANGO_DB_MYSQL: {
        'ENGINE': 'django.db.backends.mysql',
        'USER': get_env('MYSQL_USER', 'root'),
        'PASSWORD': get_env('MYSQL_PASSWORD', ''),
        'NAME': get_env('MYSQL_NAME', 'labelstudio'),
        'HOST': get_env('MYSQL_HOST', 'localhost'),
        'PORT': int(get_env('MYSQL_PORT', '3306')),
    },
    DJANGO_DB_SQLITE: {
        'ENGINE': 'django.db.backends.sqlite3',
        'NAME': DATABASE_NAME,
        'OPTIONS': {
            # 'timeout': 20,
        },
    },
}
DATABASES_ALL['default'] = DATABASES_ALL[DJANGO_DB_POSTGRESQL]
DATABASES = {'default': DATABASES_ALL.get(get_env('DJANGO_DB', 'default'))}

LOGGING = {
    'version': 1,
    'disable_existing_loggers': False,
    'formatters': {
        'standard': {
            'format': '[%(asctime)s] [%(name)s::%(funcName)s::%(lineno)d] [%(levelname)s] %(message)s',
        },
        'message_only': {
            'format': '%(message)s',
        },
        'rq_console': {
            'format': '%(asctime)s %(message)s',
            'datefmt': '%H:%M:%S',
        },
    },
    'handlers': {
        'console_raw': {
            'level': get_env('LOG_LEVEL', 'WARNING'),
            'class': 'logging.StreamHandler',
        },
        'console': {
            'level': get_env('LOG_LEVEL', 'WARNING'),
            'class': 'logging.StreamHandler',
            'formatter': 'standard',
        },
        'rq_console': {
            'level': 'WARNING',
            'class': 'rq.utils.ColorizingStreamHandler',
            'formatter': 'rq_console',
            'exclude': ['%(asctime)s'],
        },
    },
    'root': {
        'handlers': ['console'],
        'level': get_env('LOG_LEVEL', 'WARNING'),
    },
}

if get_bool_env('GOOGLE_LOGGING_ENABLED', False):
    logging.info('Google Cloud Logging handler is enabled.')
    try:
        import google.cloud.logging
        from google.auth.exceptions import GoogleAuthError

        client = google.cloud.logging.Client()
        client.setup_logging()

        LOGGING['handlers']['google_cloud_logging'] = {
            'level': get_env('LOG_LEVEL', 'WARNING'),
            'class': 'google.cloud.logging.handlers.CloudLoggingHandler',
            'client': client,
        }
        LOGGING['root']['handlers'].append('google_cloud_logging')
    except GoogleAuthError as e:
        logger.exception('Google Cloud Logging handler could not be setup.')

INSTALLED_APPS = [
    'django.contrib.admin',
    'django.contrib.auth',
    'django.contrib.contenttypes',
    'django.contrib.sessions',
    'django.contrib.messages',
    'django.contrib.staticfiles',
    'django.contrib.humanize',
    'drf_yasg',
    'corsheaders',
    'django_extensions',
    'django_rq',
    'django_filters',
    'rules',
    'annoying',
    'rest_framework',
    'rest_framework_swagger',
    'rest_framework.authtoken',
    'drf_generators',
    'core',
    'users',
    'organizations',
    'data_import',
    'data_export',
    'projects',
    'tasks',
    'data_manager',
    'io_storages',
    'ml',
    'webhooks',
]

MIDDLEWARE = [
    'corsheaders.middleware.CorsMiddleware',
    'django.middleware.security.SecurityMiddleware',
    'django.contrib.sessions.middleware.SessionMiddleware',
    'django.middleware.locale.LocaleMiddleware',
    'core.middleware.DisableCSRF',
    'django.middleware.csrf.CsrfViewMiddleware',
    'django.contrib.auth.middleware.AuthenticationMiddleware',
    'django.contrib.messages.middleware.MessageMiddleware',
    'django.middleware.clickjacking.XFrameOptionsMiddleware',
    'core.middleware.CommonMiddlewareAppendSlashWithoutRedirect',  # instead of 'CommonMiddleware'
    'core.middleware.CommonMiddleware',
    'django_user_agents.middleware.UserAgentMiddleware',
    'core.middleware.SetSessionUIDMiddleware',
    'core.middleware.ContextLogMiddleware',
    'core.middleware.DatabaseIsLockedRetryMiddleware',
]

REST_FRAMEWORK = {
    'DEFAULT_FILTER_BACKENDS': ['django_filters.rest_framework.DjangoFilterBackend'],
    'DEFAULT_AUTHENTICATION_CLASSES': (
        'rest_framework.authentication.TokenAuthentication',
        'rest_framework.authentication.SessionAuthentication',
    ),
    'DEFAULT_PERMISSION_CLASSES': [
        'core.api_permissions.HasObjectPermission',
        'rest_framework.permissions.IsAuthenticated',
    ],
    'EXCEPTION_HANDLER': 'core.utils.common.custom_exception_handler',
    'DEFAULT_RENDERER_CLASSES': ('rest_framework.renderers.JSONRenderer',),
    'DEFAULT_VERSIONING_CLASS': 'rest_framework.versioning.NamespaceVersioning',
}

# CORS & Host settings
INTERNAL_IPS = [  # django debug toolbar for django==2.2 requirement
    '127.0.0.1',
    'localhost',
]
CORS_ORIGIN_ALLOW_ALL = True
CORS_ALLOW_METHODS = [
    'DELETE',
    'GET',
    'OPTIONS',
    'PATCH',
    'POST',
    'PUT',
]
ALLOWED_HOSTS = ['*']

# Auth modules
AUTH_USER_MODEL = 'users.User'
AUTHENTICATION_BACKENDS = ['rules.permissions.ObjectPermissionBackend', 'django.contrib.auth.backends.ModelBackend',]
USE_USERNAME_FOR_LOGIN = False

DISABLE_SIGNUP_WITHOUT_LINK = get_bool_env('DISABLE_SIGNUP_WITHOUT_LINK', False)

# Password validation:
# https://docs.djangoproject.com/en/2.1/ref/settings/#auth-password-validators
AUTH_PASSWORD_VALIDATORS = [
    {'NAME': 'django.contrib.auth.password_validation.UserAttributeSimilarityValidator'},
    {'NAME': 'django.contrib.auth.password_validation.MinimumLengthValidator'},
    {'NAME': 'django.contrib.auth.password_validation.CommonPasswordValidator'},
    {'NAME': 'django.contrib.auth.password_validation.NumericPasswordValidator'},
]

# Django templates
TEMPLATES_DIR = os.path.join(os.path.dirname(BASE_DIR), 'templates')  # ../../from_this = 'web' dir
TEMPLATES = [
    {
        'BACKEND': 'django.template.backends.django.DjangoTemplates',
        'DIRS': [TEMPLATES_DIR],
        'APP_DIRS': True,
        'OPTIONS': {
            'context_processors': [
                'django.template.context_processors.debug',
                'django.template.context_processors.request',
                'django.contrib.auth.context_processors.auth',
                'django.contrib.messages.context_processors.messages',
                'core.context_processors.settings',
            ],
            'builtins': ['django.templatetags.i18n'],
        },
    }
]

# RQ
RQ_QUEUES = {
    'default': {
        'HOST': 'localhost',
        'PORT': 6379,
        'DB': 0,
        'DEFAULT_TIMEOUT': 180,
    },
}

# Swagger: automatic API documentation
SWAGGER_SETTINGS = {
    'SECURITY_DEFINITIONS': {
        'Token': {
            'type': 'apiKey',
            'name': 'Authorization',
            'in': 'header',
            'description':
                'The token (or API key) must be passed as a request header. '
                'You can find your user token on the User Account page in Label Studio. Example: '
                '<br><pre><code class="language-bash">'
                'curl https://label-studio-host/api/projects -H "Authorization: Token [your-token]"'
                '</code></pre>'
        }
    },
    'APIS_SORTER': 'alpha',
    'SUPPORTED_SUBMIT_METHODS': ['get', 'post', 'put', 'delete', 'patch'],
    'OPERATIONS_SORTER': 'alpha',

}

SENTRY_DSN = get_env('SENTRY_DSN', None)
SENTRY_RATE = float(get_env('SENTRY_RATE', 0.25))
SENTRY_ENVIRONMENT = get_env('SENTRY_ENVIRONMENT', 'stage.opensource')
SENTRY_REDIS_ENABLED = False
FRONTEND_SENTRY_DSN = get_env('FRONTEND_SENTRY_DSN', None)
FRONTEND_SENTRY_RATE = get_env('FRONTEND_SENTRY_RATE', 0.1)
FRONTEND_SENTRY_ENVIRONMENT = get_env('FRONTEND_SENTRY_ENVIRONMENT', 'stage.opensource')

ROOT_URLCONF = 'core.urls'
WSGI_APPLICATION = 'core.wsgi.application'
GRAPHIQL = True

# Internationalization
# https://docs.djangoproject.com/en/2.1/topics/i18n/
LANGUAGE_CODE = 'en-us'
TIME_ZONE = 'UTC'
USE_I18N = False
USE_L10N = True
USE_TZ = True

# Static files (CSS, JavaScript, Images)
# https://docs.djangoproject.com/en/2.1/howto/static-files/
STATIC_URL = '/static/'
# if FORCE_SCRIPT_NAME:
#    STATIC_URL = FORCE_SCRIPT_NAME + STATIC_URL
logger.info(f'=> Static URL is set to: {STATIC_URL}')

STATIC_ROOT = os.path.join(BASE_DIR, 'static_build')
STATICFILES_DIRS = [os.path.join(BASE_DIR, 'static')]
STATICFILES_FINDERS = (
    'django.contrib.staticfiles.finders.FileSystemFinder',
    'django.contrib.staticfiles.finders.AppDirectoriesFinder',
)
STATICFILES_STORAGE = 'core.storage.SkipMissedManifestStaticFilesStorage'

# Sessions and CSRF
SESSION_COOKIE_SECURE = bool(int(get_env('SESSION_COOKIE_SECURE', False)))
CSRF_COOKIE_SECURE = bool(int(get_env('CSRF_COOKIE_SECURE', SESSION_COOKIE_SECURE)))
CSRF_COOKIE_HTTPONLY = bool(int(get_env('CSRF_COOKIE_HTTPONLY', SESSION_COOKIE_SECURE)))

# user media files
MEDIA_ROOT = os.path.join(BASE_DATA_DIR, 'media')
os.makedirs(MEDIA_ROOT, exist_ok=True)
MEDIA_URL = '/data/'
UPLOAD_DIR = 'upload'
AVATAR_PATH = 'avatars'

# project exports
EXPORT_DIR = os.path.join(BASE_DATA_DIR, 'export')
EXPORT_URL_ROOT = '/export/'
EXPORT_MIXIN = 'data_export.mixins.ExportMixin'
# old export dir
os.makedirs(EXPORT_DIR, exist_ok=True)
# dir for delayed export
DELAYED_EXPORT_DIR = 'export'
os.makedirs(os.path.join(BASE_DATA_DIR, MEDIA_ROOT, DELAYED_EXPORT_DIR), exist_ok=True)

# file / task size limits
DATA_UPLOAD_MAX_MEMORY_SIZE = int(get_env('DATA_UPLOAD_MAX_MEMORY_SIZE', 250 * 1024 * 1024))
TASKS_MAX_NUMBER = 1000000
TASKS_MAX_FILE_SIZE = DATA_UPLOAD_MAX_MEMORY_SIZE

TASK_LOCK_TTL = int(get_env('TASK_LOCK_TTL')) if get_env('TASK_LOCK_TTL') else None
TASK_LOCK_DEFAULT_TTL = int(get_env('TASK_LOCK_DEFAULT_TTL', 3600))
TASK_LOCK_MIN_TTL = int(get_env('TASK_LOCK_MIN_TTL', 120))

# Email backend
FROM_EMAIL = get_env('FROM_EMAIL', 'Label Studio <hello@labelstud.io>')
EMAIL_BACKEND = get_env('EMAIL_BACKEND', 'django.core.mail.backends.dummy.EmailBackend')

ENABLE_LOCAL_FILES_STORAGE = get_bool_env('ENABLE_LOCAL_FILES_STORAGE', default=True)
LOCAL_FILES_SERVING_ENABLED = get_bool_env('LOCAL_FILES_SERVING_ENABLED', default=False)
LOCAL_FILES_DOCUMENT_ROOT = get_env('LOCAL_FILES_DOCUMENT_ROOT', default=os.path.abspath(os.sep))

""" React Libraries: do not forget to change this dir in /etc/nginx/nginx.conf """
# EDITOR = label-studio-frontend repository
EDITOR_ROOT = os.path.join(BASE_DIR, '../frontend/dist/lsf')
# DM = data manager (included into FRONTEND due npm building, we need only version.json file from there)
DM_ROOT = os.path.join(BASE_DIR, '../frontend/dist/dm')
# FRONTEND = GUI for django backend
REACT_APP_ROOT = os.path.join(BASE_DIR, '../frontend/dist/react-app')

# per project settings
BATCH_SIZE = 1000
PROJECT_TITLE_MIN_LEN = 3
PROJECT_TITLE_MAX_LEN = 50
LOGIN_REDIRECT_URL = '/'
LOGIN_URL = '/'
MIN_GROUND_TRUTH = 10
DATA_UNDEFINED_NAME = '$undefined$'
LICENSE = {}
VERSIONS = {}
VERSION_EDITION = 'Community Edition'
LATEST_VERSION_CHECK = True
VERSIONS_CHECK_TIME = 0
ALLOW_ORGANIZATION_WEBHOOKS = get_bool_env('ALLOW_ORGANIZATION_WEBHOOKS', False)
CONVERTER_DOWNLOAD_RESOURCES = get_bool_env('CONVERTER_DOWNLOAD_RESOURCES', True)
EXPERIMENTAL_FEATURES = get_bool_env('EXPERIMENTAL_FEATURES', False)
USE_ENFORCE_CSRF_CHECKS = get_bool_env('USE_ENFORCE_CSRF_CHECKS', True)  # False is for tests
CLOUD_FILE_STORAGE_ENABLED = False

CREATE_ORGANIZATION = 'organizations.functions.create_organization'
GET_OBJECT_WITH_CHECK_AND_LOG = 'core.utils.get_object.get_object_with_check_and_log'
SAVE_USER = 'users.functions.save_user'
USER_SERIALIZER = 'users.serializers.BaseUserSerializer'
TASK_SERIALIZER = 'tasks.serializers.BaseTaskSerializer'
EXPORT_DATA_SERIALIZER = 'data_export.serializers.BaseExportDataSerializer'
DATA_MANAGER_GET_ALL_COLUMNS = 'data_manager.functions.get_all_columns'
DATA_MANAGER_ANNOTATIONS_MAP = {}
DATA_MANAGER_ACTIONS = {}
DATA_MANAGER_CUSTOM_FILTER_EXPRESSIONS = 'data_manager.functions.custom_filter_expressions'
DATA_MANAGER_PREPROCESS_FILTER = 'data_manager.functions.preprocess_filter'
USER_LOGIN_FORM = 'users.forms.LoginForm'
PROJECT_MIXIN = 'core.mixins.DummyModelMixin'
TASK_MIXIN = 'tasks.mixins.TaskMixin'
ANNOTATION_MIXIN = 'core.mixins.DummyModelMixin'
ORGANIZATION_MIXIN = 'core.mixins.DummyModelMixin'
USER_MIXIN = 'users.mixins.UserMixin'
GET_STORAGE_LIST = 'io_storages.functions.get_storage_list'
STORAGE_ANNOTATION_SERIALIZER = 'io_storages.serializers.StorageAnnotationSerializer'
TASK_SERIALIZER_BULK = 'tasks.serializers.BaseTaskSerializerBulk'
PREPROCESS_FIELD_NAME = 'data_manager.functions.preprocess_field_name'


def project_delete(project):
    project.delete()


def user_auth(user_model, email, password):
    return None


def collect_versions_dummy(**kwargs):
    return {}


PROJECT_DELETE = project_delete
USER_AUTH = user_auth
COLLECT_VERSIONS = collect_versions_dummy

WEBHOOK_TIMEOUT = float(get_env('WEBHOOK_TIMEOUT', 1.0))
WEBHOOK_SERIALIZERS = {
    'project': 'webhooks.serializers_for_hooks.ProjectWebhookSerializer',
    'task': 'webhooks.serializers_for_hooks.TaskWebhookSerializer',
    'annotation': 'webhooks.serializers_for_hooks.AnnotationWebhookSerializer',
}

EDITOR_KEYMAP = json.dumps(get_env("EDITOR_KEYMAP"))

# fix a problem with Windows mimetypes for JS and PNG
import mimetypes

mimetypes.add_type("application/javascript", ".js", True)
mimetypes.add_type("image/png", ".png", True)


# fields name was used in DM api before
REST_FLEX_FIELDS = {"FIELDS_PARAM": "include"}

<<<<<<< HEAD
INTERPOLATE_KEY_FRAMES = get_env('INTERPOLATE_KEY_FRAMES', False)
=======

# Feature Flags
FEATURE_FLAGS_API_KEY = get_env('FEATURE_FLAGS_API_KEY', default='any key')

# we may set feature flags from file
FEATURE_FLAGS_FROM_FILE = get_bool_env('FEATURE_FLAGS_FROM_FILE', False)
FEATURE_FLAGS_FILE = get_env('FEATURE_FLAGS_FILE')
# or if file is not set, default is using offline mode
FEATURE_FLAGS_OFFLINE = get_bool_env('FEATURE_FLAGS_OFFLINE', True)
>>>>>>> 0a14da74
<|MERGE_RESOLUTION|>--- conflicted
+++ resolved
@@ -462,9 +462,7 @@
 # fields name was used in DM api before
 REST_FLEX_FIELDS = {"FIELDS_PARAM": "include"}
 
-<<<<<<< HEAD
 INTERPOLATE_KEY_FRAMES = get_env('INTERPOLATE_KEY_FRAMES', False)
-=======
 
 # Feature Flags
 FEATURE_FLAGS_API_KEY = get_env('FEATURE_FLAGS_API_KEY', default='any key')
@@ -474,4 +472,3 @@
 FEATURE_FLAGS_FILE = get_env('FEATURE_FLAGS_FILE')
 # or if file is not set, default is using offline mode
 FEATURE_FLAGS_OFFLINE = get_bool_env('FEATURE_FLAGS_OFFLINE', True)
->>>>>>> 0a14da74
