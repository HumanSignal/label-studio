"""This file and its contents are licensed under the Apache License 2.0. Please see the included NOTICE for copyright information and LICENSE for a copy of the license.
"""
import os
import pathlib

from core.settings.base import *

DJANGO_DB = get_env('DJANGO_DB', DJANGO_DB_SQLITE)
DATABASES = {'default': DATABASES_ALL[DJANGO_DB]}

MIDDLEWARE.append('organizations.middleware.DummyGetSessionMiddleware')
MIDDLEWARE.append('core.middleware.UpdateLastActivityMiddleware')

ADD_DEFAULT_ML_BACKENDS = False

LOGGING['root']['level'] = get_env('LOG_LEVEL', 'WARNING')

DEBUG = get_bool_env('DEBUG', False)

DEBUG_PROPAGATE_EXCEPTIONS = get_bool_env('DEBUG_PROPAGATE_EXCEPTIONS', False)

SESSION_COOKIE_SECURE = False

SESSION_ENGINE = "django.contrib.sessions.backends.signed_cookies"

RQ_QUEUES = {}

SENTRY_DSN = get_env(
    'SENTRY_DSN',
    'https://68b045ab408a4d32a910d339be8591a4@o227124.ingest.sentry.io/5820521'
)
SENTRY_ENVIRONMENT = get_env('SENTRY_ENVIRONMENT', 'opensource')

FRONTEND_SENTRY_DSN = get_env(
    'FRONTEND_SENTRY_DSN',
    'https://5f51920ff82a4675a495870244869c6b@o227124.ingest.sentry.io/5838868')
FRONTEND_SENTRY_ENVIRONMENT = get_env('FRONTEND_SENTRY_ENVIRONMENT', 'opensource')

EDITOR_KEYMAP = json.dumps(get_env("EDITOR_KEYMAP"))

from label_studio import __version__
from label_studio.core.utils import sentry
sentry.init_sentry(release_name='label-studio', release_version=__version__)

# we should do it after sentry init
from label_studio.core.utils.common import collect_versions
versions = collect_versions()

# in Label Studio Community version, feature flags are always ON
FEATURE_FLAGS_DEFAULT_VALUE = True
<<<<<<< HEAD
FEATURE_FLAGS_FILE = str(pathlib.Path(os.path.dirname(__file__), '..', '..', 'feature_flags.json').resolve())
FEATURE_FLAGS_FROM_FILE = os.path.exists(FEATURE_FLAGS_FILE)
=======
# or if file is not set, default is using offline mode
FEATURE_FLAGS_OFFLINE = get_bool_env('FEATURE_FLAGS_OFFLINE', True)

from core.utils.io import find_file
FEATURE_FLAGS_FILE = get_env('FEATURE_FLAGS_FILE', 'feature_flags.json')
FEATURE_FLAGS_FROM_FILE = True
try:
    from core.utils.io import find_node
    find_node('label_studio', FEATURE_FLAGS_FILE, 'file')
except IOError:
    FEATURE_FLAGS_FROM_FILE = False


>>>>>>> 8b6bb638
<|MERGE_RESOLUTION|>--- conflicted
+++ resolved
@@ -48,10 +48,6 @@
 
 # in Label Studio Community version, feature flags are always ON
 FEATURE_FLAGS_DEFAULT_VALUE = True
-<<<<<<< HEAD
-FEATURE_FLAGS_FILE = str(pathlib.Path(os.path.dirname(__file__), '..', '..', 'feature_flags.json').resolve())
-FEATURE_FLAGS_FROM_FILE = os.path.exists(FEATURE_FLAGS_FILE)
-=======
 # or if file is not set, default is using offline mode
 FEATURE_FLAGS_OFFLINE = get_bool_env('FEATURE_FLAGS_OFFLINE', True)
 
@@ -65,4 +61,3 @@
     FEATURE_FLAGS_FROM_FILE = False
 
 
->>>>>>> 8b6bb638
