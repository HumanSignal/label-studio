--- conflicted
+++ resolved
@@ -130,18 +130,10 @@
 
 class CloudStorageForm(BaseForm):
 
-<<<<<<< HEAD
-    create_local_copy = BooleanField('Create local copy', description='Create a local copy on your disk')
     use_blob_urls = BooleanField('Use BLOBs URLs', description='Generate tasks with filtered files using tag key')
     prefix = StringField('Prefix', [Optional()], description='File prefix')
     regex = StringField('Regex', [IsValidRegex()], description='File filter by regex, example: .*jpe?g')
     data_key = StringField('Data key', [InputRequired()], description='Task tag key from your label config')
-=======
-    use_blob_urls = BooleanField('Use BLOBs URLs', description='Use objects as BLOBs by generating URLs')
-    prefix = StringField('Prefix', [Optional()], description='Prefix')
-    regex = StringField('Regex', [IsValidRegex()], description='Filter files by regex, example: .*jpe?g')
-    data_key = StringField('Data key', [InputRequired()], description='Task value key from your label config')
->>>>>>> d531e267
 
     bound_params = dict(
         prefix='prefix',
