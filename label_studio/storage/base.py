--- conflicted
+++ resolved
@@ -34,13 +34,12 @@
     return list(sorted(_storage.keys()))
 
 
-<<<<<<< HEAD
 def get_available_storages():
     return _storage
-=======
+
+
 class BaseStorageForm(FlaskForm):
     path = StringField('Path', [InputRequired()], description='Path')
->>>>>>> a55ad94a
 
 
 class BaseStorage(ABC):
@@ -64,14 +63,9 @@
     def get(self, id):
         pass
 
-<<<<<<< HEAD
-    def get_form(self):
-        return None
-=======
     def get_form(self, form_data=None):
         self.form = BaseStorageForm(formdata=form_data)
         return self.form
->>>>>>> a55ad94a
 
     @abstractmethod
     def __contains__(self, id):
@@ -119,12 +113,8 @@
             raise ValidationError(field.data + ' is not a valid regular expression')
 
 
-<<<<<<< HEAD
-class CloudStorageForm(FlaskForm):
+class CloudStorageForm(BaseStorageForm):
     create_local_copy = BooleanField('Create local copy', description='Create local copy on your disk')
-=======
-class CloudStorageForm(BaseStorageForm):
->>>>>>> a55ad94a
     path = StringField('Path', [InputRequired()], description='Bucket path')
     prefix = StringField('Prefix', [Optional()], description='Prefix')
     regex = StringField('Regex', [IsValidRegex()], description='Filter files by regex')
