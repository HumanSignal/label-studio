from django.shortcuts import render, redirect
from django.db.models import Q
from datetime import timedelta
from tempfile import NamedTemporaryFile
from sensordata.views import upload_sensor_data
from django.conf import settings
from django.apps import apps
from django.http import HttpResponse
from django.urls import reverse
from rest_framework.authtoken.models import Token

import subprocess
import os
import pandas as pd
import numpy as np
import json
import requests

from projects.models import Project
from sensormodel.models import Deployment, Sensor
from sensordata.models import SensorData, SensorOffset
from subjectannotation.models import SubjectPresence
from taskgeneration.models import SensorOverlap
from taskgeneration.forms import TaskGenerationForm
from taskgeneration.utils.annotation_template import create_activity_annotation_template
from subjectannotation.views import parse_subject_presence_annotations

def task_generation_page(request,project_id):
    project = Project.objects.get(id=project_id)
    columns_names_choices = request.session.get('choices', None)
    taskform = TaskGenerationForm(column_names_choices=columns_names_choices, project=project)
    return render(request, 'taskgeneration.html', {'taskgenerationform':taskform, 'project':project})

def create_task_pairs(request, project, subject, sensortype_B):
    subj_anno_proj = Project.objects.get(id=project.id+1)
    # Load data for given project and subject
    subject_presences = SubjectPresence.objects.filter(project=project, subject=subject)
    distinct_file_uploads = subject_presences.values('file_upload').distinct() # Get all unique files that contain subject
    sensor_A_sensordata = SensorData.objects.filter(project=project,file_upload__in=distinct_file_uploads) # Get all SensorData related to these FileUploads
    # Load IMU deployments in the project that contain the subject
    sensor_B_deployments = Deployment.objects.filter(project=project,subject=subject,sensor__sensortype__sensortype=sensortype_B.sensortype)
    sensor_B_sensordata = SensorData.objects.filter(sensor__in=sensor_B_deployments.values('sensor')) # find all sensordata (type B) that has a sensor in sensor_B_deployments
    # Iterate over unique sendata_A sensordata objects, this reduces computations
    for sendata_A in sensor_A_sensordata:
        vid_beg_dt = sendata_A.begin_datetime #begin_datetime sendata_A
        # Iterate over all subject_presences for this sendata_A
        subject_presences_sendata_A = subject_presences.filter(file_upload=sendata_A.file_upload)
        for subj_pres in subject_presences_sendata_A:
            b = vid_beg_dt + timedelta(seconds=subj_pres.start_time) #begin_datetime of subj. pres. annotation
            e = vid_beg_dt + timedelta(seconds=subj_pres.end_time) #end_datetime of subj. pres. annotation
            # Iterate over sensordata of type B that have been deployed with subject
            for sendata_B in sensor_B_sensordata:
                sensor_A = sendata_A.sensor
                sensor_B = sendata_B.sensor
                # Check if there is an offset between sensor_A and sensor_B
                if SensorOffset.objects.filter(sensor_A=sensor_A,sensor_B=sensor_B):
                    # Take the latest instance of offset before the begin_datetime of the sendata_A 
                    offset = SensorOffset.objects.filter(sensor_A=sensor_A,sensor_B=sensor_B,
                                                        offset_Date__lte=vid_beg_dt).order_by('-offset_Date').first().offset
                else:
                    # If there is no SensorOffset defined set offset=0
                    offset = 0
                offset_delta = timedelta(milliseconds=offset) # Difference in datetime because of sensor offset
                # Check if either the begin or end of sendata_B are in the subj. pres. segment or the begin (of sendata_B) is before and the end (of sendata_B) is after the start of subj. pres.
                begin_inside =  b <= sendata_B.begin_datetime-offset_delta <= e
                end_inside =   b <= sendata_B.end_datetime-offset_delta <= e
                begin_before_and_end_after_start =  (sendata_B.begin_datetime-offset_delta <= b) and (sendata_B.end_datetime-offset_delta >= b)
                if begin_inside or end_inside or begin_before_and_end_after_start:
                    # Find the start and end datetime of overlap
                    if b >= sendata_B.begin_datetime-offset_delta:
                        begin_overlap_dt = b
                    else:
                        begin_overlap_dt = sendata_B.begin_datetime-offset_delta
                    if e <= sendata_B.end_datetime-offset_delta:
                        end_overlap_dt = e
                    else:
                        end_overlap_dt = sendata_B.end_datetime-offset_delta    
                    # Create overlap object, this is used to create tasks
                    if not SensorOverlap.objects.filter(sensordata_A=sendata_A,
                                                sensordata_B=sendata_B,
                                                project=project,
                                                subject=subject,
                                                start_A= (begin_overlap_dt-vid_beg_dt).total_seconds(),
                                                end_A = (end_overlap_dt-vid_beg_dt).total_seconds(),
                                                start_B = (begin_overlap_dt-sendata_B.begin_datetime+offset_delta).total_seconds(),
                                                end_B = (end_overlap_dt-sendata_B.begin_datetime+offset_delta).total_seconds()
                                                ).exists():
                        SensorOverlap.objects.create(sensordata_A=sendata_A,
                                                    sensordata_B=sendata_B,
                                                    project=project,
                                                    subject=subject,
                                                    start_A= (begin_overlap_dt-vid_beg_dt).total_seconds(),
                                                    end_A = (end_overlap_dt-vid_beg_dt).total_seconds(),
                                                    start_B = (begin_overlap_dt-sendata_B.begin_datetime+offset_delta).total_seconds(),
                                                    end_B = (end_overlap_dt-sendata_B.begin_datetime+offset_delta).total_seconds()
                                                    )
                    
        

def create_annotation_data_chunks(request, project, subject, duration,value_column):
    # Get all overlap for given subject and video
    sensor_overlap = SensorOverlap.objects.filter(project=project, subject=subject)
    # Find distinct video sensordata in all the overlap
    distinct_sensor_data_A = sensor_overlap.values_list('sensordata_A').distinct()
    distinct_sensor_data_ids = [sendata_A[0] for sendata_A in distinct_sensor_data_A]
    # Iterate over distinct sensordata_A and find the sensordata_B with the longest overlap
    for sendata_A_id in distinct_sensor_data_ids: 
        all_overlap_for_sen_A  = sensor_overlap.filter(sensordata_A=sendata_A_id)
        longest_duration = 0
        for overlap_A in all_overlap_for_sen_A:
            if overlap_A.end_A - overlap_A.start_A > longest_duration:
                longest_duration = overlap_A.end_A - overlap_A.start_A
                longest_overlap = overlap_A


        sensortype_A = longest_overlap.sensordata_A.sensor.sensortype.sensortype
        sensortype_B = longest_overlap.sensordata_B.sensor.sensortype.sensortype
        if sensortype_A == 'C' and sensortype_B == 'I':
            # Determine amount of segments that fit inside overlap
            amount_of_segments = int(longest_duration // duration) + (longest_duration % duration > 0)
            # Load data from SensorType and the csv file
            imu_file_path = longest_overlap.sensordata_B.file_upload.file.path
            timestamp_column = longest_overlap.sensordata_B.sensor.sensortype.timestamp_column
            imu_df = pd.read_csv(imu_file_path,skipfooter=1, engine='python')
            # Get column names for showing in LS
            timestamp_column_name = imu_df.columns[timestamp_column]
            print(imu_df.columns)
            value_column_name = imu_df.columns[int(value_column)]
            # Update labeling set up in activity annotion project
            # Create a XML markup for annotating
            template = create_activity_annotation_template(subject=subject,
                                                           timestamp_column_name=timestamp_column_name,
                                                           value_column_name=value_column_name)
            # Get url for displaying project detail
            project_detail_url = request.build_absolute_uri(reverse('projects:api:project-detail', args=[project.id+2]))
            # Update labeling set up
            token = Token.objects.get(user=request.user)
            requests.patch(project_detail_url, headers={'Authorization': f'Token {token}'}, data={'label_config':template})

            for i, segment in enumerate(range(amount_of_segments)):
                # Determine start and end of segment in seconds for both sensors
                if i == amount_of_segments-1: # Remaining segment
                    begin_segment_A = longest_overlap.start_A+ duration*segment
                    end_segment_A = longest_overlap.end_A
                    begin_segment_B = longest_overlap.start_B+ duration*segment
                    end_segment_B = longest_overlap.end_B
                else:
                    begin_segment_A = longest_overlap.start_A+ duration*segment
                    end_segment_A = begin_segment_A +duration
                    begin_segment_B = longest_overlap.start_B+ duration*segment
                    end_segment_B = begin_segment_B +duration

    
                with NamedTemporaryFile(prefix="CHUNK", suffix=".mp4", delete=False, mode='w') as temp_video,\
                    NamedTemporaryFile(prefix="CHUNK", suffix=".csv", delete=False, mode='w') as temp_imu:
                    video_file_path = longest_overlap.sensordata_A.file_upload.file.path
                    ### Cut out video using ffmpeg ###
                    ffmpeg_command = [
                    "ffmpeg",
                    "-y",
                    "-i", video_file_path,
                    "-ss", str(begin_segment_A),
                    "-to", str(end_segment_A),
                    "-c:v", "copy",
                    "-c:a", "copy",
                    "-loglevel","quiet",
                    temp_video.name,
                    ]
                    subprocess.run(ffmpeg_command, shell=True)
                    
                    
                    ### Cut out csv file using pandas ### 
                    # Find the indeces of the timestamp instances closest to begin and end of segment
                    start_index = imu_df[imu_df.iloc[:, timestamp_column]>= begin_segment_B].index[0] # First timestamp after begin_segment
                    end_index = imu_df[imu_df.iloc[:, timestamp_column] > end_segment_B].index[1] # First timestamp after end_segment
                    # Only keep the rows in between the obtained indeces
                    segment_imu_df = imu_df.iloc[start_index:end_index]
                    # Add offset to every timestamp so that everthing shifts s.t. start time is 0
                    segment_imu_df.iloc[:, timestamp_column] = segment_imu_df.iloc[:, timestamp_column] - segment_imu_df.iloc[0, timestamp_column]
                    # Create temporary file and save new csv to this file
                    segment_imu_df.to_csv(temp_imu, index=False)
                    
                    upload_sensor_data(request=request, name=f'imu_segment_{i}', file_path=temp_imu.name ,project=project)
                    fileupload_model = apps.get_model(app_label='data_import', model_name='FileUpload')
                    imu_file_upload = fileupload_model.objects.latest('id')
                    upload_sensor_data(request=request, name=f'video_segment_{i}', file_path=temp_video.name ,project=project)               
                    fileupload_model = apps.get_model(app_label='data_import', model_name='FileUpload')
                    video_file_upload = fileupload_model.objects.latest('id')
                    
                    refresh_every = 10
                    wait_before_sync = 3000
                    activity_annotation_project = Project.objects.get(id=project.id+2)
                    task_json_template = {
                        "csv": f"{imu_file_upload.file.url}?time={timestamp_column_name}&values={value_column_name}",
<<<<<<< HEAD
                        "video": f"<video src='{video_file_upload.file.url}' width='100%' controls onloadeddata=\"setTimeout(function(){{ts=Htx.annotationStore.selected.names.get('ts');t=ts.data.{timestamp_column_name.lower()};v=document.getElementsByTagName('video')[0];w=parseInt(t.length*(5/v.duration));l=t.length-w;ts.updateTR([t[0], t[w]], 1.001);r=$=>ts.brushRange.map(n=>(+n).toFixed(2));_=r();setInterval($=>r().some((n,i)=>n!==_[i])&&(_=r())&&(v.currentTime=v.duration*(r()[0]-t[0])/(t.slice(-1)[0]-t[0]-(r()[1]-r()[0]))),{refresh_every}); console.log('video is loaded, starting to sync with time series')}}, {wait_before_sync}); \" />"
=======
                        "video": f"<video src='{video_file_upload.file.url}' width='100%' controls onloadeddata=\"setTimeout(function(){{ts=Htx.annotationStore.selected.names.get('ts');t=ts.data.{timestamp_column_name.lower()};v=document.getElementsByTagName('video')[0];w=parseInt(t.length*(5/v.duration));l=t.length-w;ts.updateTR([t[0], t[w]], 1.001);r=$=>ts.brushRange.map(n=>(+n).toFixed(2));_=r();setInterval($=>r().some((n,i)=>n!==_[i])&&(_=r())&&(v.currentTime=v.duration*(r()[0]-t[0])/(t.slice(-1)[0]-t[0]-(r()[1]-r()[0]))),100); console.log('video is loaded, starting to sync with time series')}}, 3000); \" />",
                        "subject": f"{subject}"
>>>>>>> a1ac51e1
                    }
                    with NamedTemporaryFile(prefix=f'segment_{i}_', suffix='.json',mode='w',delete=False) as task_json_file:
                        json.dump(task_json_template,task_json_file,indent=4)

                    upload_sensor_data(request, name=f'segment: {i}', file_path=task_json_file.name, project=activity_annotation_project)
                os.remove(temp_imu.name)
                os.remove(temp_video.name)                
                os.remove(task_json_file.name)
        else:
            return HttpResponse('Sensor combination not yet supported ', content_type='text/plain')

<<<<<<< HEAD
def generate_taskgen_form(request,project_id):
    project = Project.objects.get(id=project_id)
    parse_subject_presence_annotations(request= request,project=project)
    
    fileupload_instance = SubjectPresence.objects.filter(project=project).first().file_upload
    sensortype_A = SensorData.objects.filter(file_upload=fileupload_instance).first().sensor.sensortype
    sensortype_B = Sensor.objects.filter(project=project).exclude(sensortype=sensortype_A).first().sensortype

    if sensortype_B.sensortype == 'I':
        sensor_instance = Sensor.objects.filter(project=project,sensortype=sensortype_B).first()
        imu_file_path = SensorData.objects.filter(sensor=sensor_instance).first().file_upload.file.path
        timestamp_column = sensortype_B.timestamp_column
        imu_df = pd.read_csv(imu_file_path, engine='python')
        column_names = imu_df.columns.to_list()
        columns_names_choices = []
        for i, column_name in enumerate(column_names):
            columns_names_choices.append((i,column_name))
        columns_names_choices.append((len(column_names),'A3D'))
        request.session['choices'] = columns_names_choices
        return redirect('taskgeneration:taskgeneration_form', project_id=project_id)
    else:
        return redirect(reverse('landingpage:workinprogess'))
=======
def generate_taskgen_form(request, project_id):
    try:
        project = Project.objects.get(id=project_id)
        SubjectPresence.objects.filter(project=project).delete()
        parse_subject_presence_annotations(request=request, project=project)

        fileupload_instance = SubjectPresence.objects.filter(project=project).first()
        
        if fileupload_instance is not None:
            sensortype_A = SensorData.objects.filter(project=project,file_upload=fileupload_instance.file_upload).first().sensor.sensortype
            sensortype_B = Sensor.objects.filter(project=project).exclude(sensortype=sensortype_A).first().sensortype

            if sensortype_A is not None and sensortype_B is not None:


                if sensortype_B.sensortype == 'I':
                    sensor_instance = Sensor.objects.filter(project=project, sensortype=sensortype_B).first()
                    imu_file_path = SensorData.objects.filter(sensor=sensor_instance).first().file_upload.file.path
                    timestamp_column = sensortype_B.timestamp_column
                    imu_df = pd.read_csv(imu_file_path, engine='python')
                    column_names = imu_df.columns.to_list()
                    columns_names_choices = []
                    for i, column_name in enumerate(column_names):
                        columns_names_choices.append((i, column_name))
                    request.session['choices'] = columns_names_choices
                    return redirect('taskgeneration:taskgeneration_form', project_id=project_id)
                else:
                    return redirect(reverse('landingpage:workinprogress', project_id=project_id))
            else:
                return redirect('taskgeneration:exception', project_id=project_id)
        else:
            return redirect('taskgeneration:exception', project_id=project_id) 
    except (SubjectPresence.DoesNotExist, SensorData.DoesNotExist, Sensor.DoesNotExist):
        return redirect('taskgeneration:exception', project_id=project_id)

>>>>>>> a1ac51e1
            
    

def generate_activity_tasks(request,project_id):
    project = Project.objects.get(id=project_id)
    if request.method == 'POST':
        column_choices = request.session['choices']
        del request.session['choices']
        taskgenerationform = TaskGenerationForm(request.POST,column_names_choices=column_choices, project=project)
        if taskgenerationform.is_valid():
            # Get data from Form
            subject = taskgenerationform.cleaned_data.get("subject")
            duration = taskgenerationform.cleaned_data.get("segment_duration")
            value_column = taskgenerationform.cleaned_data.get("column_name")
            fileupload_instance = SubjectPresence.objects.filter(project=project).first().file_upload
            sensortype_A = SensorData.objects.filter(file_upload=fileupload_instance).first().sensor.sensortype
            sensortype_B = Sensor.objects.filter(project=project).exclude(sensortype=sensortype_A).first().sensortype
            # Fill VideoImuOverlap objects
            create_task_pairs(request= request,project=project, subject=subject, sensortype_B=sensortype_B)
            # Create annotation data chunks (video and imu), this automatically creates tasks
            create_annotation_data_chunks(request=request, project=project, subject=subject, duration=duration,value_column=value_column)          
    return redirect('landingpage:landingpage', project_id=project_id)    

def exception(request, project_id):
    project = Project.objects.get(id=project_id)
    return render(request, 'exception.html', {'project':project})<|MERGE_RESOLUTION|>--- conflicted
+++ resolved
@@ -192,12 +192,8 @@
                     activity_annotation_project = Project.objects.get(id=project.id+2)
                     task_json_template = {
                         "csv": f"{imu_file_upload.file.url}?time={timestamp_column_name}&values={value_column_name}",
-<<<<<<< HEAD
                         "video": f"<video src='{video_file_upload.file.url}' width='100%' controls onloadeddata=\"setTimeout(function(){{ts=Htx.annotationStore.selected.names.get('ts');t=ts.data.{timestamp_column_name.lower()};v=document.getElementsByTagName('video')[0];w=parseInt(t.length*(5/v.duration));l=t.length-w;ts.updateTR([t[0], t[w]], 1.001);r=$=>ts.brushRange.map(n=>(+n).toFixed(2));_=r();setInterval($=>r().some((n,i)=>n!==_[i])&&(_=r())&&(v.currentTime=v.duration*(r()[0]-t[0])/(t.slice(-1)[0]-t[0]-(r()[1]-r()[0]))),{refresh_every}); console.log('video is loaded, starting to sync with time series')}}, {wait_before_sync}); \" />"
-=======
-                        "video": f"<video src='{video_file_upload.file.url}' width='100%' controls onloadeddata=\"setTimeout(function(){{ts=Htx.annotationStore.selected.names.get('ts');t=ts.data.{timestamp_column_name.lower()};v=document.getElementsByTagName('video')[0];w=parseInt(t.length*(5/v.duration));l=t.length-w;ts.updateTR([t[0], t[w]], 1.001);r=$=>ts.brushRange.map(n=>(+n).toFixed(2));_=r();setInterval($=>r().some((n,i)=>n!==_[i])&&(_=r())&&(v.currentTime=v.duration*(r()[0]-t[0])/(t.slice(-1)[0]-t[0]-(r()[1]-r()[0]))),100); console.log('video is loaded, starting to sync with time series')}}, 3000); \" />",
                         "subject": f"{subject}"
->>>>>>> a1ac51e1
                     }
                     with NamedTemporaryFile(prefix=f'segment_{i}_', suffix='.json',mode='w',delete=False) as task_json_file:
                         json.dump(task_json_template,task_json_file,indent=4)
@@ -209,30 +205,6 @@
         else:
             return HttpResponse('Sensor combination not yet supported ', content_type='text/plain')
 
-<<<<<<< HEAD
-def generate_taskgen_form(request,project_id):
-    project = Project.objects.get(id=project_id)
-    parse_subject_presence_annotations(request= request,project=project)
-    
-    fileupload_instance = SubjectPresence.objects.filter(project=project).first().file_upload
-    sensortype_A = SensorData.objects.filter(file_upload=fileupload_instance).first().sensor.sensortype
-    sensortype_B = Sensor.objects.filter(project=project).exclude(sensortype=sensortype_A).first().sensortype
-
-    if sensortype_B.sensortype == 'I':
-        sensor_instance = Sensor.objects.filter(project=project,sensortype=sensortype_B).first()
-        imu_file_path = SensorData.objects.filter(sensor=sensor_instance).first().file_upload.file.path
-        timestamp_column = sensortype_B.timestamp_column
-        imu_df = pd.read_csv(imu_file_path, engine='python')
-        column_names = imu_df.columns.to_list()
-        columns_names_choices = []
-        for i, column_name in enumerate(column_names):
-            columns_names_choices.append((i,column_name))
-        columns_names_choices.append((len(column_names),'A3D'))
-        request.session['choices'] = columns_names_choices
-        return redirect('taskgeneration:taskgeneration_form', project_id=project_id)
-    else:
-        return redirect(reverse('landingpage:workinprogess'))
-=======
 def generate_taskgen_form(request, project_id):
     try:
         project = Project.objects.get(id=project_id)
@@ -246,8 +218,6 @@
             sensortype_B = Sensor.objects.filter(project=project).exclude(sensortype=sensortype_A).first().sensortype
 
             if sensortype_A is not None and sensortype_B is not None:
-
-
                 if sensortype_B.sensortype == 'I':
                     sensor_instance = Sensor.objects.filter(project=project, sensortype=sensortype_B).first()
                     imu_file_path = SensorData.objects.filter(sensor=sensor_instance).first().file_upload.file.path
@@ -268,7 +238,6 @@
     except (SubjectPresence.DoesNotExist, SensorData.DoesNotExist, Sensor.DoesNotExist):
         return redirect('taskgeneration:exception', project_id=project_id)
 
->>>>>>> a1ac51e1
             
     
 
