--- conflicted
+++ resolved
@@ -208,11 +208,7 @@
 
     @staticmethod
     def eval_md5(file):
-<<<<<<< HEAD
-        md5_object = hashlib.md5()
-=======
         md5_object = hashlib.md5()   # nosec
->>>>>>> 3d4d2140
         block_size = 128 * md5_object.block_size
         chunk = file.read(block_size)
         while chunk:
