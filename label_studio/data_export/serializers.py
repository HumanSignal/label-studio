--- conflicted
+++ resolved
@@ -103,21 +103,15 @@
 
 
 class SerializationOptionsSerializer(serializers.Serializer):
-<<<<<<< HEAD
-    drafts = serializers.JSONField(required=False)
-    predictions = serializers.JSONField(required=False)
-    annotations__completed_by = serializers.JSONField(required=False)
-    interpolate_key_frames = serializers.BooleanField(default=settings.INTERPOLATE_KEY_FRAMES,
-                                                      help_text='Interpolate video key frames.',
-                                                      required=False)
-=======
     class SerializationOption(serializers.Serializer):
         only_id = serializers.BooleanField(default=False, required=False)
 
     drafts = SerializationOption(required=False)
     predictions = SerializationOption(required=False)
     annotations__completed_by = SerializationOption(required=False)
->>>>>>> 697559b0
+    interpolate_key_frames = serializers.BooleanField(default=settings.INTERPOLATE_KEY_FRAMES,
+                                                      help_text='Interpolate video key frames.',
+                                                      required=False)
 
 
 class ExportCreateSerializer(ExportSerializer):
