import logging

<<<<<<< HEAD
from core.models import AsyncMigrationStatus
=======
from core.redis import start_job_async_or_sync
>>>>>>> 81eae1a1
from organizations.models import Organization
from projects.models import Project

logger = logging.getLogger(__name__)


def calculate_stats_all_orgs(from_scratch):
    orgs = Organization.objects.order_by('-id')

    for org in orgs:
        logger.debug(f"Start recalculating stats for Organization {org.id}.")

<<<<<<< HEAD
        for project in projects:
            migration = AsyncMigrationStatus.objects.create(
                project=project,
                name='0018_manual_migrate_counters',
                status='STARTED',
                )
            logger.debug(f"Start processing stats project {project.id} "
                         f"with task count {project.tasks.count()} and updated_at {project.updated_at}")

            tasks = project.update_tasks_counters(project.tasks.all(), from_scratch=from_scratch)
            migration.status = 'FINISHED'
            migration.meta = {'tasks_counted': tasks}
            migration.save()
            logger.debug(f"End processing stats project {project.id}."
                         f"Processed {str(tasks)} tasks.")
=======
        # start async calculation job on redis
        start_job_async_or_sync(redis_job_for_calculation, org, from_scratch)

        logger.debug(f"Organization {org.id} stats were recalculated.")

    logger.debug("All organizations were recalculated.")
>>>>>>> 81eae1a1


def redis_job_for_calculation(org, from_scratch):
    """
    Recalculate counters for projects list
    :param org: Organization to recalculate
    :param from_scratch: Start calculation from scratch or skip calculated tasks
    """
    projects = Project.objects.filter(organization=org).order_by('-updated_at')
    for project in projects:
        logger.debug(f"Start processing stats project {project.id} "
                     f"with task count {project.tasks.count()} and updated_at {project.updated_at}")

        tasks = project.update_tasks_counters(project.tasks.all(), from_scratch=from_scratch)

        logger.debug(f"End processing stats project {project.id}."
                     f"Processed {str(tasks)} tasks.")<|MERGE_RESOLUTION|>--- conflicted
+++ resolved
@@ -1,10 +1,7 @@
 import logging
 
-<<<<<<< HEAD
 from core.models import AsyncMigrationStatus
-=======
 from core.redis import start_job_async_or_sync
->>>>>>> 81eae1a1
 from organizations.models import Organization
 from projects.models import Project
 
@@ -16,31 +13,13 @@
 
     for org in orgs:
         logger.debug(f"Start recalculating stats for Organization {org.id}.")
-
-<<<<<<< HEAD
-        for project in projects:
-            migration = AsyncMigrationStatus.objects.create(
-                project=project,
-                name='0018_manual_migrate_counters',
-                status='STARTED',
-                )
-            logger.debug(f"Start processing stats project {project.id} "
-                         f"with task count {project.tasks.count()} and updated_at {project.updated_at}")
-
-            tasks = project.update_tasks_counters(project.tasks.all(), from_scratch=from_scratch)
-            migration.status = 'FINISHED'
-            migration.meta = {'tasks_counted': tasks}
-            migration.save()
-            logger.debug(f"End processing stats project {project.id}."
-                         f"Processed {str(tasks)} tasks.")
-=======
+        
         # start async calculation job on redis
         start_job_async_or_sync(redis_job_for_calculation, org, from_scratch)
 
         logger.debug(f"Organization {org.id} stats were recalculated.")
 
     logger.debug("All organizations were recalculated.")
->>>>>>> 81eae1a1
 
 
 def redis_job_for_calculation(org, from_scratch):
@@ -51,10 +30,18 @@
     """
     projects = Project.objects.filter(organization=org).order_by('-updated_at')
     for project in projects:
+        migration = AsyncMigrationStatus.objects.create(
+            project=project,
+            name='0018_manual_migrate_counters',
+            status='STARTED',
+        )
         logger.debug(f"Start processing stats project {project.id} "
                      f"with task count {project.tasks.count()} and updated_at {project.updated_at}")
 
         tasks = project.update_tasks_counters(project.tasks.all(), from_scratch=from_scratch)
 
+        migration.status = 'FINISHED'
+        migration.meta = {'tasks_counted': tasks}
+        migration.save()
         logger.debug(f"End processing stats project {project.id}."
                      f"Processed {str(tasks)} tasks.")