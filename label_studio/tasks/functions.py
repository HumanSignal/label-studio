--- conflicted
+++ resolved
@@ -12,13 +12,7 @@
 from django.conf import settings
 from organizations.models import Organization
 from projects.models import Project
-<<<<<<< HEAD
-from tasks.models import Annotation, Task
-=======
-from tasks.models import Task, Annotation, Prediction
-from data_export.mixins import ExportMixin
-
->>>>>>> 0702b8b4
+from tasks.models import Annotation, Task, Prediction
 
 logger = logging.getLogger(__name__)
 
