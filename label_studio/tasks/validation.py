"""This file and its contents are licensed under the Apache License 2.0. Please see the included NOTICE for copyright information and LICENSE for a copy of the license.
"""
import logging
import ujson as json

from urllib.parse import urlparse
from django.conf import settings
from rest_framework.exceptions import ValidationError
from core.label_config import replace_task_data_undefined_with_config_field


class SkipField(Exception):
    pass


_DATA_TYPES = {
    'Text': [str, int, float],
    'Header': [str, int, float],
    'HyperText': [str],
    'Image': [str, list],
    'Paragraphs': [list, str],
    'Table': [dict, str],
    'TimeSeries': [dict, list, str],
    'TimeSeriesChannel': [dict, list, str],
    'List': [list],
<<<<<<< HEAD
=======
    'Choices': [str, list],
>>>>>>> c842e36f
    'PolygonLabels': [list]
}
logger = logging.getLogger(__name__)


class TaskValidator:
    """ Task Validator with project scheme configs validation. It is equal to TaskSerializer from django backend.
    """
    def __init__(self, project, instance=None):
        self.project = project
        self.instance = instance
        self.annotation_count = 0
        self.prediction_count = 0

    @staticmethod
    def check_data(project, data):
        """ Validate data from task['data']
        """
        if data is None:
            raise ValidationError('Task is empty (None)')

        replace_task_data_undefined_with_config_field(data, project)

        # iterate over data types from project
        for data_key, data_type in project.data_types.items():

            # get array name in case of Repeater tag
            is_array = '[' in data_key
            data_key = data_key.split('[')[0]

            if data_key not in data:
                raise ValidationError('"{data_key}" key is expected in task data'.format(data_key=data_key))

            if is_array:
                expected_types = (list, )
            else:
                expected_types = _DATA_TYPES.get(data_type, (str,))

            if not isinstance(data[data_key], tuple(expected_types)):
                raise ValidationError('data[\'{data_key}\']={data_value} is of type \'{type}\', '
                                      "but the object tag {data_type} expects the following types: {expected_types}"
                                      .format(data_key=data_key, data_value=data[data_key],
                                              type=type(data[data_key]).__name__, data_type=data_type,
                                              expected_types=[e.__name__ for e in expected_types]))

            if data_type == 'List':
                for item in data[data_key]:
                    key = 'text'  # FIXME: read key from config (elementValue from List)
                    if key not in item:
                        raise ValidationError('Each item from List must have key "' + key + '"')

        return data

    @staticmethod
    def check_data_and_root(project, data, dict_is_root=False):
        """ Check data consistent and data is dict with task or dict['task'] is task

        :param project:
        :param data:
        :param dict_is_root:
        :return:
        """
        try:
            TaskValidator.check_data(project, data)
        except ValidationError as e:
            if dict_is_root:
                raise ValidationError(e.detail[0] + ' [assume: item as is = task root with values] ')
            else:
                raise ValidationError(e.detail[0] + ' [assume: item["data"] = task root with values]')

    @staticmethod
    def check_allowed(task):
        # task is required
        if 'data' not in task:
            return False

        # everything is ok
        return True

    @staticmethod
    def raise_if_wrong_class(task, key, class_def):
        if key in task and not isinstance(task[key], class_def):
            raise ValidationError('Task[{key}] must be {class_def}'.format(key=key, class_def=class_def))

    def validate(self, task):
        """ Validate whole task with task['data'] and task['annotations']. task['predictions']
        """
        # task is class
        if hasattr(task, 'data'):
            self.check_data_and_root(self.project, task.data)
            return task

        # self.instance is loaded by get_object of view
        if self.instance and hasattr(self.instance, 'data'):
            if isinstance(self.instance.data, dict):
                data = self.instance.data
            elif isinstance(self.instance.data, str):
                try:
                    data = json.loads(self.instance.data)
                except ValueError as e:
                    raise ValidationError("Can't parse task data: " + str(e))
            else:
                raise ValidationError('Field "data" must be string or dict, but not "' + type(self.instance.data) + '"')
            self.check_data_and_root(self.instance.project, data)
            return task

        # check task is dict
        if not isinstance(task, dict):
            raise ValidationError('Task root must be dict with "data", "meta", "annotations", "predictions" fields')

        # task[data] | task[annotations] | task[predictions] | task[meta]
        if self.check_allowed(task):
            # task[data]
            self.raise_if_wrong_class(task, 'data', (dict, list))
            self.check_data_and_root(self.project, task['data'])

            # task[annotations]: we can't use AnnotationSerializer for validation
            # because it's much different with validation we need here
            self.raise_if_wrong_class(task, 'annotations', list)
            for annotation in task.get('annotations', []):
                if not isinstance(annotation, dict):
                    logger.warning('Annotation must be dict, but "%s" found', str(annotation))
                    continue

                ok = 'result' in annotation
                if not ok:
                    raise ValidationError('Annotation must have "result" fields')

                # check result is list
                if not isinstance(annotation.get('result', []), list):
                    raise ValidationError('"result" field in annotation must be list')

            # task[predictions]
            self.raise_if_wrong_class(task, 'predictions', list)
            for prediction in task.get('predictions', []):
                if not isinstance(prediction, dict):
                    logger.warning('Prediction must be dict, but "%s" found', str(prediction))
                    continue

                ok = 'result' in prediction
                if not ok:
                    raise ValidationError('Prediction must have "result" fields')

            # task[meta]
            self.raise_if_wrong_class(task, 'meta', (dict, list))

        # task is data as is, validate task as data and move it to task['data']
        else:
            self.check_data_and_root(self.project, task, dict_is_root=True)
            task = {'data': task}

        return task

    @staticmethod
    def format_error(i, detail, item):
        if len(detail) == 1:
            code = (str(detail[0].code + ' ')) if detail[0].code != "invalid" else ''
            return 'Error {code} at item {i}: {detail} :: {item}'\
                .format(code=code, i=i, detail=detail[0], item=item)
        else:
            errors = ', '.join(detail)
            codes = str([d.code for d in detail])
            return 'Errors {codes} at item {i}: {errors} :: {item}'\
                .format(codes=codes, i=i, errors=errors, item=item)

    def to_internal_value(self, data):
        """ Body of run_validation for all data items
        """
        if data is None:
            raise ValidationError('All tasks are empty (None)')

        if not isinstance(data, list):
            raise ValidationError('data is not a list')

        if len(data) == 0:
            raise ValidationError('data is empty')

        ret, errors = [], []
        self.annotation_count, self.prediction_count = 0, 0
        for i, item in enumerate(data):
            try:
                validated = self.validate(item)
            except ValidationError as exc:
                error = self.format_error(i, exc.detail, item)
                errors.append(error)
                # do not print to user too many errors
                if len(errors) >= 100:
                    errors[99] = '...'
                    break
            else:
                ret.append(validated)
                errors.append({})

                if 'annotations' in item:
                    self.annotation_count += len(item['annotations'])
                if 'predictions' in item:
                    self.prediction_count += len(item['predictions'])

        if any(errors):
            logger.warning('Can\'t deserialize tasks due to ' + str(errors))
            raise ValidationError(errors)

        return ret


def is_url(string):
    try:
        result = urlparse(string.strip())
        return all([result.scheme, result.netloc])
    except ValueError:
        return False<|MERGE_RESOLUTION|>--- conflicted
+++ resolved
@@ -23,10 +23,7 @@
     'TimeSeries': [dict, list, str],
     'TimeSeriesChannel': [dict, list, str],
     'List': [list],
-<<<<<<< HEAD
-=======
     'Choices': [str, list],
->>>>>>> c842e36f
     'PolygonLabels': [list]
 }
 logger = logging.getLogger(__name__)
