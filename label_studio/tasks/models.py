--- conflicted
+++ resolved
@@ -776,7 +776,6 @@
     if project is None:
         project = tasks[0].project
     with transaction.atomic():
-<<<<<<< HEAD
         use_overlap = project._can_use_overlap()
         maximum_annotations = project.maximum_annotations
         # update filters if we can use overlap
@@ -799,15 +798,6 @@
                 # try to update query batches one more time
                 start_job_async_or_sync(bulk_update, tasks, in_seconds=settings.BATCH_JOB_RETRY_TIMEOUT, update_fields=['is_labeled'], batch_size=settings.BATCH_SIZE)
 
-=======
-        # update objects without saving
-        for task in tasks:
-            update_task_stats(task, save=False)
-        # start update query batches
-        bulk_update(tasks, update_fields=['is_labeled'], batch_size=settings.BATCH_SIZE)
-    Task.post_process_bulk_update_stats(tasks)
->>>>>>> f8145362
-
 Q_finished_annotations = Q(was_cancelled=False) & Q(result__isnull=False)
 Q_task_finished_annotations = Q(annotations__was_cancelled=False) & \
                               Q(annotations__result__isnull=False)