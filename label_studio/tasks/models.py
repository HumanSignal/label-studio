"""This file and its contents are licensed under the Apache License 2.0. Please see the included NOTICE for copyright information and LICENSE for a copy of the license.
"""
import base64
import datetime
import logging
import numbers
import os
import random
import uuid
from typing import Any, Mapping, Optional, cast
from urllib.parse import urljoin

import ujson as json
from core.bulk_update_utils import bulk_update
from core.current_request import get_current_request
from core.feature_flags import flag_set
from core.label_config import SINGLE_VALUED_TAGS
from core.redis import start_job_async_or_sync
from core.utils.common import (
    find_first_one_to_one_related_field_by_prefix,
    load_func,
    string_is_url,
    temporary_disconnect_list_signal,
)
from core.utils.db import fast_first
from core.utils.params import get_env
from data_import.models import FileUpload
from data_manager.managers import PreparedTaskManager, TaskManager
from django.conf import settings
from django.contrib.auth.models import AnonymousUser
from django.core.files.storage import default_storage
from django.db import OperationalError, models, transaction
from django.db.models import JSONField, Q
from django.db.models.signals import post_delete, post_save, pre_delete, pre_save
from django.dispatch import Signal, receiver
from django.urls import reverse
from django.utils.timesince import timesince
from django.utils.timezone import now
from django.utils.translation import gettext_lazy as _
from rest_framework.exceptions import ValidationError
from tasks.choices import ActionType

logger = logging.getLogger(__name__)

TaskMixin = load_func(settings.TASK_MIXIN)


class Task(TaskMixin, models.Model):
    """Business tasks from project"""

    id = models.AutoField(
        auto_created=True,
        primary_key=True,
        serialize=False,
        verbose_name='ID',
        db_index=True,
    )
    data = JSONField(
        'data',
        null=False,
        help_text='User imported or uploaded data for a task. Data is formatted according to '
        'the project label config. You can find examples of data for your project '
        'on the Import page in the Label Studio Data Manager UI.',
    )

    meta = JSONField(
        'meta',
        null=True,
        default=dict,
        help_text='Meta is user imported (uploaded) data and can be useful as input for an ML '
        'Backend for embeddings, advanced vectors, and other info. It is passed to '
        'ML during training/predicting steps.',
    )
    project = models.ForeignKey(
        'projects.Project',
        related_name='tasks',
        on_delete=models.CASCADE,
        null=True,
        help_text='Project ID for this task',
    )
    created_at = models.DateTimeField(_('created at'), auto_now_add=True, help_text='Time a task was created')
    updated_at = models.DateTimeField(_('updated at'), auto_now=True, help_text='Last time a task was updated')
    updated_by = models.ForeignKey(
        settings.AUTH_USER_MODEL,
        related_name='updated_tasks',
        on_delete=models.SET_NULL,
        null=True,
        verbose_name=_('updated by'),
        help_text='Last annotator or reviewer who updated this task',
    )
    is_labeled = models.BooleanField(
        _('is_labeled'),
        default=False,
        help_text='True if the number of annotations for this task is greater than or equal '
        'to the number of maximum_completions for the project',
    )
    overlap = models.IntegerField(
        _('overlap'),
        default=1,
        db_index=True,
        help_text='Number of distinct annotators that processed the current task',
    )
    file_upload = models.ForeignKey(
        'data_import.FileUpload',
        on_delete=models.SET_NULL,
        null=True,
        blank=True,
        related_name='tasks',
        help_text='Uploaded file used as data source for this task',
    )
    inner_id = models.BigIntegerField(
        _('inner id'),
        default=0,
        null=True,
        help_text='Internal task ID in the project, starts with 1',
    )
    updates = ['is_labeled']
    total_annotations = models.IntegerField(
        _('total_annotations'),
        default=0,
        db_index=True,
        help_text='Number of total annotations for the current task except cancelled annotations',
    )
    cancelled_annotations = models.IntegerField(
        _('cancelled_annotations'),
        default=0,
        db_index=True,
        help_text='Number of total cancelled annotations for the current task',
    )
    total_predictions = models.IntegerField(
        _('total_predictions'),
        default=0,
        db_index=True,
        help_text='Number of total predictions for the current task',
    )

    comment_count = models.IntegerField(
        _('comment count'),
        default=0,
        db_index=True,
        help_text='Number of comments in the task including all annotations',
    )
    unresolved_comment_count = models.IntegerField(
        _('unresolved comment count'),
        default=0,
        db_index=True,
        help_text='Number of unresolved comments in the task including all annotations',
    )
    comment_authors = models.ManyToManyField(
        settings.AUTH_USER_MODEL,
        blank=True,
        default=None,
        related_name='tasks_with_comments',
        help_text='Users who wrote comments',
    )
    last_comment_updated_at = models.DateTimeField(
        _('last comment updated at'),
        default=None,
        null=True,
        db_index=True,
        help_text='When the last comment was updated',
    )

    objects = TaskManager()  # task manager by default
    prepared = PreparedTaskManager()  # task manager with filters, ordering, etc for data_manager app

    class Meta:
        db_table = 'task'
        indexes = [
            models.Index(fields=['project', 'is_labeled']),
            models.Index(fields=['project', 'inner_id']),
            models.Index(fields=['id', 'project']),
            models.Index(fields=['id', 'overlap']),
            models.Index(fields=['overlap']),
            models.Index(fields=['project', 'id']),
        ]

    @property
    def file_upload_name(self):
        return os.path.basename(self.file_upload.file.name)

    @classmethod
    def get_random(cls, project):
        """Get random task from a project, this should not be used lightly as its expensive method to run"""

        ids = cls.objects.filter(project=project).values_list('id', flat=True)
        if len(ids) == 0:
            return None

        random_id = random.choice(ids)

        return cls.objects.get(id=random_id)

    @classmethod
    def get_locked_by(cls, user, project=None, tasks=None):
        """Retrieve the task locked by specified user. Returns None if the specified user didn't lock anything."""
        lock = None
        if project is not None:
            lock = fast_first(TaskLock.objects.filter(user=user, expire_at__gt=now(), task__project=project))
        elif tasks is not None:
            locked_task = fast_first(tasks.filter(locks__user=user, locks__expire_at__gt=now()))
            if locked_task:
                return locked_task
        else:
            raise Exception('Neither project or tasks passed to get_locked_by')

        if lock:
            return lock.task

    def get_predictions_for_prelabeling(self):
        """This is called to return either new predictions from the
        model or grab static predictions if they were set, depending
        on the projects configuration.

        """
        from data_manager.functions import evaluate_predictions

        project = self.project
        predictions = self.predictions

        # TODO if we use live_model on project then we will need to check for it here
        if project.show_collab_predictions and project.model_version is not None:
            if project.ml_backend_in_model_version:
                new_predictions = evaluate_predictions([self])
                # TODO this is not as clean as I'd want it to
                # be. Effectively retrieve_predictions will work only for
                # tasks where there is no predictions matching current
                # model version. In case it will return a model_version
                # and we can grab predictions explicitly
                if isinstance(new_predictions, str):
                    model_version = new_predictions
                    return predictions.filter(model_version=model_version)
                else:
                    return new_predictions
            else:
                return predictions.filter(model_version=project.model_version)
        else:
            return []

    def has_lock(self, user=None):
        """
        Check whether current task has been locked by some user

        Also has workaround for fixing not consistent is_labeled flag state
        """
        from projects.functions.next_task import get_next_task_logging_level

        SkipQueue = self.project.SkipQueue

        if self.project.skip_queue == SkipQueue.REQUEUE_FOR_ME:
            # REQUEUE_FOR_ME means: only my skipped tasks go back to me,
            # alien's skipped annotations are counted as regular annotations
            q = Q(was_cancelled=True) & Q(completed_by=user)
        elif self.project.skip_queue == SkipQueue.REQUEUE_FOR_OTHERS:
            # REQUEUE_FOR_OTHERS: my skipped tasks go to others
            # alien's skipped annotations are not counted at all
            q = Q(was_cancelled=True) & ~Q(completed_by=user)
        else:  # SkipQueue.IGNORE_SKIPPED
            # IGNORE_SKIPPED: my skipped tasks don't go anywhere
            # alien's and my skipped annotations are counted as regular annotations
            q = Q()

        num_locks = self.num_locks_user(user=user)
        num_annotations = self.annotations.exclude(q | Q(ground_truth=True)).count()
        num = num_locks + num_annotations

        if num > self.overlap_with_agreement_threshold(num, num_locks):
            logger.error(
                f'Num takes={num} > overlap={self.overlap} for task={self.id}, '
                f"skipped mode {self.project.skip_queue} - it's a bug",
                extra=dict(
                    lock_ttl=self.locks.values_list('user', 'expire_at'),
                    num_locks=num_locks,
                    num_annotations=num_annotations,
                ),
            )
            # TODO: remove this workaround after fixing the bug with inconsistent is_labeled flag
            if self.is_labeled is False:
                self.update_is_labeled()
                if self.is_labeled is True:
                    self.save(update_fields=['is_labeled'])

        result = bool(num >= self.overlap_with_agreement_threshold(num, num_locks))
        logger.log(
            get_next_task_logging_level(user),
            f'Task {self} locked: {result}; num_locks: {num_locks} num_annotations: {num_annotations} '
            f'skipped mode: {self.project.skip_queue}',
        )
        return result

    @property
    def num_locks(self):
        return self.locks.filter(expire_at__gt=now()).count()

    def overlap_with_agreement_threshold(self, num, num_locks):
        # Limit to one extra annotator at a time when the task is under the threshold and meets the overlap criteria,
        # regardless of the max_additional_annotators_assignable setting. This ensures recalculating agreement after
        # each annotation and prevents concurrent annotations from dropping the agreement below the threshold.
        if (
            hasattr(self.project, 'lse_project')
            and self.project.lse_project
            and self.project.lse_project.agreement_threshold is not None
        ):
            try:
                from stats.models import get_task_agreement
            except (ModuleNotFoundError, ImportError):
                return

            agreement = get_task_agreement(self)
            if agreement is not None and agreement < self.project.lse_project.agreement_threshold:
                return (
                    min(self.overlap + self.project.lse_project.max_additional_annotators_assignable, num + 1)
                    if num_locks == 0
                    else num
                )
        return self.overlap

    def num_locks_user(self, user):
        return self.locks.filter(expire_at__gt=now()).exclude(user=user).count()

    def get_storage_filename(self):
        for link_name in settings.IO_STORAGES_IMPORT_LINK_NAMES:
            if hasattr(self, link_name):
                return getattr(self, link_name).key

    def has_permission(self, user: 'User') -> bool:  # noqa: F821
        mixin_has_permission = cast(bool, super().has_permission(user))

        user.project = self.project  # link for activity log
        return mixin_has_permission and self.project.has_permission(user)

    def clear_expired_locks(self):
        self.locks.filter(expire_at__lt=now()).delete()

    def set_lock(self, user):
        """Lock current task by specified user. Lock lifetime is set by `expire_in_secs`"""
        from projects.functions.next_task import get_next_task_logging_level

        num_locks = self.num_locks
        if num_locks < self.overlap:
            lock_ttl = settings.TASK_LOCK_TTL
            expire_at = now() + datetime.timedelta(seconds=lock_ttl)
            try:
                task_lock = TaskLock.objects.get(task=self, user=user)
            except TaskLock.DoesNotExist:
                TaskLock.objects.create(task=self, user=user, expire_at=expire_at)
            else:
                task_lock.expire_at = expire_at
                task_lock.save()
            logger.log(
                get_next_task_logging_level(user),
                f'User={user} acquires a lock for the task={self} ttl: {lock_ttl}',
            )
        else:
            logger.error(
                f'Current number of locks for task {self.id} is {num_locks}, but overlap={self.overlap}: '
                f"that's a bug because this task should not be taken in a label stream (task should be locked)"
            )
        self.clear_expired_locks()

    def release_lock(self, user=None):
        """Release lock for the task.
        If user specified, it checks whether lock is released by the user who previously has locked that task
        """

        if user is not None:
            self.locks.filter(user=user).delete()
        else:
            self.locks.all().delete()
        self.clear_expired_locks()

    def get_storage_link(self):
        # TODO: how to get neatly any storage class here?
        return find_first_one_to_one_related_field_by_prefix(self, '.*io_storages_')

    @staticmethod
    def is_upload_file(filename):
        if not isinstance(filename, str):
            return False
        return filename.startswith(settings.UPLOAD_DIR + '/')

    @staticmethod
    def prepare_filename(filename):
        if isinstance(filename, str):
            return filename.replace(settings.MEDIA_URL, '')
        return filename

    def resolve_storage_uri(self, url) -> Optional[Mapping[str, Any]]:
        from io_storages.functions import get_storage_by_url

        storage = self.storage
        project = self.project

        if not storage:
            storage_objects = project.get_all_storage_objects(type_='import')
            storage = get_storage_by_url(url, storage_objects)

        if storage:
            return {
                'url': storage.generate_http_url(url),
                'presign_ttl': storage.presign_ttl,
            }

    def resolve_uri(self, task_data, project):
        from io_storages.functions import get_storage_by_url

        if project.task_data_login and project.task_data_password:
            protected_data = {}
            for key, value in task_data.items():
                if isinstance(value, str) and string_is_url(value):
                    path = (
                        reverse('projects-file-proxy', kwargs={'pk': project.pk})
                        + '?url='
                        + base64.urlsafe_b64encode(value.encode()).decode()
                    )
                    value = urljoin(settings.HOSTNAME, path)
                protected_data[key] = value
            return protected_data
        else:
            storage_objects = project.get_all_storage_objects(type_='import')

            # try resolve URLs via storage associated with that task
            for field in task_data:
                # file saved in django file storage
                prepared_filename = self.prepare_filename(task_data[field])
                if settings.CLOUD_FILE_STORAGE_ENABLED and self.is_upload_file(prepared_filename):
                    # permission check: resolve uploaded files to the project only
                    file_upload = fast_first(FileUpload.objects.filter(project=project, file=prepared_filename))
                    if file_upload is not None:
                        if flag_set(
                            'ff_back_dev_2915_storage_nginx_proxy_26092022_short',
                            self.project.organization.created_by,
                        ):
                            task_data[field] = file_upload.url
                        else:
                            task_data[field] = default_storage.url(name=prepared_filename)
                    # it's very rare case, e.g. user tried to reimport exported file from another project
                    # or user wrote his django storage path manually
                    else:
                        task_data[field] = task_data[field] + '?not_uploaded_project_file'
                    continue

                # project storage
                # TODO: to resolve nested lists and dicts we should improve get_storage_by_url(),
                # TODO: problem with current approach: it can be used only the first storage that get_storage_by_url
                # TODO: returns. However, maybe the second storage will resolve uris properly.
                # TODO: resolve_uri() already supports them
                storage = self.storage or get_storage_by_url(task_data[field], storage_objects)
                if storage:
                    try:
                        proxy_task = None
                        if flag_set(
                            'fflag_fix_all_lsdv_4711_cors_errors_accessing_task_data_short',
                            user='auto',
                        ):
                            proxy_task = self

                        resolved_uri = storage.resolve_uri(task_data[field], proxy_task)
                    except Exception as exc:
                        logger.debug(exc, exc_info=True)
                        resolved_uri = None
                    if resolved_uri:
                        task_data[field] = resolved_uri
            return task_data

    @property
    def storage(self):
        # maybe task has storage link
        storage_link = self.get_storage_link()
        if storage_link:
            return storage_link.storage

        # or try global storage settings (only s3 for now)
        elif get_env('USE_DEFAULT_S3_STORAGE', default=False, is_bool=True):
            # TODO: this is used to access global environment storage settings.
            # We may use more than one and non-default S3 storage (like GCS, Azure)
            from io_storages.s3.models import S3ImportStorage

            return S3ImportStorage()

    @property
    def completed_annotations(self):
        """Annotations that we take into account when set completed status to the task"""
        if self.project.skip_queue == self.project.SkipQueue.IGNORE_SKIPPED:
            return self.annotations
        else:
            return self.annotations.filter(Q_finished_annotations)

    def increase_project_summary_counters(self):
        if hasattr(self.project, 'summary'):
            summary = self.project.summary
            summary.update_data_columns([self])

    def decrease_project_summary_counters(self):
        if hasattr(self.project, 'summary'):
            summary = self.project.summary
            summary.remove_data_columns([self])

    def ensure_unique_groundtruth(self, annotation_id):
        self.annotations.exclude(id=annotation_id).update(ground_truth=False)

    def save(self, *args, **kwargs):
        if flag_set('ff_back_2070_inner_id_12052022_short', AnonymousUser):
            if self.inner_id == 0:
                task = Task.objects.filter(project=self.project).order_by('-inner_id').first()
                max_inner_id = 1
                if task:
                    max_inner_id = task.inner_id

                # max_inner_id might be None in the old projects
                self.inner_id = None if max_inner_id is None else (max_inner_id + 1)
        super().save(*args, **kwargs)

    @staticmethod
    def delete_tasks_without_signals(queryset):
        """
        Delete Tasks queryset with switched off signals
        :param queryset: Tasks queryset
        """
        signals = [
            (post_delete, update_all_task_states_after_deleting_task, Task),
            (pre_delete, remove_data_columns, Task),
        ]
        with temporary_disconnect_list_signal(signals):
            queryset.delete()

    @staticmethod
    def delete_tasks_without_signals_from_task_ids(task_ids):
        queryset = Task.objects.filter(id__in=task_ids)
        Task.delete_tasks_without_signals(queryset)

    def delete(self, *args, **kwargs):
        self.before_delete_actions()
        result = super().delete(*args, **kwargs)
        # set updated_at field of task to now()
        return result


pre_bulk_create = Signal(providing_args=['objs', 'batch_size'])
post_bulk_create = Signal(providing_args=['objs', 'batch_size'])


class AnnotationManager(models.Manager):
    def for_user(self, user):
        return self.filter(project__organization=user.active_organization)

    def bulk_create(self, objs, batch_size=None):
        pre_bulk_create.send(sender=self.model, objs=objs, batch_size=batch_size)
        res = super(AnnotationManager, self).bulk_create(objs, batch_size)
        post_bulk_create.send(sender=self.model, objs=objs, batch_size=batch_size)
        return res


GET_UNIQUE_IDS = """
with tt as (
    select jsonb_array_elements(tch.result) as item from task_completion_history tch
    where task=%(t_id)s and task_annotation=%(tc_id)s
) select count( distinct tt.item -> 'id') from tt"""

AnnotationMixin = load_func(settings.ANNOTATION_MIXIN)


class Annotation(AnnotationMixin, models.Model):
    """Annotations & Labeling results"""

    objects = AnnotationManager()

    result = JSONField(
        'result',
        null=True,
        default=None,
        help_text='The main value of annotator work - ' 'labeling result in JSON format',
    )

    task = models.ForeignKey(
        'tasks.Task',
        on_delete=models.CASCADE,
        related_name='annotations',
        null=True,
        help_text='Corresponding task for this annotation',
    )
    # duplicate relation to project for performance reasons
    project = models.ForeignKey(
        'projects.Project',
        related_name='annotations',
        on_delete=models.CASCADE,
        null=True,
        help_text='Project ID for this annotation',
    )
    completed_by = models.ForeignKey(
        settings.AUTH_USER_MODEL,
        related_name='annotations',
        on_delete=models.SET_NULL,
        null=True,
        help_text='User ID of the person who created this annotation',
    )
    updated_by = models.ForeignKey(
        settings.AUTH_USER_MODEL,
        related_name='updated_annotations',
        on_delete=models.SET_NULL,
        null=True,
        verbose_name=_('updated by'),
        help_text='Last user who updated this annotation',
    )
    was_cancelled = models.BooleanField(_('was cancelled'), default=False, help_text='User skipped the task')
    ground_truth = models.BooleanField(
        _('ground_truth'),
        default=False,
        help_text='This annotation is a Ground Truth (ground_truth)',
    )
    created_at = models.DateTimeField(_('created at'), auto_now_add=True, help_text='Creation time')
    updated_at = models.DateTimeField(_('updated at'), auto_now=True, help_text='Last updated time')
    draft_created_at = models.DateTimeField(
        _('draft created at'), null=True, default=None, help_text='Draft creation time'
    )
    lead_time = models.FloatField(
        _('lead time'),
        null=True,
        default=None,
        help_text='How much time it took to annotate the task',
    )
    prediction = JSONField(
        _('prediction'),
        null=True,
        default=dict,
        help_text='Prediction viewed at the time of annotation',
    )
    result_count = models.IntegerField(_('result count'), default=0, help_text='Results inside of annotation counter')

    parent_prediction = models.ForeignKey(
        'tasks.Prediction',
        on_delete=models.SET_NULL,
        related_name='child_annotations',
        null=True,
        help_text='Points to the prediction from which this annotation was created',
    )
    parent_annotation = models.ForeignKey(
        'tasks.Annotation',
        on_delete=models.SET_NULL,
        related_name='child_annotations',
        null=True,
        help_text='Points to the parent annotation from which this annotation was created',
    )
    unique_id = models.UUIDField(default=uuid.uuid4, null=True, blank=True, unique=True, editable=False)
    import_id = models.BigIntegerField(
        default=None,
        null=True,
        blank=True,
        db_index=True,
        help_text="Original annotation ID that was at the import step or NULL if this annotation wasn't imported",
    )
    last_action = models.CharField(
        _('last action'),
        max_length=128,
        choices=ActionType.choices,
        help_text='Action which was performed in the last annotation history item',
        default=None,
        null=True,
    )
    last_created_by = models.ForeignKey(
        settings.AUTH_USER_MODEL,
        on_delete=models.SET_NULL,
        verbose_name=_('last created by'),
        help_text='User who created the last annotation history item',
        default=None,
        null=True,
    )

    class Meta:
        db_table = 'task_completion'
        indexes = [
            models.Index(fields=['created_at']),
            models.Index(fields=['ground_truth']),
            models.Index(fields=['id', 'task']),
            models.Index(fields=['last_action']),
            models.Index(fields=['project', 'ground_truth']),
            models.Index(fields=['project', 'id']),
            models.Index(fields=['project', 'was_cancelled']),
            models.Index(fields=['task', 'completed_by']),
            models.Index(fields=['task', 'ground_truth']),
            models.Index(fields=['task', 'was_cancelled']),
            models.Index(fields=['was_cancelled']),
        ]

    def created_ago(self):
        """Humanize date"""
        return timesince(self.created_at)

    def entities_num(self):
        res = self.result
        if isinstance(res, str):
            res = json.loads(res)
        if res is None:
            res = []

        return len(res)

    def has_permission(self, user: 'User') -> bool:  # noqa: F821
        mixin_has_permission = cast(bool, super().has_permission(user))

        user.project = self.project  # link for activity log
        return mixin_has_permission and self.project.has_permission(user)

    def increase_project_summary_counters(self):
        if hasattr(self.project, 'summary'):
            logger.debug(f'Increase project.summary counters from {self}')
            summary = self.project.summary
            summary.update_created_annotations_and_labels([self])

    def decrease_project_summary_counters(self):
        if hasattr(self.project, 'summary'):
            logger.debug(f'Decrease project.summary counters from {self}')
            summary = self.project.summary
            summary.remove_created_annotations_and_labels([self])

    def update_task(self):
        update_fields = ['updated_at']

        # updated_by
        request = get_current_request()
        if request:
            self.task.updated_by = request.user
            update_fields.append('updated_by')

        self.task.save(update_fields=update_fields)

    def save(self, *args, **kwargs):
        request = get_current_request()
        if request:
            self.updated_by = request.user
        result = super().save(*args, **kwargs)
        self.update_task()
        return result

    def delete(self, *args, **kwargs):
        result = super().delete(*args, **kwargs)
        self.update_task()
        self.on_delete_update_counters()
        return result

    def on_delete_update_counters(self):
        task = self.task
        logger.debug(f'Start updating counters for task {task.id}.')
        if self.was_cancelled:
            cancelled = task.annotations.all().filter(was_cancelled=True).count()
            Task.objects.filter(id=task.id).update(cancelled_annotations=cancelled)
            logger.debug(f'On delete updated cancelled_annotations for task {task.id}')
        else:
            total = task.annotations.all().filter(was_cancelled=False).count()
            Task.objects.filter(id=task.id).update(total_annotations=total)
            logger.debug(f'On delete updated total_annotations for task {task.id}')

        logger.debug(f'Update task stats for task={task}')
        task.update_is_labeled()
        Task.objects.filter(id=task.id).update(is_labeled=task.is_labeled)

        # remove annotation counters in project summary followed by deleting an annotation
        logger.debug('Remove annotation counters in project summary followed by deleting an annotation')
        self.decrease_project_summary_counters()


class TaskLock(models.Model):
    task = models.ForeignKey(
        'tasks.Task',
        on_delete=models.CASCADE,
        related_name='locks',
        help_text='Locked task',
    )
    expire_at = models.DateTimeField(_('expire_at'))
    unique_id = models.UUIDField(default=uuid.uuid4, null=True, blank=True, unique=True, editable=False)
    user = models.ForeignKey(
        settings.AUTH_USER_MODEL,
        related_name='task_locks',
        on_delete=models.CASCADE,
        help_text='User who locked this task',
    )


class AnnotationDraft(models.Model):
    result = JSONField(_('result'), help_text='Draft result in JSON format')
    lead_time = models.FloatField(
        _('lead time'),
        blank=True,
        null=True,
        help_text='How much time it took to annotate the task',
    )
    task = models.ForeignKey(
        'tasks.Task',
        on_delete=models.CASCADE,
        related_name='drafts',
        blank=True,
        null=True,
        help_text='Corresponding task for this draft',
    )
    annotation = models.ForeignKey(
        'tasks.Annotation',
        on_delete=models.CASCADE,
        related_name='drafts',
        blank=True,
        null=True,
        help_text='Corresponding annotation for this draft',
    )
    user = models.ForeignKey(
        settings.AUTH_USER_MODEL,
        related_name='drafts',
        on_delete=models.CASCADE,
        help_text='User who created this draft',
    )
    was_postponed = models.BooleanField(
        _('was postponed'),
        default=False,
        help_text='User postponed this draft (clicked a forward button) in the label stream',
        db_index=True,
    )
    import_id = models.BigIntegerField(
        default=None,
        null=True,
        blank=True,
        db_index=True,
        help_text="Original draft ID that was at the import step or NULL if this draft wasn't imported",
    )

    created_at = models.DateTimeField(_('created at'), auto_now_add=True, help_text='Creation time')
    updated_at = models.DateTimeField(_('updated at'), auto_now=True, help_text='Last update time')

    def created_ago(self):
        """Humanize date"""
        return timesince(self.created_at)

    def has_permission(self, user):
        user.project = self.task.project  # link for activity log
        return self.task.project.has_permission(user)

    def save(self, *args, **kwargs):
        with transaction.atomic():
            super().save(*args, **kwargs)
            project = self.task.project
            if hasattr(project, 'summary'):
                project.summary.update_created_labels_drafts([self])

    def delete(self, *args, **kwargs):
        with transaction.atomic():
            project = self.task.project
            if hasattr(project, 'summary'):
                project.summary.remove_created_drafts_and_labels([self])
            super().delete(*args, **kwargs)


class Prediction(models.Model):
    """ML backend predictions"""

    result = JSONField('result', null=True, default=dict, help_text='Prediction result')
    score = models.FloatField(_('score'), default=None, help_text='Prediction score', null=True)
<<<<<<< HEAD
    model_version = models.TextField(
        _('model version'),
        default='',
        blank=True,
        null=True,
        help_text='A string value that for model version that produced the prediction. Used in both live models and when uploading offline predictions.',
    )

    model = models.ForeignKey(
        'ml.MLBackend',
        on_delete=models.CASCADE,
        related_name='predictions',
        null=True,
        help_text='An ML Backend instance that created the prediction.',
    )

=======
    model_version = models.TextField(_('model version'), default='', blank=True, null=True)
    model_run = models.ForeignKey(
        'ml_models.ModelRun',
        on_delete=models.CASCADE,
        related_name='predictions',
        null=True,
        help_text='A run of a ModelVersion that created the prediction.',
    )
>>>>>>> 6fe06a1b
    cluster = models.IntegerField(
        _('cluster'),
        default=None,
        help_text='Cluster for the current prediction',
        null=True,
    )
    neighbors = JSONField(
        'neighbors',
        null=True,
        blank=True,
        help_text='Array of task IDs of the closest neighbors',
    )
    mislabeling = models.FloatField(_('mislabeling'), default=0.0, help_text='Related task mislabeling score')

    task = models.ForeignKey('tasks.Task', on_delete=models.CASCADE, related_name='predictions')
    project = models.ForeignKey('projects.Project', on_delete=models.CASCADE, related_name='predictions', null=True)
    created_at = models.DateTimeField(_('created at'), auto_now_add=True)
    updated_at = models.DateTimeField(_('updated at'), auto_now=True)

    def created_ago(self):
        """Humanize date"""
        return timesince(self.created_at)

    def has_permission(self, user):
        if flag_set(
            'fflag_perf_back_lsdv_4695_update_prediction_query_to_use_direct_project_relation',
            user='auto',
        ):
            user.project = self.project  # link for activity log
            return self.project.has_permission(user)
        else:
            user.project = self.task.project  # link for activity log
            return self.task.project.has_permission(user)

    @classmethod
    def prepare_prediction_result(cls, result, project):
        """
        This function does the following logic of transforming "result" object:
        result is list -> use raw result as is
        result is dict -> put result under single "value" section
        result is string -> find first occurrence of single-valued tag (Choices, TextArea, etc.) and put string under corresponding single field (e.g. "choices": ["my_label"])  # noqa
        """
        if isinstance(result, list):
            # full representation of result
            for item in result:
                if not isinstance(item, dict):
                    raise ValidationError('Each item in prediction result should be dict')
            # TODO: check consistency with project.label_config
            return result

        elif isinstance(result, dict):
            # "value" from result
            # TODO: validate value fields according to project.label_config
            for tag, tag_info in project.get_parsed_config().items():
                tag_type = tag_info['type'].lower()
                if tag_type in result:
                    return [
                        {
                            'from_name': tag,
                            'to_name': ','.join(tag_info['to_name']),
                            'type': tag_type,
                            'value': result,
                        }
                    ]

        elif isinstance(result, (str, numbers.Integral)):
            # If result is of integral type, it could be a representation of data from single-valued control tags (e.g. Choices, Rating, etc.)
            for tag, tag_info in project.get_parsed_config().items():
                tag_type = tag_info['type'].lower()
                if tag_type in SINGLE_VALUED_TAGS and isinstance(result, SINGLE_VALUED_TAGS[tag_type]):
                    return [
                        {
                            'from_name': tag,
                            'to_name': ','.join(tag_info['to_name']),
                            'type': tag_type,
                            'value': {tag_type: [result]},
                        }
                    ]
        else:
            raise ValidationError(f'Incorrect format {type(result)} for prediction result {result}')

    def update_task(self):
        update_fields = ['updated_at']

        # updated_by
        request = get_current_request()
        if request:
            self.task.updated_by = request.user
            update_fields.append('updated_by')

        self.task.save(update_fields=update_fields)

    def save(self, *args, **kwargs):
        if self.project_id is None and self.task_id:
            logger.warning('project_id is not set for prediction, project_id being set in save method')
            self.project_id = Task.objects.only('project_id').get(pk=self.task_id).project_id

        # "result" data can come in different forms - normalize them to JSON
        if flag_set(
            'fflag_perf_back_lsdv_4695_update_prediction_query_to_use_direct_project_relation',
            user='auto',
        ):
            self.result = self.prepare_prediction_result(self.result, self.project)
        else:
            self.result = self.prepare_prediction_result(self.result, self.task.project)
        # set updated_at field of task to now()
        self.update_task()
        return super(Prediction, self).save(*args, **kwargs)

    def delete(self, *args, **kwargs):
        result = super().delete(*args, **kwargs)
        # set updated_at field of task to now()
        self.update_task()
        return result

    class Meta:
        db_table = 'prediction'


@receiver(post_delete, sender=Task)
def update_all_task_states_after_deleting_task(sender, instance, **kwargs):
    """after deleting_task
    use update_tasks_states for all project
    but call only tasks_number_changed section
    """
    try:
        instance.project.update_tasks_states(
            maximum_annotations_changed=False,
            overlap_cohort_percentage_changed=False,
            tasks_number_changed=True,
        )
    except Exception as exc:
        logger.error('Error in update_all_task_states_after_deleting_task: ' + str(exc))


# =========== PROJECT SUMMARY UPDATES ===========


@receiver(pre_delete, sender=Task)
def remove_data_columns(sender, instance, **kwargs):
    """Reduce data column counters after removing task"""
    instance.decrease_project_summary_counters()


def _task_data_is_not_updated(update_fields):
    if update_fields and list(update_fields) == ['is_labeled']:
        return True


@receiver(pre_save, sender=Task)
def delete_project_summary_data_columns_before_updating_task(sender, instance, update_fields, **kwargs):
    """Before updating task fields - ensure previous info removed from project.summary"""
    if _task_data_is_not_updated(update_fields):
        # we don't need to update counters when other than task.data fields are updated
        return
    try:
        old_task = sender.objects.get(id=instance.id)
    except Task.DoesNotExist:
        # task just created - do nothing
        return
    old_task.decrease_project_summary_counters()


@receiver(post_save, sender=Task)
def update_project_summary_data_columns(sender, instance, created, update_fields, **kwargs):
    """Update task counters in project summary in case when new task has been created"""
    if _task_data_is_not_updated(update_fields):
        # we don't need to update counters when other than task.data fields are updated
        return
    instance.increase_project_summary_counters()


@receiver(pre_save, sender=Annotation)
def delete_project_summary_annotations_before_updating_annotation(sender, instance, **kwargs):
    """Before updating annotation fields - ensure previous info removed from project.summary"""
    try:
        old_annotation = sender.objects.get(id=instance.id)
    except Annotation.DoesNotExist:
        # annotation just created - do nothing
        return
    old_annotation.decrease_project_summary_counters()

    # update task counters if annotation changes it's was_cancelled status
    task = instance.task
    if old_annotation.was_cancelled != instance.was_cancelled:
        if instance.was_cancelled:
            task.cancelled_annotations = task.cancelled_annotations + 1
            task.total_annotations = task.total_annotations - 1
        else:
            task.cancelled_annotations = task.cancelled_annotations - 1
            task.total_annotations = task.total_annotations + 1
        task.update_is_labeled()

        Task.objects.filter(id=instance.task.id).update(
            is_labeled=task.is_labeled,
            total_annotations=task.total_annotations,
            cancelled_annotations=task.cancelled_annotations,
        )


@receiver(post_save, sender=Annotation)
def update_project_summary_annotations_and_is_labeled(sender, instance, created, **kwargs):
    """Update annotation counters in project summary"""
    instance.increase_project_summary_counters()

    # If annotation is changed, update task.is_labeled state
    logger.debug(f'Update task stats for task={instance.task}')
    if instance.was_cancelled:
        instance.task.cancelled_annotations = instance.task.annotations.all().filter(was_cancelled=True).count()
    else:
        instance.task.total_annotations = instance.task.annotations.all().filter(was_cancelled=False).count()
    instance.task.update_is_labeled()
    instance.task.save(update_fields=['is_labeled', 'total_annotations', 'cancelled_annotations'])
    logger.debug(f'Updated total_annotations and cancelled_annotations for {instance.task.id}.')


@receiver(pre_delete, sender=Prediction)
def remove_predictions_from_project(sender, instance, **kwargs):
    """Remove predictions counters"""
    instance.task.total_predictions = instance.task.predictions.all().count() - 1
    instance.task.save(update_fields=['total_predictions'])
    logger.debug(f'Updated total_predictions for {instance.task.id}.')


@receiver(post_save, sender=Prediction)
def save_predictions_to_project(sender, instance, **kwargs):
    """Add predictions counters"""
    instance.task.total_predictions = instance.task.predictions.all().count()
    instance.task.save(update_fields=['total_predictions'])
    logger.debug(f'Updated total_predictions for {instance.task.id}.')


# =========== END OF PROJECT SUMMARY UPDATES ===========


@receiver(post_save, sender=Annotation)
def delete_draft(sender, instance, **kwargs):
    task = instance.task
    query_args = {'task': task, 'annotation': instance}
    drafts = AnnotationDraft.objects.filter(**query_args)
    num_drafts = 0
    for draft in drafts:
        # Delete each draft individually because deleting
        # the whole queryset won't update `created_labels_drafts`
        try:
            draft.delete()
            num_drafts += 1
        except AnnotationDraft.DoesNotExist:
            continue
    logger.debug(f'{num_drafts} drafts removed from task {task} after saving annotation {instance}')


@receiver(post_save, sender=Annotation)
def update_ml_backend(sender, instance, **kwargs):
    if instance.ground_truth:
        return

    project = instance.project

    if hasattr(project, 'ml_backends') and project.min_annotations_to_start_training:
        annotation_count = Annotation.objects.filter(project=project).count()

        # start training every N annotation
        if annotation_count % project.min_annotations_to_start_training == 0:
            for ml_backend in project.ml_backends.all():
                ml_backend.train()


def update_task_stats(task, stats=('is_labeled',), save=True):
    """Update single task statistics:
        accuracy
        is_labeled
    :param task: Task to update
    :param stats: to update separate stats
    :param save: to skip saving in some cases
    :return:
    """
    logger.debug(f'Update stats {stats} for task {task}')
    if 'is_labeled' in stats:
        task.update_is_labeled(save=save)
    if save:
        task.save()


def bulk_update_stats_project_tasks(tasks, project=None):
    """bulk Task update accuracy
       ex: after change settings
       apply several update queries size of batch
       on updated Task objects
       in single transaction as execute sql
    :param tasks:
    :return:
    """
    # recalc accuracy
    if not tasks:
        # break if tasks is empty
        return
    # get project if it's not in params
    if project is None:
        project = tasks[0].project

    with transaction.atomic():
        use_overlap = project._can_use_overlap()
        maximum_annotations = project.maximum_annotations
        # update filters if we can use overlap
        if use_overlap:
            # finished tasks
            finished_tasks = tasks.filter(
                Q(total_annotations__gte=maximum_annotations) | Q(total_annotations__gte=1, overlap=1)
            )
            finished_tasks_ids = finished_tasks.values_list('id', flat=True)
            tasks.update(is_labeled=Q(id__in=finished_tasks_ids))

        else:
            # update objects without saving if we can't use overlap
            for task in tasks:
                update_task_stats(task, save=False)
            try:
                # start update query batches
                bulk_update(tasks, update_fields=['is_labeled'], batch_size=settings.BATCH_SIZE)
            except OperationalError:
                logger.error('Operational error while updating tasks: {exc}', exc_info=True)
                # try to update query batches one more time
                start_job_async_or_sync(
                    bulk_update,
                    tasks,
                    in_seconds=settings.BATCH_JOB_RETRY_TIMEOUT,
                    update_fields=['is_labeled'],
                    batch_size=settings.BATCH_SIZE,
                )


Q_finished_annotations = Q(was_cancelled=False) & Q(result__isnull=False)
Q_task_finished_annotations = Q(annotations__was_cancelled=False) & Q(annotations__result__isnull=False)<|MERGE_RESOLUTION|>--- conflicted
+++ resolved
@@ -851,7 +851,6 @@
 
     result = JSONField('result', null=True, default=dict, help_text='Prediction result')
     score = models.FloatField(_('score'), default=None, help_text='Prediction score', null=True)
-<<<<<<< HEAD
     model_version = models.TextField(
         _('model version'),
         default='',
@@ -867,9 +866,6 @@
         null=True,
         help_text='An ML Backend instance that created the prediction.',
     )
-
-=======
-    model_version = models.TextField(_('model version'), default='', blank=True, null=True)
     model_run = models.ForeignKey(
         'ml_models.ModelRun',
         on_delete=models.CASCADE,
@@ -877,7 +873,6 @@
         null=True,
         help_text='A run of a ModelVersion that created the prediction.',
     )
->>>>>>> 6fe06a1b
     cluster = models.IntegerField(
         _('cluster'),
         default=None,
