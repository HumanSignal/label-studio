--- conflicted
+++ resolved
@@ -1140,16 +1140,8 @@
         project = tasks[0].project
 
     with conditional_atomic(
-<<<<<<< HEAD
-        predicate=flag_set,
-        predicate_args=[
-            "fflag_fix_back_lsdv_5289_run_bulk_updates_in_transactions_short"
-        ],
-        predicate_kwargs={"user": project.organization.created_by},
-=======
         predicate=should_run_bulk_update_in_transaction,
         predicate_args=[project.organization.created_by],
->>>>>>> fa08fc0b
     ):
         use_overlap = project._can_use_overlap()
         maximum_annotations = project.maximum_annotations
