--- conflicted
+++ resolved
@@ -160,11 +160,7 @@
         if project:
             # resolve uri for storage (s3/gcs/etc)
             if self.context.get('resolve_uri', False):
-<<<<<<< HEAD
-                instance.data = instance.resolve_uri(instance.data)
-=======
                 instance.data = instance.resolve_uri(instance.data, project)
->>>>>>> 85152f2c
 
             # resolve $undefined$ key in task data
             data = instance.data
