"""This file and its contents are licensed under the Apache License 2.0. Please see the included NOTICE for copyright information and LICENSE for a copy of the license.
"""
import logging
import ujson as json
import numbers

from django.db import transaction
from drf_dynamic_fields import DynamicFieldsMixin
from django.conf import settings

from rest_framework import serializers
from rest_framework.serializers import ModelSerializer
from rest_framework.exceptions import ValidationError
from rest_framework.fields import SkipField
from rest_framework.settings import api_settings
from rest_flex_fields import FlexFieldsModelSerializer

from core.feature_flags import flag_set
from projects.models import Project
from tasks.models import Task, Annotation, AnnotationDraft, Prediction
from tasks.validation import TaskValidator
from core.utils.common import get_object_with_check_and_log, retry_database_locked
from core.label_config import replace_task_data_undefined_with_config_field
from users.serializers import UserSerializer
from core.utils.common import load_func

logger = logging.getLogger(__name__)


class PredictionQuerySerializer(serializers.Serializer):
    task = serializers.IntegerField(required=False, help_text='Task ID to filter predictions')
    task__project = serializers.IntegerField(required=False, help_text='Project ID to filter predictions')


class PredictionSerializer(ModelSerializer):
    model_version = serializers.CharField(allow_blank=True, required=False)
    created_ago = serializers.CharField(default='', read_only=True, help_text='Delta time from creation time')

    class Meta:
        model = Prediction
        fields = '__all__'


class ListAnnotationSerializer(serializers.ListSerializer):
    pass


class AnnotationSerializer(ModelSerializer):
    """
    """
    created_username = serializers.SerializerMethodField(default='', read_only=True, help_text='Username string')
    created_ago = serializers.CharField(default='', read_only=True, help_text='Time delta from creation time')

    @classmethod
    def many_init(cls, *args, **kwargs):
        kwargs['child'] = cls(*args, **kwargs)
        return ListAnnotationSerializer(*args, **kwargs)

    def to_representation(self, instance):
        annotation = super(AnnotationSerializer, self).to_representation(instance)
        if self.context.get('completed_by', '') == 'full':
            annotation['completed_by'] = UserSerializer(instance.completed_by).data
        return annotation

    def get_fields(self):
        fields = super(AnnotationSerializer, self).get_fields()
        excluded = []

        # serializer for export format
        if self.context.get('export_mode', False):
            excluded += ['created_username', 'created_ago', 'task',
                         'was_cancelled', 'ground_truth', 'result_count']

        [fields.pop(field, None) for field in excluded]
        return fields

    def validate_result(self, value):
        data = value
        # convert from str to json if need
        if isinstance(value, str):
            try:
                data = json.loads(value)
            except:
                raise ValueError('annotation "result" can\'t be parse from str to JSON')

        # check result is list
        if not isinstance(data, list):
            raise ValidationError('annotation "result" field in annotation must be list')

        return data

    def get_created_username(self, annotation):
        user = annotation.completed_by
        if not user:
            return ""

        name = user.first_name
        if len(user.last_name):
            name = name + " " + user.last_name

        name += f' {user.email}, {user.id}'
        return name

    class Meta:
        model = Annotation
        exclude = ['prediction', 'result_count']


class TaskSimpleSerializer(ModelSerializer):

    def __init__(self, *args, **kwargs):
        super().__init__(*args, **kwargs)
        self.fields['annotations'] = AnnotationSerializer(many=True, default=[], context=self.context, read_only=True)
        self.fields['predictions'] = PredictionSerializer(many=True, default=[], context=self.context, read_only=True)

    def to_representation(self, instance):
        project = instance.project
        if project:
            # resolve $undefined$ key in task data
            data = instance.data
            replace_task_data_undefined_with_config_field(data, project)

        return super().to_representation(instance)

    class Meta:
        model = Task
        fields = '__all__'


class BaseTaskSerializer(FlexFieldsModelSerializer):
    """ Task Serializer with project scheme configs validation
    """
    def __init__(self, *args, **kwargs):
        super().__init__(*args, **kwargs)
        if self.context.get('include_annotations', True) and 'annotations' not in self.fields:
            self.fields['annotations'] = AnnotationSerializer(
                many=True, read_only=False, required=False, context=self.context
            )

    def project(self, task=None):
        """ Take the project from context
        """
        if 'project' in self.context:
            project = self.context['project']
        elif 'view' in self.context and 'project_id' in self.context['view'].kwargs:
            kwargs = self.context['view'].kwargs
            project = get_object_with_check_and_log(Project, kwargs['project_id'])
        elif task:
            project = task.project
        else:
            project = None
        return project

    def validate(self, task):
        instance = self.instance if hasattr(self, 'instance') else None
        validator = TaskValidator(self.project(), instance)
        return validator.validate(task)

    def to_representation(self, instance):
        project = self.project(instance)
        if project:
            # resolve uri for storage (s3/gcs/etc)
            if self.context.get('resolve_uri', False):
                instance.data = instance.resolve_uri(instance.data, project)

            # resolve $undefined$ key in task data
            data = instance.data
            replace_task_data_undefined_with_config_field(data, project)

        return super().to_representation(instance)

    class Meta:
        model = Task
        fields = '__all__'


class BaseTaskSerializerBulk(serializers.ListSerializer):
    """ Serialize task with annotation from source json data
    """
    annotations = AnnotationSerializer(many=True, default=[], read_only=True)
    predictions = PredictionSerializer(many=True, default=[], read_only=True)

    @property
    def project(self):
        return self.context.get('project')

    @staticmethod
    def format_error(i, detail, item):
        if len(detail) == 1:
            code = f' {detail[0].code}' if detail[0].code != "invalid" else ''
            return f'Error{code} at item {i}: {detail[0]} :: {item}'
        else:
            errors = ', '.join(detail)
            codes = [d.code for d in detail]
            return f'Errors {codes} at item {i}: {errors} :: {item}'

    def to_internal_value(self, data):
        """ Body of run_validation for all data items
        """
        if data is None:
            raise ValidationError('All tasks are empty (None)')

        if not isinstance(data, list):
            raise ValidationError({api_settings.NON_FIELD_ERRORS_KEY: 'not a list'}, code='not_a_list')

        if not self.allow_empty and len(data) == 0:
            if self.parent and self.partial:
                raise SkipField()
            raise ValidationError({api_settings.NON_FIELD_ERRORS_KEY: 'empty'}, code='empty')

        ret, errors = [], []
        self.annotation_count, self.prediction_count = 0, 0
        for i, item in enumerate(data):
            try:
                validated = self.child.validate(item)
            except ValidationError as exc:
                error = self.format_error(i, exc.detail, item)
                errors.append(error)
                # do not print to user too many errors
                if len(errors) >= 100:
                    errors[99] = '...'
                    break
            else:
                ret.append(validated)
                errors.append({})

                if 'annotations' in item:
                    self.annotation_count += len(item['annotations'])
                if 'predictions' in item:
                    self.prediction_count += len(item['predictions'])

        if any(errors):
            logger.warning("Can't deserialize tasks due to " + str(errors))
            raise ValidationError(errors)

        return ret

    def _insert_valid_completed_by_id_or_raise(self, annotations, members_email_to_id, members_ids, default_user):
        for annotation in annotations:
            completed_by = annotation.get('completed_by')
            # no completed_by info found - just skip it, will be assigned to the user who imports
            if completed_by is None:
                annotation['completed_by_id'] = default_user.id

            # resolve annotators by email
            elif isinstance(completed_by, dict):
                if 'email' not in completed_by:
                    raise ValidationError(f"It's expected to have 'email' field in 'completed_by' data in annotations")
                email = completed_by['email']
                if email not in members_email_to_id:
                    raise ValidationError(f"Unknown annotator's email {email}")
                # overwrite an actual member ID
                annotation['completed_by_id'] = members_email_to_id[email]

            # old style annotators specification - try to find them by ID
            elif isinstance(completed_by, int) and completed_by in members_ids:
                if completed_by not in members_ids:
                    raise ValidationError(f"Unknown annotator's ID {completed_by}")
                annotation['completed_by_id'] = completed_by

            # in any other cases - import validation error
            else:
                raise ValidationError(
                    f"Import data contains completed_by={completed_by} which is not a valid annotator's email or ID")
            annotation.pop('completed_by', None)

    @retry_database_locked()
    def create(self, validated_data):
        """ Create Tasks and Annotations in bulk
        """
        db_tasks, db_annotations, db_predictions, validated_tasks = [], [], [], validated_data
        logging.info(f'Try to serialize tasks with annotations, data len = {len(validated_data)}')
        user = self.context.get('user', None)

        organization = user.active_organization \
            if not self.project.created_by.active_organization else self.project.created_by.active_organization
        members_email_to_id = dict(organization.members.values_list('user__email', 'user__id'))
        members_ids = set(members_email_to_id.values())
        logger.debug(f"{len(members_email_to_id)} members found in organization {organization}")

        # to be sure we add tasks with annotations at the same time
        with transaction.atomic():

            # extract annotations and predictions
            task_annotations, task_predictions = [], []
            for task in validated_tasks:
                annotations = task.pop('annotations', [])
                # insert a valid "completed_by_id" by existing member
                self._insert_valid_completed_by_id_or_raise(
                    annotations, members_email_to_id, members_ids, user or self.project.created_by)
                predictions = task.pop('predictions', [])
                task_annotations.append(annotations)
                task_predictions.append(predictions)

            # add tasks first
            max_overlap = self.project.maximum_annotations

            # identify max inner id
            tasks = Task.objects.filter(project=self.project)
<<<<<<< HEAD
            max_inner_id = (tasks.order_by("-inner_id")[0].inner_id + 1) if tasks else 1

            for i, task in enumerate(validated_tasks):
=======
            prev_inner_id = tasks.order_by("-inner_id")[0].inner_id if tasks else 0
            max_inner_id = (prev_inner_id + 1) if prev_inner_id else 1

            for i, task in enumerate(validated_tasks):
                cancelled_annotations = len([ann for ann in task_annotations[i] if ann.get('was_cancelled', False)])
                total_annotations = len(task_annotations[i]) - cancelled_annotations
>>>>>>> 3d4d2140
                t = Task(
                    project=self.project,
                    data=task['data'],
                    meta=task.get('meta', {}),
                    overlap=max_overlap,
                    is_labeled=len(task_annotations[i]) >= max_overlap,
                    file_upload_id=task.get('file_upload_id'),
<<<<<<< HEAD
                    inner_id=max_inner_id + i
=======
                    inner_id=None if prev_inner_id is None else max_inner_id + i,
                    total_predictions=len(task_predictions[i]),
                    total_annotations=total_annotations,
                    cancelled_annotations=cancelled_annotations
>>>>>>> 3d4d2140
                )
                db_tasks.append(t)

            if settings.DJANGO_DB == settings.DJANGO_DB_SQLITE:
                self.db_tasks = []
                try:
                    last_task = Task.objects.latest('id')
                    current_id = last_task.id + 1
                except Task.DoesNotExist:
                    current_id = 1

                for task in db_tasks:
                    task.id = current_id
                    current_id += 1
                self.db_tasks = Task.objects.bulk_create(db_tasks, batch_size=settings.BATCH_SIZE)
            else:
                self.db_tasks = Task.objects.bulk_create(db_tasks, batch_size=settings.BATCH_SIZE)
            logging.info(f'Tasks serialization success, len = {len(self.db_tasks)}')

            # add annotations
            for i, annotations in enumerate(task_annotations):
                for annotation in annotations:
                    if not isinstance(annotation, dict):
                        continue

                    # support both "ground_truth" and "ground_truth"
                    ground_truth = annotation.pop('ground_truth', True)
                    was_cancelled = annotation.pop('was_cancelled', False)
                    lead_time = annotation.pop('lead_time', None)

                    body = {
                        'task': self.db_tasks[i],
                        'ground_truth': ground_truth,
                        'was_cancelled': was_cancelled,
                        'completed_by_id': annotation['completed_by_id'],
                        'result': annotation['result'],
                        'lead_time': lead_time
                    }
                    body = self.add_annotation_fields(body, user, 'imported')
                    db_annotations.append(Annotation(**body))

            # add predictions
            last_model_version = None
            for i, predictions in enumerate(task_predictions):
                for prediction in predictions:
                    if not isinstance(prediction, dict):
                        continue

                    # we need to call result normalizer here since "bulk_create" doesn't call save() method
                    result = Prediction.prepare_prediction_result(prediction['result'], self.project)
                    prediction_score = prediction.get('score')
                    if prediction_score is not None:
                        try:
                            prediction_score = float(prediction_score)
                        except ValueError as exc:
                            logger.error(
                                f'Can\'t upload prediction score: should be in float format. Reason: {exc}.'
                                f'Fallback to score=None', exc_info=True)
                            prediction_score = None

                    last_model_version = prediction.get('model_version', 'undefined')
                    db_predictions.append(Prediction(task=self.db_tasks[i],
                                                     result=result,
                                                     score=prediction_score,
                                                     model_version=last_model_version))

            # annotations: DB bulk create
            if settings.DJANGO_DB == settings.DJANGO_DB_SQLITE:
                self.db_annotations = []
                try:
                    last_annotation = Annotation.objects.latest('id')
                    current_id = last_annotation.id + 1
                except Annotation.DoesNotExist:
                    current_id = 1

                for annotation in db_annotations:
                    annotation.id = current_id
                    current_id += 1
                self.db_annotations = Annotation.objects.bulk_create(db_annotations, batch_size=settings.BATCH_SIZE)
            else:
                self.db_annotations = Annotation.objects.bulk_create(db_annotations, batch_size=settings.BATCH_SIZE)
            logging.info(f'Annotations serialization success, len = {len(self.db_annotations)}')

            # predictions: DB bulk create
            self.db_predictions = Prediction.objects.bulk_create(db_predictions, batch_size=settings.BATCH_SIZE)
            logging.info(f'Predictions serialization success, len = {len(self.db_predictions)}')

            # renew project model version if it's empty
            if not self.project.model_version and last_model_version is not None:
                self.project.model_version = last_model_version
                self.project.save()

        self.post_process_annotations(user, self.db_annotations, 'imported')
        return db_tasks

    @staticmethod
    def post_process_annotations(user, db_annotations, action):
        pass

    @staticmethod
    def add_annotation_fields(body, user, action):
        return body

    class Meta:
        model = Task
        fields = "__all__"


TaskSerializer = load_func(settings.TASK_SERIALIZER)


class TaskWithAnnotationsSerializer(TaskSerializer):
    """
    """
    def __init__(self, *args, **kwargs):
        super().__init__(*args, **kwargs)
        self.fields['annotations'] = AnnotationSerializer(many=True, default=[], context=self.context)

    class Meta:
        model = Task
        list_serializer_class = load_func(settings.TASK_SERIALIZER_BULK)

        exclude = ()


class TaskIDWithAnnotationsSerializer(TaskSerializer):
    """
    """
    def __init__(self, *args, **kwargs):
        super().__init__(*args, **kwargs)
        # TODO: this called twice due to base class initializer
        self.fields['annotations'] = AnnotationSerializer(many=True, default=[], context=self.context)

    class Meta:
        model = Task
        fields = ['id', 'annotations']


class TaskWithPredictionsSerializer(TaskSerializer):
    """
    """
    predictions = PredictionSerializer(many=True, default=[], read_only=True)

    class Meta:
        model = Task
        fields = '__all__'


class TaskWithAnnotationsAndPredictionsSerializer(TaskSerializer):
    predictions = PredictionSerializer(many=True, default=[], read_only=True)
    annotations = serializers.SerializerMethodField(default=[], read_only=True)

    def get_annotations(self, task):
        annotations = task.annotations

        if 'request' in self.context:
            user = self.context['request'].user
            if user.is_annotator:
                annotations = annotations.filter(completed_by=user)

        return AnnotationSerializer(annotations, many=True, read_only=True, default=True, context=self.context).data

    @staticmethod
    def generate_prediction(task):
        """ Generate prediction for task and store it to Prediction model
        """
        prediction = task.predictions.filter(model_version=task.project.model_version)
        if not prediction.exists():
            task.project.create_prediction(task)

    def to_representation(self, instance):
        self.generate_prediction(instance)
        return super().to_representation(instance)

    class Meta:
        model = Task
        exclude = ()


class AnnotationDraftSerializer(ModelSerializer):
    user = serializers.CharField(default=serializers.CurrentUserDefault())
    created_username = serializers.SerializerMethodField(default='', read_only=True, help_text='User name string')
    created_ago = serializers.CharField(default='', read_only=True, help_text='Delta time from creation time')

    def get_created_username(self, draft):
        user = draft.user
        if not user:
            return ""

        name = user.first_name
        last_name = user.last_name
        if len(last_name):
            name = name + " " + last_name
        name += (' ' if name else '') + f'{user.email}, {user.id}'
        return name

    class Meta:
        model = AnnotationDraft
        fields = '__all__'


class TaskWithAnnotationsAndPredictionsAndDraftsSerializer(TaskSerializer):

    predictions = serializers.SerializerMethodField(default=[], read_only=True)
    annotations = serializers.SerializerMethodField(default=[], read_only=True)
    drafts = serializers.SerializerMethodField(default=[], read_only=True)
    updated_by = serializers.SerializerMethodField(default=[], read_only=True)

    def get_updated_by(self, task):
        return [{'user_id': task.updated_by_id}] if task.updated_by_id else []

    def get_predictions(self, task):
        predictions = task.predictions
        if task.project.model_version:
            predictions = predictions.filter(model_version=task.project.model_version)
        return PredictionSerializer(predictions, many=True, read_only=True, default=[], context=self.context).data

    def get_annotations(self, task):
        """Return annotations only for the current user"""
        annotations = task.annotations

        if 'request' in self.context and hasattr(self.context['request'], 'user'):
            user = self.context['request'].user
            if user.is_annotator:
                annotations = annotations.filter(completed_by=user)

        return AnnotationSerializer(annotations, many=True, read_only=True, default=[], context=self.context).data

    def get_drafts(self, task):
        """Return drafts only for the current user"""
        # it's for swagger documentation
        if not isinstance(task, Task):
            return AnnotationDraftSerializer(many=True)

        drafts = task.drafts
        if 'request' in self.context and hasattr(self.context['request'], 'user'):
            user = self.context['request'].user
            drafts = drafts.filter(user=user)

        return AnnotationDraftSerializer(drafts, many=True, read_only=True, default=[], context=self.context).data


class NextTaskSerializer(TaskWithAnnotationsAndPredictionsAndDraftsSerializer):
    def get_predictions(self, task):
        project = task.project
        if not project.show_collab_predictions:
            return []
        else:
            for ml_backend in project.ml_backends.all():
                ml_backend.predict_tasks([task])
            return super().get_predictions(task)

    def get_annotations(self, task):
        result = []
        if self.context.get('annotations', False):
            annotations = super().get_annotations(task)
            user = self.context['request'].user
            for annotation in annotations:
                if annotation.get('completed_by') == user.id:
                    result.append(annotation)
        return result


class TaskIDWithAnnotationsAndPredictionsSerializer(ModelSerializer):

    def __init__(self, *args, **kwargs):
        super().__init__(*args, **kwargs)
        self.fields['annotations'] = AnnotationSerializer(many=True, default=[], context=self.context)
        self.fields['predictions'] = PredictionSerializer(many=True, default=[], context=self.context)

    class Meta:
        model = Task
        fields = ['id', 'annotations', 'predictions']


class TaskIDOnlySerializer(ModelSerializer):

    class Meta:
        model = Task
        fields = ['id']


# LSE inherits this serializer
TaskSerializerBulk = load_func(settings.TASK_SERIALIZER_BULK)<|MERGE_RESOLUTION|>--- conflicted
+++ resolved
@@ -297,18 +297,12 @@
 
             # identify max inner id
             tasks = Task.objects.filter(project=self.project)
-<<<<<<< HEAD
-            max_inner_id = (tasks.order_by("-inner_id")[0].inner_id + 1) if tasks else 1
-
-            for i, task in enumerate(validated_tasks):
-=======
             prev_inner_id = tasks.order_by("-inner_id")[0].inner_id if tasks else 0
             max_inner_id = (prev_inner_id + 1) if prev_inner_id else 1
 
             for i, task in enumerate(validated_tasks):
                 cancelled_annotations = len([ann for ann in task_annotations[i] if ann.get('was_cancelled', False)])
                 total_annotations = len(task_annotations[i]) - cancelled_annotations
->>>>>>> 3d4d2140
                 t = Task(
                     project=self.project,
                     data=task['data'],
@@ -316,14 +310,10 @@
                     overlap=max_overlap,
                     is_labeled=len(task_annotations[i]) >= max_overlap,
                     file_upload_id=task.get('file_upload_id'),
-<<<<<<< HEAD
-                    inner_id=max_inner_id + i
-=======
                     inner_id=None if prev_inner_id is None else max_inner_id + i,
                     total_predictions=len(task_predictions[i]),
                     total_annotations=total_annotations,
                     cancelled_annotations=cancelled_annotations
->>>>>>> 3d4d2140
                 )
                 db_tasks.append(t)
 
