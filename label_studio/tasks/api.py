"""This file and its contents are licensed under the Apache License 2.0. Please see the included NOTICE for copyright information and LICENSE for a copy of the license.
"""
import logging

from django.db.models import Q
from django.utils import timezone

import drf_yasg.openapi as openapi
from drf_yasg.utils import swagger_auto_schema
from django.utils.decorators import method_decorator
from django_filters.rest_framework import DjangoFilterBackend

from rest_framework.parsers import FormParser, JSONParser, MultiPartParser
from rest_framework import generics, viewsets
from rest_framework.response import Response

from core.utils.common import get_object_with_check_and_log, DjangoFilterDescriptionInspector
from core.permissions import all_permissions, ViewClassPermission

from tasks.models import Task, Annotation, Prediction, AnnotationDraft
from core.mixins import RequestDebugLogMixin
from core.utils.common import bool_from_request
from tasks.serializers import (
    TaskSerializer, AnnotationSerializer, TaskSimpleSerializer, PredictionSerializer,
    TaskWithAnnotationsAndPredictionsAndDraftsSerializer, AnnotationDraftSerializer, PredictionQuerySerializer)
from projects.models import Project

logger = logging.getLogger(__name__)


@method_decorator(name='post', decorator=swagger_auto_schema(
        tags=['Tasks'],
        operation_summary='Create task',
        operation_description='Create a new labeling task in Label Studio.',
        request_body=TaskSerializer))
class TaskListAPI(generics.ListCreateAPIView):
    parser_classes = (JSONParser, FormParser, MultiPartParser)
    queryset = Task.objects.all()
    serializer_class = TaskSerializer

    @swagger_auto_schema(auto_schema=None)
    def get(self, request, *args, **kwargs):
        return super(TaskListAPI, self).get(request, *args, **kwargs)

    def get_serializer_context(self):
        context = super(TaskListAPI, self).get_serializer_context()
        project_id = self.request.data.get('project')
        if project_id:
            context['project'] = generics.get_object_or_404(Project, pk=project_id)
        return context

    def post(self, request, *args, **kwargs):
        return super(TaskListAPI, self).post(request, *args, **kwargs)


@method_decorator(name='get', decorator=swagger_auto_schema(
        tags=['Tasks'],
        operation_summary='Get task',
        operation_description="""
        Get task data, metadata, annotations and other attributes for a specific labeling task by task ID.
        """,
        manual_parameters=[
            openapi.Parameter(name='proxy', type=openapi.TYPE_BOOLEAN, in_=openapi.IN_QUERY,
                          description='Use the proxy parameter inline for credential access to task data')
        ]))
@method_decorator(name='patch', decorator=swagger_auto_schema(
        tags=['Tasks'],
        operation_summary='Update task',
        operation_description='Update the attributes of an existing labeling task.',
        request_body=TaskSimpleSerializer))
@method_decorator(name='delete', decorator=swagger_auto_schema(
        tags=['Tasks'],
        operation_summary='Delete task',
        operation_description='Delete a task in Label Studio. This action cannot be undone!',
        ))
class TaskAPI(generics.RetrieveUpdateDestroyAPIView):
    """


    """
    parser_classes = (JSONParser, FormParser, MultiPartParser)
    queryset = Task.objects.all()

    def get_serializer_class(self):
        # GET => task + annotations + predictions + drafts
        if self.request.method == 'GET':
            return TaskWithAnnotationsAndPredictionsAndDraftsSerializer

        # POST, PATCH, PUT
        else:
            return TaskSimpleSerializer
    
    def retrieve(self, request, *args, **kwargs):
        task = self.get_object()

        # call machine learning api and format response
        if task.project.evaluate_predictions_automatically:
            for ml_backend in task.project.ml_backends.all():
                ml_backend.predict_one_task(task)

        result = self.get_serializer(task).data

        # use proxy inlining to task data (for credential access)
        proxy = bool_from_request(request.GET, 'proxy', True)
        result['data'] = task.resolve_uri(result['data'], proxy=proxy)
        return Response(result)

    def get(self, request, *args, **kwargs):
        return super(TaskAPI, self).get(request, *args, **kwargs)

    def patch(self, request, *args, **kwargs):
        return super(TaskAPI, self).patch(request, *args, **kwargs)

    def delete(self, request, *args, **kwargs):
        return super(TaskAPI, self).delete(request, *args, **kwargs)

    @swagger_auto_schema(auto_schema=None)
    def put(self, request, *args, **kwargs):
        return super(TaskAPI, self).put(request, *args, **kwargs)


@method_decorator(name='get', decorator=swagger_auto_schema(
        tags=['Annotations'],
        operation_summary='Get annotation by its ID',
        operation_description='Retrieve a specific annotation for a task using the annotation result ID.',
        ))
@method_decorator(name='patch', decorator=swagger_auto_schema(
        tags=['Annotations'],
        operation_summary='Update annotation',
        operation_description='Update existing attributes on an annotation.',
        request_body=AnnotationSerializer))
@method_decorator(name='delete', decorator=swagger_auto_schema(
        tags=['Annotations'],
        operation_summary='Delete annotation',
        operation_description='Delete an annotation. This action can\'t be undone!',
        ))
class AnnotationAPI(RequestDebugLogMixin, generics.RetrieveUpdateDestroyAPIView):
    parser_classes = (JSONParser, FormParser, MultiPartParser)
    permission_required = ViewClassPermission(
        GET=all_permissions.annotations_view,
        PUT=all_permissions.annotations_change,
        PATCH=all_permissions.annotations_change,
        DELETE=all_permissions.annotations_delete,
    )

    serializer_class = AnnotationSerializer
    queryset = Annotation.objects.all()

    def perform_destroy(self, annotation):
        annotation.delete()

    def update(self, request, *args, **kwargs):
        # save user history with annotator_id, time & annotation result
        annotation_id = self.kwargs['pk']
        annotation = get_object_with_check_and_log(request, Annotation, pk=annotation_id)

        annotation.task.save()  # refresh task metrics

        if self.request.data.get('ground_truth'):
            annotation.task.ensure_unique_groundtruth(annotation_id=annotation.id)

        return super(AnnotationAPI, self).update(request, *args, **kwargs)

    def get(self, request, *args, **kwargs):
        return super(AnnotationAPI, self).get(request, *args, **kwargs)

    @swagger_auto_schema(auto_schema=None)
    def put(self, request, *args, **kwargs):
        return super(AnnotationAPI, self).put(request, *args, **kwargs)

    def patch(self, request, *args, **kwargs):
        return super(AnnotationAPI, self).patch(request, *args, **kwargs)

    def delete(self, request, *args, **kwargs):
        return super(AnnotationAPI, self).delete(request, *args, **kwargs)


@method_decorator(name='get', decorator=swagger_auto_schema(
        tags=['Annotations'],
        operation_summary='Get all task annotations',
        operation_description='List all annotations for a task.',
        ))
@method_decorator(name='post', decorator=swagger_auto_schema(
        tags=['Annotations'],
        operation_summary='Create annotation',
        operation_description="""
        Add annotations to a task like an annotator does. The content of the result field depends on your 
        labeling configuration. For example, send the following data as part of your POST 
        request to send an empty annotation with the ID of the user who completed the task:
        
        ```json
        {
        "result": {},
        "was_cancelled": true,
        "ground_truth": true,
        "lead_time": 0,
        "task": 0
        "completed_by": {"id": 1, "email": "heartex@example.com", "first_name": "", "last_name": ""}
        } 
        ```
        """,
        request_body=AnnotationSerializer
        ))
class AnnotationsListAPI(RequestDebugLogMixin, generics.ListCreateAPIView):
    parser_classes = (JSONParser, FormParser, MultiPartParser)
    permission_required = ViewClassPermission(
        GET=all_permissions.annotations_view,
        POST=all_permissions.annotations_create,
    )

    serializer_class = AnnotationSerializer

    def get(self, request, *args, **kwargs):
        return super(AnnotationsListAPI, self).get(request, *args, **kwargs)

    def post(self, request, *args, **kwargs):
        return super(AnnotationsListAPI, self).post(request, *args, **kwargs)

    def get_queryset(self):
        task = generics.get_object_or_404(Task.objects.for_user(self.request.user), pk=self.kwargs.get('pk', 0))
        return Annotation.objects.filter(Q(task=task) & Q(was_cancelled=False)).order_by('pk')

    def perform_create(self, ser):
        task = get_object_with_check_and_log(self.request, Task, pk=self.kwargs['pk'])
        # annotator has write access only to annotations and it can't be checked it after serializer.save()
        user = self.request.user
        # Release task if it has been taken at work (it should be taken by the same user, or it makes sentry error
        logger.debug(f'User={user} releases task={task}')
        task.release_lock(user)

        # updates history
        update_id = self.request.user.id
        result = ser.validated_data.get('result')
        extra_args = {'task_id': self.kwargs['pk']}

        # save stats about how well annotator annotations coincide with current prediction
        # only for finished task annotations
        if result is not None:
            prediction = Prediction.objects.filter(task=task, model_version=task.project.model_version)
            if prediction.exists():
                prediction = prediction.first()
                prediction_ser = PredictionSerializer(prediction).data
            else:
                logger.debug(f'User={self.request.user}: there are no predictions for task={task}')
                prediction_ser = {}
            # serialize annotation
            extra_args.update({
                'prediction': prediction_ser,
            })

        if 'was_cancelled' in self.request.GET:
            extra_args['was_cancelled'] = bool_from_request(self.request.GET, 'was_cancelled', False)

        if 'completed_by' not in ser.validated_data:
            extra_args['completed_by'] = self.request.user

        # create annotation
        logger.debug(f'User={self.request.user}: save annotation')
        annotation = ser.save(**extra_args)
        logger.debug(f'Save activity for user={self.request.user}')
        self.request.user.activity_at = timezone.now()
        self.request.user.save()

        # if annotation created from draft - remove this draft
        draft_id = self.request.data.get('draft_id')
        if draft_id is not None:
            logger.debug(f'Remove draft {draft_id} after creating annotation {annotation.id}')
            AnnotationDraft.objects.filter(id=draft_id).delete()

        if self.request.data.get('ground_truth'):
            annotation.task.ensure_unique_groundtruth(annotation_id=annotation.id)

        return annotation


class AnnotationDraftListAPI(RequestDebugLogMixin, generics.ListCreateAPIView):

    parser_classes = (JSONParser, MultiPartParser, FormParser)
    serializer_class = AnnotationDraftSerializer
    permission_required = ViewClassPermission(
        GET=all_permissions.annotations_view,
        POST=all_permissions.annotations_create,
    )
    queryset = AnnotationDraft.objects.all()
    swagger_schema = None

    def filter_queryset(self, queryset):
        task_id = self.kwargs['pk']
        return queryset.filter(task_id=task_id)

    def perform_create(self, serializer):
        task_id = self.kwargs['pk']
        annotation_id = self.kwargs.get('annotation_id')
        user = self.request.user
        logger.debug(f'User {user} is going to create draft for task={task_id}, annotation={annotation_id}')
        serializer.save(
            task_id=self.kwargs['pk'],
            annotation_id=annotation_id,
            user=self.request.user
        )


class AnnotationDraftAPI(RequestDebugLogMixin, generics.RetrieveUpdateDestroyAPIView):

    parser_classes = (JSONParser, MultiPartParser, FormParser)
    serializer_class = AnnotationDraftSerializer
    queryset = AnnotationDraft.objects.all()
    permission_required = ViewClassPermission(
        GET=all_permissions.annotations_view,
        PUT=all_permissions.annotations_change,
        PATCH=all_permissions.annotations_change,
        DELETE=all_permissions.annotations_delete,
    )
    swagger_schema = None


@method_decorator(name='list', decorator=swagger_auto_schema(
<<<<<<< HEAD
    tags=['Predictions'],
    operation_summary="List predictions",
=======
    tags=['Predictions'], operation_summary="List predictions", 
    filter_inspectors=[DjangoFilterDescriptionInspector],
>>>>>>> b89e37a1
    operation_description="List all predictions."))
@method_decorator(name='create', decorator=swagger_auto_schema(
    tags=['Predictions'],
    operation_summary="Create prediction",
    operation_description="Create a prediction."))
@method_decorator(name='retrieve', decorator=swagger_auto_schema(
    tags=['Predictions'],
    operation_summary="Get prediction",
    operation_description="Get all predictions in an organization, or for a specific task or project by ID."))
@method_decorator(name='update', decorator=swagger_auto_schema(
    tags=['Predictions'],
    operation_summary="Put prediction",
    operation_description="Overwrite prediction data by prediction ID."))
@method_decorator(name='partial_update', decorator=swagger_auto_schema(
    tags=['Predictions'],
    operation_summary="Update prediction",
    operation_description="Update prediction data by prediction ID."))
@method_decorator(name='destroy', decorator=swagger_auto_schema(
    tags=['Predictions'],
    operation_summary="Delete prediction",
    operation_description="Delete a prediction by prediction ID."))
class PredictionAPI(viewsets.ModelViewSet):
    serializer_class = PredictionSerializer
    permission_required = all_permissions.predictions_any
    filter_backends = [DjangoFilterBackend]
    filterset_fields = ['task', 'task__project']

    def get_queryset(self):
        return Prediction.objects.filter(task__project__organization=self.request.user.active_organization)<|MERGE_RESOLUTION|>--- conflicted
+++ resolved
@@ -315,13 +315,8 @@
 
 
 @method_decorator(name='list', decorator=swagger_auto_schema(
-<<<<<<< HEAD
-    tags=['Predictions'],
-    operation_summary="List predictions",
-=======
     tags=['Predictions'], operation_summary="List predictions", 
     filter_inspectors=[DjangoFilterDescriptionInspector],
->>>>>>> b89e37a1
     operation_description="List all predictions."))
 @method_decorator(name='create', decorator=swagger_auto_schema(
     tags=['Predictions'],
