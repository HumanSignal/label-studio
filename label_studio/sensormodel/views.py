from django.shortcuts import render, redirect 
from django.urls import reverse
from .models import Sensor, Deployment,  Subject, SensorType
from . import forms
from .utils.validate_config_json import validateConfigJSON
import os
from pathlib import Path
import yaml
from yaml.loader import SafeLoader
import json
from projects.models import Project

def deployment(request, project_id):
    project = Project.objects.get(id=project_id)
    deployments = Deployment.objects.filter(project=project).order_by('begin_datetime')
    
    if request.method == 'POST':
        deploymentform = forms.DeploymentForm(request.POST, project=project)  
        if deploymentform.is_valid():
            deployment = deploymentform.save(commit=False)
            deployment.project = project
            deployment.save()
            return redirect('sensormodel:deployment', project_id=project_id)
    else:
        deploymentform = forms.DeploymentForm(project=project)
    
    return render(request, 'overviewDeployment.html', {'deploymentform': deploymentform, 'deployments': deployments, 'project': project})


def sensor(request, project_id):
    project = Project.objects.get(id=project_id)
    sensors = Sensor.objects.filter(project=project).order_by('sensor_id')
    sensortypes = SensorType.objects.all().order_by('manufacturer')
    if request.method =='POST':
        sensorform = forms.SensorForm(request.POST)
        if sensorform.is_valid():
            sensor = sensorform.save(commit=False)
            sensor.project = project
            sensor.save()
            return redirect('sensormodel:sensor', project_id = project_id)
    else:
        sensorform = forms.SensorForm(request.POST)
    return render(request, 'overviewSensor.html', {'sensorform':sensorform, 'sensors':sensors, 'sensortypes':sensortypes, 'project': project})

def subject(request, project_id):
    project = Project.objects.get(id=project_id)
    subjects = Subject.objects.filter(project=project).order_by('name')
    if request.method == 'POST':
        subjectform = forms.SubjectForm(request.POST, project=project)
        if subjectform.is_valid():
            subject = subjectform.save(commit=False)
            subject.project = project
            subject.save()
            return redirect('sensormodel:subject', project_id = project_id)
    else:
        subjectform = forms.SubjectForm(request.POST)
    return render(request, 'overviewSubject.html', {'subjectform':subjectform, 'subjects':subjects, 'project':project})

def adjust_deployment(request, project_id, id):
    deployment = Deployment.objects.get(id=id)
    project = Project.objects.get(id=project_id)
    if request.method == 'POST':
        # Send POST to adjust a deployment
        deploymentform = forms.DeploymentForm2(request.POST, instance=deployment)
        if deploymentform.is_valid():
            deploymentform.save()
            return redirect('sensormodel:deployment', project_id = project_id)
    else:
        # Go to deployment adjustment page
        deploymentform = forms.DeploymentForm2(instance=deployment)
    return render(request, 'deployment.html', {'deploymentform':deploymentform, 'project':project})
    
def adjust_sensor(request, project_id, id):
    sensor = Sensor.objects.get(id=id)
    project = Project.objects.get(id=project_id)
    if request.method == 'POST':
        # Send POST to adjust a sensor
        sensorform = forms.SensorForm(request.POST,instance=sensor)
        if sensorform.is_valid():
            sensorform.save()
            return redirect('sensormodel:sensor', project_id = project_id)
    else:
        # Go to sensor adjustment page
        sensorform = forms.SensorForm(instance=sensor)
    return render(request, 'sensor.html', {'sensorform':sensorform, 'project':project})


def adjust_subject(request, project_id, id):
    subject = Subject.objects.get(id=id)
    project = Project.objects.get(id=project_id)
    if request.method == 'POST':
        # Send POST to adjust a subject
        subjectform = forms.SubjectForm(request.POST, instance=subject)
        if subjectform.is_valid():
            subjectform.save()
            return redirect('sensormodel:subject', project_id = project_id)
    else:
        # Go to subject adjustment page
        subjectform = forms.SubjectForm(instance=subject)
    return render(request, 'subject.html', {'subjectform':subjectform, 'project':project})
    
def delete_deployment(request, project_id, id):
    deployment = Deployment.objects.get(id=id)
    project = Project.objects.get(id=project_id)
    if request.method == 'POST':
        # Send POST to delete a deployment
        deployment.delete()
        return redirect('sensormodel:deployment', project_id = project_id)
    else:
        # Go to delete confirmation page
        return render(request, 'deleteDeployment.html', {'project':project})
    
def delete_sensor(request, project_id, id):
    sensor = Sensor.objects.get(id=id)
    project = Project.objects.get(id=project_id)
    if request.method == 'POST':
        # Send POST to delete a sensor
        sensor.delete()
        return redirect('sensormodel:sensor', project_id = project_id)
    else:
        # Go to delete confirmation page
        return render(request, 'deleteSensor.html', {'project':project})


def delete_subject(request, project_id, id):
    subject = Subject.objects.get(id=id)
    project = Project.objects.get(id=project_id)
    if request.method == 'POST':
        # Send POST to delete a subject
        subject.delete()
        return redirect('sensormodel:subject', project_id = project_id)
    else:
        # Go to delete confirmation page
        return render(request, 'deleteSubject.html', {'project':project})

def sync_sensor_parser_templates(request, project_id):
    # Search sensortypes repo for (new) config .yaml files and add them to DB
    if request.method == 'POST':
        # Get submodule path
        path = Path(__file__).parents[2]/ 'sensortypes' # Path of subrepo
        # Extract file names and (temporarily) store only .yaml files
        parser_files = []
        files = os.listdir(path)
        for file in files:
            name, ext = os.path.splitext(file)
            if ext == '.yaml':
                parser_files.append(file)
        # For each SensorType check if there still exists an config.yaml file for it, else delete it
        for sensortype in SensorType.objects.all():
            config_file_found = False
            for parser_file in parser_files:
                # Each config file is name like: manufacturer_name_version.yaml
                file_name = str(parser_file).split('.')[0]
                manufacturer, name, version = file_name.split('_')
                if sensortype.manufacturer==manufacturer and sensortype.name==name and sensortype.version==version:
                    config_file_found = True
                    break
            if not config_file_found:
                sensortype.delete()

        for parser_file in parser_files:
            # Each config file is name like: manufacturer_name_version.yaml
            file_name = str(parser_file).split('.')[0]
            manufacturer, name, version = file_name.split('_')
            with open(path / str(parser_file)) as f:
                    config = yaml.load(f, Loader=SafeLoader)
                    config = str(config).replace("\'", "\"")
                    config = config.replace("None", "\"\"")
            if validateConfigJSON(str(config)):
                # Check if the config file is configured as expected
                config = json.loads(config)
                # If there already is a SensorType with this manu, name and version the config can still be updated. If this is the case, update SensorType
                if SensorType.objects.filter(manufacturer=manufacturer,name=name, version=version).exists():
                    if not SensorType.objects.filter(manufacturer=manufacturer,name=name, version=version, **config).exists():
                        SensorType.objects.get(manufacturer=manufacturer,name=name, version=version).update(**config)
                # If SensorType doesn't exist, create it.
                if not SensorType.objects.filter(manufacturer=manufacturer,name=name, version=version).exists():
                    SensorType.objects.create(manufacturer=manufacturer,name=name, version=version, **config).save()
<<<<<<< HEAD
    return redirect(reverse('sensormodel:sensor',kwargs={'project_id':project_id}))

def delete_sensortype(request, project_id, id):
    sensortype = SensorType.objects.get(id=id)
    project = Project.objects.get(id=project_id)
    if request.method == 'POST':
        # Send POST to delete a subject
        sensortype.delete()
        return redirect('sensormodel:sensor', project_id = project_id)
    else:
        # Go to delete confirmation page
        return render(request, 'deleteSensorType.html', {'project':project})
=======
            else:
                print(f'Invalid config file: \n{config}')
    return redirect(reverse('sensormodel:sensor',kwargs={'project_id':project_id}))
>>>>>>> 46f2906f
<|MERGE_RESOLUTION|>--- conflicted
+++ resolved
@@ -176,7 +176,8 @@
                 # If SensorType doesn't exist, create it.
                 if not SensorType.objects.filter(manufacturer=manufacturer,name=name, version=version).exists():
                     SensorType.objects.create(manufacturer=manufacturer,name=name, version=version, **config).save()
-<<<<<<< HEAD
+            else:
+                print(f'Invalid config file: \n{config}')
     return redirect(reverse('sensormodel:sensor',kwargs={'project_id':project_id}))
 
 def delete_sensortype(request, project_id, id):
@@ -188,9 +189,4 @@
         return redirect('sensormodel:sensor', project_id = project_id)
     else:
         # Go to delete confirmation page
-        return render(request, 'deleteSensorType.html', {'project':project})
-=======
-            else:
-                print(f'Invalid config file: \n{config}')
-    return redirect(reverse('sensormodel:sensor',kwargs={'project_id':project_id}))
->>>>>>> 46f2906f
+        return render(request, 'deleteSensorType.html', {'project':project})