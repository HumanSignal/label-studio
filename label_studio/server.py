--- conflicted
+++ resolved
@@ -21,11 +21,7 @@
 from flask_api import status
 
 from .utils.functions import generate_sample_task
-<<<<<<< HEAD
-from .utils.io import find_dir, find_editor_files, get_temp_file, get_temp_dir
-=======
-from .utils.io import find_dir, find_editor_files
->>>>>>> 64fbd47c
+from .utils.io import find_dir, find_editor_files, get_temp_dir
 from .utils import uploader
 from .utils.validation import TaskValidator
 from .utils.exceptions import ValidationError
@@ -206,10 +202,7 @@
     return flask.render_template(
         'export.html',
         config=project.config,
-<<<<<<< HEAD
         formats=project.converter.supported_formats,
-=======
->>>>>>> 64fbd47c
         project=project.project_obj
     )
 
@@ -422,27 +415,8 @@
 
 @app.route('/api/export', methods=['GET'])
 def api_export():
-<<<<<<< HEAD
     export_format = request.args.get('format')
-=======
-    project = project_get_or_create()
-
-    now = datetime.now()
-    output_dir = project.config['output_dir']
-    export_file = now.strftime('%Y-%m-%d-%H-%M-%S') + '.json.export'
-    files = [os.path.join(output_dir, f) for f in os.listdir(output_dir) if f.endswith('.json')]
-    completions = [json.load(open(f)) for f in files]
-    path = os.path.join(output_dir, export_file)
-    json.dump(completions, open(path, 'w'))
-    response = send_file(os.path.abspath(path), as_attachment=True)
-    response.headers['filename'] = export_file
-    project.analytics.send(getframeinfo(currentframe()).function)
-    return response
->>>>>>> 64fbd47c
-
-    project = project_get_or_create()
-
-<<<<<<< HEAD
+    project = project_get_or_create()
     now = datetime.now()
     completion_dir = project.config['output_dir']
     export_dirname = now.strftime('%Y-%m-%d-%H-%M-%S')
@@ -457,8 +431,6 @@
         return response
 
 
-=======
->>>>>>> 64fbd47c
 @app.route('/api/projects/1/next/', methods=['GET'])
 @exception_treatment
 def api_generate_next_task():
