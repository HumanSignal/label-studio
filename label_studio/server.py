--- conflicted
+++ resolved
@@ -1084,11 +1084,7 @@
         label_studio.utils.auth.PASSWORD = input_args.password or config.get('password', '')
 
         # set host name
-<<<<<<< HEAD
-        host = input_args.host or config.get('host', 'localhost')  # name for internal LS usage
-=======
         host = input_args.host or config.get('host', 'localhost')  # name for external links generation
->>>>>>> f2b82514
         port = input_args.port or config.get('port', 8080)
         server_host = 'localhost' if host == 'localhost' else '0.0.0.0'  # web server host
 
