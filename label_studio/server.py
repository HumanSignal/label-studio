--- conflicted
+++ resolved
@@ -256,28 +256,20 @@
 def setup_page():
     """ Setup label config
     """
-<<<<<<< HEAD
-    templates = get_config_templates(g.project.config)
     input_values = {}
-=======
-    project = project_get_or_create()
-    current_project = project.uuid
-    project_ids = project.get_project_ids(project.path)
-    templates = get_config_templates(project.config)
-    input_values = {}
-    project.analytics.send(getframeinfo(currentframe()).function)
+    project = g.project
+    project_ids = g.project.get_sibling_projects(g.project.path)
+    g.project.description = project.get_config(project.name, input_args).get('description')
 
     if project.config.get("show_project_links_in_multisession", False):
-        current_project = project.get_config(project.name, input_args).get('description')
-
         project_names = [os.path.join(os.path.dirname(project.name), id) for id in project_ids]
         project_desc = [project.get_config(name, input_args).get('description') for name in project_names]
         project_ids = dict(zip(project_ids, project_desc))
-    #TEMPORARY
-    else:
-        project_ids = dict(zip(project_ids, project_ids))
-
->>>>>>> e415d319
+    else:
+        # FIXME: temporary
+        project_ids = {}
+
+    templates = get_config_templates(g.project.config)
     return flask.render_template(
         'setup.html',
         config=g.project.config,
@@ -286,7 +278,6 @@
         templates=templates,
         input_values=input_values,
         multi_session=input_args.command == 'start-multi-session',
-        current_project=current_project,
         project_ids=project_ids
     )
 
@@ -601,12 +592,8 @@
     code = 200
 
     if request.method == 'POST' and request.args.get('new', False):
-<<<<<<< HEAD
+        input_args.project_desc = request.args.get('desc')
         g.project = project_get_or_create(multi_session_force_recreate=True)
-=======
-        input_args.project_desc = request.args.get('desc')
-        project = project_get_or_create(multi_session_force_recreate=True)
->>>>>>> e415d319
         code = 201
     elif request.method == 'PATCH':
         g.project.update_params(request.json)
@@ -955,11 +942,12 @@
     directory = request.args.get('d')
     return flask.send_from_directory(directory, filename, as_attachment=True)
 
-@app.route('/api/project-switch', methods=['POST'])
+@app.route('/api/project-switch', methods=['GET', 'POST'])
 @requires_auth
 @exception_treatment
 def api_project_switch():
-    """Switch projects"""
+    """ Switch projects """
+
     if request.args.get('uuid') is None:
         return make_response("Not a valid UUID", 400)
 
@@ -967,10 +955,12 @@
     session['project'] = uuid
     code = 200
 
-    project = project_get_or_create()
-    output = project.serialize()
+    output = g.project.serialize()
     output['multi_session_mode'] = input_args.command == 'start-multi-session'
-    return make_response(jsonify(output), code)
+    if request.method == 'GET':
+        return redirect('../setup')
+    else:
+        return make_response(jsonify(output), code)
 
 
 @app.route('/api/health', methods=['GET'])
