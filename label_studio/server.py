import os
import io
import lxml
import time
import shutil
import flask
import pandas as pd
import logging
import logging.config
import traceback as tb
import label_studio

try:
    import ujson as json
except:
    import json

# setup default config
with io.open(os.path.join(os.path.dirname(__file__), 'logger.json')) as f:
    logging.config.dictConfig(json.load(f))

from uuid import uuid4
from urllib.parse import unquote
from datetime import datetime
from inspect import currentframe, getframeinfo

from gevent.pywsgi import WSGIServer

from flask import (
    request, jsonify, make_response, Response, Response as HttpResponse,
    send_file, session, redirect, g
)
from flask_api import status
from types import SimpleNamespace

from label_studio.utils.functions import generate_sample_task, get_task_from_labeling_config
from label_studio.utils.io import find_dir, find_editor_files
from label_studio.utils import uploader
from label_studio.utils.validation import TaskValidator
from label_studio.utils.exceptions import ValidationError
from label_studio.utils.functions import (
    generate_sample_task_without_check, set_full_hostname, set_web_protocol, get_web_protocol, generate_time_series_json
)
from label_studio.utils.misc import (
    exception_treatment, exception_treatment_page,
    config_line_stripped, get_config_templates, convert_string_to_hash, serialize_class,
    DirectionSwitch, check_port_in_use, timestamp_to_local_datetime
)
from label_studio.utils.analytics import Analytics
from label_studio.utils.argparser import parse_input_args
from label_studio.utils.uri_resolver import resolve_task_data_uri
from label_studio.storage import get_storage_form

from label_studio.project import Project
from label_studio.tasks import Tasks
from label_studio.utils.auth import requires_auth

logger = logging.getLogger(__name__)


def create_app():
    """Create application factory, as explained here:
    http://flask.pocoo.org/docs/patterns/appfactories/.

        config_object="label_studio.settings"
    :param config_object: The configuration object to use.
    """
    app = flask.Flask(__name__, static_url_path='')
    app.secret_key = 'A0Zrdqwf1AQWj12ajkhgFN]dddd/,?RfDWQQT'
    app.config['SEND_FILE_MAX_AGE_DEFAULT'] = 0
    app.config['WTF_CSRF_ENABLED'] = False
    app.url_map.strict_slashes = False
    return app


app = create_app()


# input arguments
input_args = None
if os.path.exists('server.json'):
    try:
        with open('server.json') as f:
            input_args = SimpleNamespace(**json.load(f))
    except:
        pass


def project_get_or_create(multi_session_force_recreate=False):
    """
    Return existed or create new project based on environment. Currently supported methods:
    - "fixed": project is based on "project_name" attribute specified by input args when app starts
    - "session": project is based on "project_name" key restored from flask.session object
    :return:
    """
    if input_args and input_args.command == 'start-multi-session':
        # get user from session
        if 'user' not in session:
            session['user'] = str(uuid4())
        user = session['user']
        g.user = user

        # get project from session
        if 'project' not in session or multi_session_force_recreate:
            session['project'] = str(uuid4())
        project = session['project']

        # check for shared projects and get owner user
        if project in session.get('shared_projects', []):
            owner = Project.get_user_by_project(project, input_args.root_dir)
            if owner is None:  # owner is None when project doesn't exist
                raise Exception('No such shared project found: project_uuid = ' + project)
            else:
                user = owner

        project_name = user + '/' + project
        return Project.get_or_create(project_name, input_args, context={
            'multi_session': True,
            'user': convert_string_to_hash(user)
        })
    else:
        if multi_session_force_recreate:
            raise NotImplementedError(
                '"multi_session_force_recreate" option supported only with "start-multi-session" mode')
        return Project.get_or_create(input_args.project_name,
                                     input_args, context={'multi_session': False})


@app.template_filter('json')
def json_filter(s):
    return json.dumps(s)

# For development purposes. Uncomment to enable CORS
# NOT FORM PRODUCTION
# @app.after_request
# def after_request_func(response):
#     response.headers.add('Access-Control-Allow-Origin', "*")
#     return response


@app.before_request
def app_before_request_callback():
    if request.endpoint in ('static', 'send_static'):
        return
<<<<<<< HEAD
=======

    def prepare_globals():
        # setup session cookie
        if 'session_id' not in session:
            session['session_id'] = str(uuid4())
        g.project = project_get_or_create()
        g.analytics = Analytics(input_args, g.project)
        g.sid = g.analytics.server_id

    # show different exception pages for api and other endpoints
    if request.path.startswith('/api'):
        return exception_treatment(prepare_globals)()
    else:
        return exception_treatment_page(prepare_globals)()
>>>>>>> 98b48f86

    def prepare_globals():
        # setup session cookie
        if 'session_id' not in session:
            session['session_id'] = str(uuid4())
        g.project = project_get_or_create()
        g.analytics = Analytics(input_args, g.project)
        g.sid = g.analytics.server_id

    # show different exception pages for api and other endpoints
    if request.path.startswith('/api'):
        return exception_treatment(prepare_globals)()
    else:
        return exception_treatment_page(prepare_globals)()

@app.after_request
@exception_treatment
def app_after_request_callback(response):
    if hasattr(g, 'analytics'):
        g.analytics.send(request, session, response)
    return response


@app.route('/static/media/<path:path>')
@requires_auth
def send_media(path):
    """ Static for label tool js and css
    """
    media_dir = find_dir('static/media')
    return flask.send_from_directory(media_dir, path)


@app.route('/upload/<path:path>')
@requires_auth
def send_upload(path):
    """ User uploaded files
    """
    logger.warning('Task path starting with "/upload/" is deprecated and will be removed in next releases, '
                   'replace "/upload/" => "/data/upload/" in your tasks.json files')
    project_dir = os.path.join(g.project.path, 'upload')
    return open(os.path.join(project_dir, path), 'rb').read()


@app.route('/static/samples/time-series.csv')
@requires_auth
def static_time_series():
    """ Generate time series example for preview
    """
    time_column = request.args.get('time')
    value_columns = request.args.get('values').split(',')
    time_format = request.args.get('tf')

    # separator processing
    separator = request.args.get('sep', ',')
    separator = separator.replace('\\t', '\t')
    aliases = {'dot': '.', 'comma': ',', 'tab': '\t', 'space': ' '}
    if separator in aliases:
        separator = aliases[aliases]

    # check headless or not
    header = True
    if all(n.isdigit() for n in [time_column] + value_columns):
        header = False

    # generate all columns for headless csv
    if not header:
        max_column_n = max([int(v) for v in value_columns] + [0])
        value_columns = range(1, max_column_n+1)

    ts = generate_time_series_json(time_column, value_columns, time_format)
    csv_data = pd.DataFrame.from_dict(ts).to_csv(index=False, header=header, sep=separator).encode('utf-8')
    mem = io.BytesIO()
    mem.write(csv_data)
    mem.seek(0)
    return send_file(
        mem,
        as_attachment=False,
        attachment_filename='time-series.csv',
        mimetype='text/csv'
    )


@app.route('/static/<path:path>')
@requires_auth
def send_static(path):
    """ Static serving
    """
    static_dir = find_dir('static')
    return flask.send_from_directory(static_dir, path)


@app.errorhandler(ValidationError)
def validation_error_handler(error):
    logger.error(error)
    return str(error), 500


@app.route('/')
@requires_auth
@exception_treatment_page
def labeling_page():
    """ Label studio frontend: task labeling
    """
    if g.project.no_tasks():
        return redirect('welcome')

    # task data: load task or task with completions if it exists
    task_data = None
    task_id = request.args.get('task_id', None)

    if task_id is not None:
        task_id = int(task_id)
        # Task explore mode
        task_data = g.project.get_task_with_completions(task_id) or g.project.source_storage.get(task_id)
        task_data = resolve_task_data_uri(task_data, project=g.project)

        if g.project.ml_backends_connected:
            task_data = g.project.make_predictions(task_data)

    return flask.render_template(
        'labeling.html',
        project=g.project,
        config=g.project.config,
        label_config_line=g.project.label_config_line,
        task_id=task_id,
        task_data=task_data,
        **find_editor_files()
    )


@app.route('/welcome')
@requires_auth
@exception_treatment_page
def welcome_page():
    """ Label studio frontend: task labeling
    """
    g.project.update_on_boarding_state()
    return flask.render_template(
        'welcome.html',
        config=g.project.config,
        project=g.project,
        on_boarding=g.project.on_boarding
    )


@app.route('/tasks', methods=['GET', 'POST'])
@requires_auth
@exception_treatment_page
def tasks_page():
    """ Tasks and completions page
    """
    serialized_project = g.project.serialize()
    serialized_project['multi_session_mode'] = input_args.command != 'start-multi-session'
    return flask.render_template(
        'tasks.html',
        config=g.project.config,
        project=g.project,
        serialized_project=serialized_project,
        **find_editor_files()
    )


@app.route('/setup')
@requires_auth
@exception_treatment_page
def setup_page():
    """ Setup label config
    """
    input_values = {}
    project = g.project

    g.project.description = project.get_config(project.name, input_args).get('description')

    if project.config.get("show_project_links_in_multisession", False) and hasattr(g, 'user'):
        user = g.user
        project_ids = g.project.get_user_projects(user, input_args.root_dir)

        # own projects
        project_names = [os.path.join(user, uuid) for uuid in project_ids]
        project_desc = [Project.get_config(name, input_args).get('description') for name in project_names]
        own_projects = dict(zip(project_ids, project_desc))

        # shared projects
        shared_projects = {}
        for uuid in session.get('shared_projects', []):
            tmp_user = Project.get_user_by_project(uuid, input_args.root_dir)
            project_name = os.path.join(tmp_user, uuid)
            project_desc = Project.get_config(project_name, input_args).get('description')
            shared_projects[uuid] = project_desc
    else:
        own_projects, shared_projects = {}, {}

    templates = get_config_templates(g.project.config)
    return flask.render_template(
        'setup.html',
        config=g.project.config,
        project=g.project,
        label_config_full=g.project.label_config_full,
        templates=templates,
        input_values=input_values,
        multi_session=input_args.command == 'start-multi-session',
        own_projects=own_projects,
        shared_projects=shared_projects
    )


@app.route('/import')
@requires_auth
@exception_treatment_page
def import_page():
    """ Import tasks from JSON, CSV, ZIP and more
    """
    return flask.render_template(
        'import.html',
        config=g.project.config,
        project=g.project
    )


@app.route('/export')
@requires_auth
@exception_treatment_page
def export_page():
    """ Export completions as JSON or using converters
    """
    return flask.render_template(
        'export.html',
        config=g.project.config,
        formats=g.project.converter.supported_formats,
        project=g.project
    )


@app.route('/model')
@requires_auth
@exception_treatment_page
def model_page():
    """ Machine learning"""
    ml_backends = []
    for ml_backend in g.project.ml_backends:
        if ml_backend.connected:
            try:
                ml_backend.sync(g.project)
                training_status = ml_backend.is_training(g.project)
                ml_backend.training_in_progress = training_status['is_training']
                ml_backend.model_version = training_status['model_version']
                ml_backend.is_connected = True
                ml_backend.is_error = False
            except Exception as exc:
                logger.error(str(exc), exc_info=True)
                ml_backend.is_error = True
                try:
                    # try to parse json as the result of @exception_treatment
                    ml_backend.error = json.loads(str(exc))
                except ValueError:
                    ml_backend.error = {'detail': "Can't parse exception message from ML Backend"}

        else:
            ml_backend.is_connected = False
        ml_backends.append(ml_backend)
    return flask.render_template(
        'model.html',
        config=g.project.config,
        project=g.project,
        ml_backends=ml_backends
    )


def _get_sample_task(label_config):
    predefined_task, completions, predictions = get_task_from_labeling_config(label_config)
    generated_task = generate_sample_task_without_check(label_config, mode='editor_preview')
    if predefined_task is not None:
        generated_task.update(predefined_task)
    return generated_task, completions, predictions


@app.route('/api/render-label-studio', methods=['GET', 'POST'])
@requires_auth
def api_render_label_studio():
    """ Label studio frontend rendering for iframe
    """
    config = request.args.get('config', request.form.get('config', ''))
    config = unquote(config)
    if not config:
        return make_response('No config in POST', status.HTTP_417_EXPECTATION_FAILED)

    task_data, completions, predictions = _get_sample_task(config)

    example_task_data = {
        'id': 1764,
        'data': task_data,
        'completions': completions,
        'predictions': predictions,
        'project': g.project.id,
        'created_at': '2019-02-06T14:06:42.000420Z',
        'updated_at': '2019-02-06T14:06:42.000420Z'
    }

    # prepare context for html
    config_line = config_line_stripped(config)
    response = {
        'label_config_line': config_line,
        'task_ser': example_task_data
    }
    response.update(find_editor_files())

    return flask.render_template('render_ls.html', **response)


@app.route('/api/validate-config', methods=['POST'])
@requires_auth
def api_validate_config():
    """ Validate label config via tags schema
    """
    if 'label_config' not in request.form:
        return make_response('No label_config in POST', status.HTTP_417_EXPECTATION_FAILED)
    try:
        g.project.validate_label_config(request.form['label_config'])
    except ValidationError as e:
        return make_response(jsonify({'label_config': e.msg_to_list()}), status.HTTP_400_BAD_REQUEST)
    except Exception as e:
        return make_response(jsonify({'label_config': [str(e)]}), status.HTTP_400_BAD_REQUEST)

    return Response(status=status.HTTP_204_NO_CONTENT)


@app.route('/api/save-config', methods=['POST'])
@requires_auth
def api_save_config():
    """ Save label config
    """
    label_config = None
    if 'label_config' in request.form:
        label_config = request.form['label_config']
    elif 'label_config' in request.json:
        label_config = request.json['label_config']

    # check config before save
    try:
        g.project.validate_label_config(label_config)
    except ValidationError as e:
        return make_response(jsonify({'label_config': e.msg_to_list()}), status.HTTP_400_BAD_REQUEST)
    except Exception as e:
        return make_response(jsonify({'label_config': [str(e)]}), status.HTTP_400_BAD_REQUEST)

    try:
        g.project.update_label_config(label_config)
    except Exception as e:
        return make_response(jsonify({'label_config': [str(e)]}), status.HTTP_400_BAD_REQUEST)

    return Response(status=status.HTTP_201_CREATED)


@app.route('/api/import-example', methods=['GET', 'POST'])
@requires_auth
def api_import_example():
    """ Generate upload data example by config only
    """
    # django compatibility
    request.GET = request.args
    request.POST = request.form
    config = request.GET.get('label_config', '')
    if not config:
        config = request.POST.get('label_config', '')
    try:
        g.project.validate_label_config(config)
        task_data, _, _ = _get_sample_task(config)
    except (ValueError, ValidationError, lxml.etree.Error, KeyError):
        response = HttpResponse('error while example generating', status=status.HTTP_400_BAD_REQUEST)
    else:
        response = HttpResponse(json.dumps(task_data))
    return response


@app.route('/api/import-example-file')
@requires_auth
def api_import_example_file():
    """ Task examples for import
    """
    request.GET = request.args  # django compatibility

    q = request.GET.get('q', 'json')
    filename = 'sample-' + datetime.now().strftime('%Y-%m-%d-%H-%M')
    try:
        task = generate_sample_task(g.project)
    except (ValueError, ValidationError, lxml.etree.Error):
        return HttpResponse('error while example generating', status=status.HTTP_400_BAD_REQUEST)

    tasks = [task, task]

    if q == 'json':
        filename += '.json'
        output = json.dumps(tasks)

    elif q == 'csv':
        filename += '.csv'
        output = pd.read_json(json.dumps(tasks), orient='records').to_csv(index=False)

    elif q == 'tsv':
        filename += '.tsv'
        output = pd.read_json(json.dumps(tasks), orient='records').to_csv(index=False, sep='\t')

    elif q == 'txt':
        if len(g.project.data_types.keys()) > 1:
            raise ValueError('TXT is unsupported for projects with multiple sources in config')

        filename += '.txt'
        output = ''
        for t in tasks:
            output += list(t.values())[0] + '\n'

    else:
        raise ValueError('Incorrect format ("q") in request')

    if request.GET.get('raw', '0') == '1':
        return HttpResponse(output)

    response = HttpResponse(output)
    response.headers['Content-Disposition'] = 'attachment; filename=%s' % filename
    response.headers['filename'] = filename

    return response


@app.route('/api/import', methods=['POST'])
@requires_auth
@exception_treatment
def api_import():
    # make django compatibility for uploader module
    class DjangoRequest:
        POST = request.form
        GET = request.args
        FILES = request.files
        data = request.json if request.json else request.form
        content_type = request.content_type

    start = time.time()
    # get tasks from request
    parsed_data, formats = uploader.load_tasks(DjangoRequest(), g.project)
    # validate tasks
    validator = TaskValidator(g.project)
    try:
        new_tasks = validator.to_internal_value(parsed_data)
    except ValidationError as e:
        return make_response(jsonify(e.msg_to_list()), status.HTTP_400_BAD_REQUEST)

    max_id_in_old_tasks = -1
    if not g.project.no_tasks():
        max_id_in_old_tasks = g.project.source_storage.max_id()

    new_tasks = Tasks().from_list_of_dicts(new_tasks, max_id_in_old_tasks + 1)
    try:
        g.project.source_storage.set_many(new_tasks.keys(), new_tasks.values())
    except NotImplementedError:
        raise NotImplementedError('Import is not supported for the current storage ' + str(g.project.source_storage))

    # if tasks have completion - we need to implicitly save it to target
    for i in new_tasks.keys():
        for completion in new_tasks[i].get('completions', []):
            g.project.save_completion(int(i), completion)

    # update schemas based on newly uploaded tasks
    g.project.update_derived_input_schema()
    g.project.update_derived_output_schema()

    duration = time.time() - start
    return make_response(jsonify({
        'task_count': len(new_tasks),
        'completion_count': validator.completion_count,
        'prediction_count': validator.prediction_count,
        'duration': duration,
        'formats': formats,
        'new_task_ids': [t for t in new_tasks]
    }), status.HTTP_201_CREATED)


@app.route('/api/export', methods=['GET'])
@requires_auth
@exception_treatment
def api_export():
    export_format = request.args.get('format')
    now = datetime.now()
    completion_dir = g.project.config['output_dir']

    project_export_dir = os.path.join(os.path.dirname(completion_dir), 'export')
    os.makedirs(project_export_dir, exist_ok=True)

    zip_dir = os.path.join(project_export_dir, now.strftime('%Y-%m-%d-%H-%M-%S'))
    os.makedirs(zip_dir, exist_ok=True)

    g.project.converter.convert(completion_dir, zip_dir, format=export_format)
    shutil.make_archive(zip_dir, 'zip', zip_dir)
    shutil.rmtree(zip_dir)

    response = send_file(zip_dir+'.zip', as_attachment=True)
    response.headers['filename'] = os.path.basename(zip_dir+'.zip')
    return response


@app.route('/api/projects/1/next/', methods=['GET'])
@requires_auth
@exception_treatment
def api_generate_next_task():
    """ Generate next task to label
    """
    # try to find task is not presented in completions
    completed_tasks_ids = g.project.get_completions_ids()
    task = g.project.next_task(completed_tasks_ids)
    if task is None:
        # no tasks found
        return make_response('', 404)

    task = resolve_task_data_uri(task, project=g.project)

    # collect prediction from multiple ml backends
    if g.project.ml_backends_connected:
        task = g.project.make_predictions(task)
    logger.debug('Next task:\n' + str(task.get('id', None)))
    return make_response(jsonify(task), 200)


@app.route('/api/project/', methods=['POST', 'GET', 'PATCH'])
@requires_auth
@exception_treatment
def api_project():
    """ Project global operation"""
    code = 200

    if request.method == 'POST' and request.args.get('new', False):
        input_args.project_desc = request.args.get('desc')
        g.project = project_get_or_create(multi_session_force_recreate=True)
        code = 201
    elif request.method == 'PATCH':
        g.project.update_params(request.json)
        code = 201

    output = g.project.serialize()
    output['multi_session_mode'] = input_args.command != 'start-multi-session'
    return make_response(jsonify(output), code)


@app.route('/api/project/storage-settings/', methods=['GET', 'POST'])
@requires_auth
@exception_treatment
def api_project_storage_settings():

    # GET: return selected form, populated with current storage parameters
    if request.method == 'GET':
        # render all forms for caching in web
        all_forms = {'source': {}, 'target': {}}
        for storage_for in all_forms:
            for name, description in g.project.get_available_storage_names(storage_for).items():
                current_type = g.project.config.get(storage_for, {'type': ''})['type']
                current = name == current_type
                form_class = get_storage_form(name)
                form = form_class(data=g.project.get_storage(storage_for).get_params()) if current else form_class()
                all_forms[storage_for][name] = {
                    'fields': [serialize_class(field) for field in form],
                    'type': name, 'current': current, 'description': description,
                    'path': getattr(g.project, storage_for + '_storage').readable_path
                }
                # generate data key automatically
                if g.project.data_types.keys():
                    for field in all_forms[storage_for][name]['fields']:
                        if field['name'] == 'data_key' and not field['data']:
                            field['data'] = list(g.project.data_types.keys())[0]
        return make_response(jsonify(all_forms), 200)

    # POST: update storage given filled form
    if request.method == 'POST':
        selected_type = request.args.get('type', '')
        storage_for = request.args.get('storage_for')
        current_type = g.project.config.get(storage_for, {'type': ''})['type']
        selected_type = selected_type if selected_type else current_type

        form = get_storage_form(selected_type)(data=request.json)

        if form.validate_on_submit():
            storage_kwargs = dict(form.data)
            storage_kwargs['type'] = request.json['type']  # storage type
            try:
                g.project.update_storage(storage_for, storage_kwargs)
            except Exception as e:
                traceback = tb.format_exc()
                logger.error(str(traceback))
                return make_response(jsonify({'detail': 'Error while storage update: ' + str(e)}), 400)
            else:
                return make_response(jsonify({'result': 'ok'}), 201)
        else:
            logger.error('Errors: ' + str(form.errors) + ' for request body ' + str(request.json))
            return make_response(jsonify({'errors': form.errors}), 400)


@app.route('/api/tasks/', methods=['GET'])
@requires_auth
@exception_treatment
def api_all_tasks():
    """ Get full tasks with pagination, completions and predictions
    """
    page, page_size = int(request.args.get('page', 1)), int(request.args.get('page_size', 10))
    order = request.args.get('order', 'id')
    if page < 1 or page_size < 1:
        return make_response(jsonify({'detail': 'Incorrect page or page_size'}), 422)

    order_inverted = order[0] == '-'
    order = order[1:] if order_inverted else order
    if order not in ['id', 'completed_at', 'has_skipped_completions']:
        return make_response(jsonify({'detail': 'Incorrect order'}), 422)

    # get task ids and sort them by completed time
    task_ids = g.project.source_storage.ids()
    completed_at = g.project.get_completed_at()
    skipped_status = g.project.get_skipped_status()

    # ordering
    pre_order = ({
        'id': i,
        'completed_at': completed_at[i] if i in completed_at else None,
        'has_skipped_completions': skipped_status[i] if i in completed_at else None,
    } for i in task_ids)

    if order == 'id':
        ordered = sorted(pre_order, key=lambda x: x['id'], reverse=order_inverted)

    else:
        # for has_skipped_completions use two keys ordering
        if order == 'has_skipped_completions':
            ordered = sorted(pre_order,
                             key=lambda x: (DirectionSwitch(x['has_skipped_completions'], not order_inverted),
                                            DirectionSwitch(x['completed_at'], False)))
        # another orderings
        else:
            ordered = sorted(pre_order, key=lambda x: (DirectionSwitch(x[order], not order_inverted)))

    paginated = ordered[(page - 1) * page_size:page * page_size]

    # get tasks with completions
    tasks = []
    for item in paginated:
        if item['completed_at'] != 'undefined' and item['completed_at'] is not None:
            item['completed_at'] = timestamp_to_local_datetime(item['completed_at']).strftime('%Y-%m-%d %H:%M:%S')
        i = item['id']
        task = g.project.get_task_with_completions(i)
        if task is None:  # no completion at task
            task = g.project.source_storage.get(i)
        else:
            task['completed_at'] = item['completed_at']
            task['has_skipped_completions'] = item['has_skipped_completions']
        task = resolve_task_data_uri(task, project=g.project)
        tasks.append(task)

    return make_response(jsonify(tasks), 200)


@app.route('/api/tasks/<task_id>/', methods=['GET', 'DELETE'])
@requires_auth
@exception_treatment
def api_tasks(task_id):
    """ Get task by id
    """
    # try to get task with completions first
    task_id = int(task_id)
    if request.method == 'GET':
        task_data = g.project.get_task_with_completions(task_id) or g.project.source_storage.get(task_id)
        task_data = resolve_task_data_uri(task_data, project=g.project)

        if g.project.ml_backends_connected:
            task_data = g.project.make_predictions(task_data)

        return make_response(jsonify(task_data), 200)
    elif request.method == 'DELETE':
        g.project.remove_task(task_id)
        return make_response(jsonify('Task deleted.'), 204)


@app.route('/api/tasks/delete', methods=['DELETE'])
@requires_auth
@exception_treatment
def api_tasks_delete():
    """ Delete all tasks & completions
    """
    g.project.delete_tasks()
    return make_response(jsonify({}), 204)


@app.route('/api/projects/1/completions_ids/', methods=['GET'])
@requires_auth
@exception_treatment
def api_all_completion_ids():
    """ Get all completion ids
    """
    ids = g.project.get_completions_ids()
    return make_response(jsonify(ids), 200)


@app.route('/api/tasks/<task_id>/completions/', methods=['POST', 'DELETE'])
@requires_auth
@exception_treatment
def api_completions(task_id):
    """ Delete or save new completion to output_dir with the same name as task_id
    """
    if request.method == 'POST':
        completion = request.json
        completion.pop('state', None)  # remove editor state
        completion.pop('skipped', None)
        completion.pop('was_cancelled', None)
        completion_id = g.project.save_completion(int(task_id), completion)
        return make_response(json.dumps({'id': completion_id}), 201)
    else:
        return make_response('Incorrect request method', 500)


@app.route('/api/project/completions/', methods=['DELETE'])
@requires_auth
@exception_treatment
def api_all_completions():
    """ Delete all completions
    """
    if request.method == 'DELETE':
        g.project.delete_all_completions()
        return make_response('done', 201)

    else:
        return make_response('Incorrect request method', 500)


@app.route('/api/tasks/<task_id>/cancel', methods=['POST'])
@requires_auth
@exception_treatment
def api_tasks_cancel(task_id):
    task_id = int(task_id)
    skipped_completion = request.json
    skipped_completion['was_cancelled'] = True  # for platform support
    skipped_completion['skipped'] = True

    completion_id = g.project.save_completion(task_id, skipped_completion)
    return make_response(json.dumps({'id': completion_id}), 201)


@app.route('/api/tasks/<task_id>/completions/<completion_id>/', methods=['DELETE'])
@requires_auth
@exception_treatment
def api_completion_by_id(task_id, completion_id):
    """ Delete or save new completion to output_dir with the same name as task_id.
        completion_id with different IDs is not supported in this backend
    """
    if request.method == 'DELETE':
        if g.project.config.get('allow_delete_completions', False):
            g.project.delete_completion(int(task_id))
            return make_response('deleted', 204)
        else:
            return make_response('Completion removing is not allowed in server config', 422)
    else:
        return make_response('Incorrect request method', 500)


@app.route('/api/tasks/<task_id>/completions/<completion_id>/', methods=['PATCH'])
@requires_auth
@exception_treatment
def api_completion_update(task_id, completion_id):
    """ Rewrite existing completion with patch.
        This is technical api call for editor testing only. It's used for Rewrite button in editor.
    """
    task_id = int(task_id)
    completion = request.json

    completion.pop('state', None)  # remove editor state
    completion['skipped'] = completion['was_cancelled'] = False  # pop is a bad idea because of dict updating inside

    completion['id'] = int(completion_id)
    g.project.save_completion(task_id, completion)
    return make_response('ok', 201)


@app.route('/api/projects/1/expert_instruction')
@requires_auth
@exception_treatment
def api_instruction():
    """ Instruction for annotators
    """
    return make_response(g.project.config['instruction'], 200)


@app.route('/api/remove-ml-backend', methods=['POST'])
@requires_auth
@exception_treatment
def api_remove_ml_backend():
    ml_backend_name = request.json['name']
    g.project.remove_ml_backend(ml_backend_name)
    return make_response(jsonify('Deleted!'), 204)


@app.route('/predict', methods=['POST'])
@requires_auth
@exception_treatment
def api_predict():
    """ Make ML prediction using ml_backends
    """
    if 'data' not in request.json:
        task = {'data': request.json}
    else:
        task = request.json
    if g.project.ml_backends_connected:
        task_with_predictions = g.project.make_predictions(task)
        g.project.analytics.send(getframeinfo(currentframe()).function)
        return make_response(jsonify(task_with_predictions), 200)
    else:
        g.project.analytics.send(getframeinfo(currentframe()).function, error=400)
        return make_response(jsonify("No ML backend"), 400)


@app.route('/api/train', methods=['POST'])
@requires_auth
@exception_treatment
def api_train():
    """Send train signal to ML backend"""
    if g.project.ml_backends_connected:
        training_started = g.project.train()
        if training_started:
            logger.debug('Training started.')
            return make_response(jsonify({'details': 'Training started'}), 200)
        else:
            logger.debug('Training failed.')
            return make_response(
                jsonify('Training is not started: seems that you don\'t have any ML backend connected'), 400)
    else:
        return make_response(jsonify("No ML backend"), 400)


@app.route('/api/predictions', methods=['POST'])
@requires_auth
@exception_treatment
def api_predictions():
    """Send creating predictions signal to ML backend"""
    if g.project.ml_backends_connected:
        # get tasks ids without predictions
        tasks_with_predictions = {}
        for task_id, task in g.project.source_storage.items():
            task_pred = g.project.make_predictions(task)
            tasks_with_predictions[task_pred['id']] = task_pred
        g.project.source_storage.set_many(tasks_with_predictions.keys(), tasks_with_predictions.values())
        return make_response(jsonify({'details': 'Predictions done.'}), 200)
    else:
        return make_response(jsonify("No ML backend"), 400)


@app.route('/version')
@requires_auth
@exception_treatment
def version():
    """Show backend and frontend version"""
    lsf = json.load(open(find_dir('static/editor') + '/version.json'))
    ver = {
        'label-studio-frontend': lsf,
        'label-studio-backend': label_studio.__version__
    }
    return make_response(jsonify(ver), 200)


@app.route('/data/<path:filename>')
@requires_auth
@exception_treatment
def get_data_file(filename):
    """ External resource serving
    """
    # support for upload via GUI
    if filename.startswith('upload/'):
        path = os.path.join(g.project.path, filename)
        directory = os.path.abspath(os.path.dirname(path))
        filename = os.path.basename(path)
        return flask.send_from_directory(directory, filename, as_attachment=True)

    # serving files from local storage
    if not g.project.config.get('allow_serving_local_files'):
        raise FileNotFoundError('Serving local files is not allowed. '
                                'Use "allow_serving_local_files": true config option to enable local serving')
    directory = request.args.get('d')
    return flask.send_from_directory(directory, filename, as_attachment=True)


@app.route('/api/project-switch', methods=['GET', 'POST'])
@requires_auth
@exception_treatment
def api_project_switch():
    """ Switch projects """

    if request.args.get('uuid') is None:
        return make_response("Not a valid UUID", 400)

    uuid = request.args.get('uuid')
    user = Project.get_user_by_project(uuid, input_args.root_dir)

    # not owner user tries to open shared project
    if user != g.user:
        # create/append shared projects for user
        if 'shared_projects' not in session:
            session['shared_projects'] = {}
        session['shared_projects'].update({uuid: {}})

    # switch project
    session['project'] = uuid

    output = g.project.serialize()
    output['multi_session_mode'] = input_args.command == 'start-multi-session'
    if request.method == 'GET':
        return redirect('../setup')
    else:
        return make_response(jsonify(output), 200)


@app.route('/api/health', methods=['GET'])
@requires_auth
@exception_treatment
def health():
    """ Health check
    """
    return make_response('{"status": "up"}', 200)


def str2datetime(timestamp_str):
    try:
        ts = int(timestamp_str)
    except:
        return timestamp_str
    # return datetime.utcfromtimestamp(ts).strftime('%Y%m%d.%H%M%S')
    return datetime.utcfromtimestamp(ts).strftime('%c')


def start_browser(ls_url, no_browser):
    import threading
    import webbrowser
    if no_browser:
        return

    browser_url = ls_url + '/welcome'
    threading.Timer(2.5, lambda: webbrowser.open(browser_url)).start()
    print('Start browser at URL: ' + browser_url)


def main():
    global input_args

    app.jinja_env.filters['str2datetime'] = str2datetime

    input_args = parse_input_args()

    # setup logging level
    if input_args.log_level:
        logging.root.setLevel(input_args.log_level)

    # On `init` command, create directory args.project_name with initial project state and exit
    if input_args.command == 'init':
        Project.create_project_dir(input_args.project_name, input_args)
        return

    elif input_args.command == 'start':

        # If `start --init` option is specified, do the same as with `init` command, but continue to run app
        if input_args.init:
            Project.create_project_dir(input_args.project_name, input_args)

        if not os.path.exists(Project.get_project_dir(input_args.project_name, input_args)):
            raise FileNotFoundError(
                'Project directory "{pdir}" not found. '
                'Did you miss create it first with `label-studio init {pdir}` ?'.format(
                    pdir=Project.get_project_dir(input_args.project_name, input_args)))

    # On `start` command, launch browser if --no-browser is not specified and start label studio server
    if input_args.command == 'start':
        import label_studio.utils.functions
        import label_studio.utils.auth
        config = Project.get_config(input_args.project_name, input_args)

        # set username and password
        label_studio.utils.auth.USERNAME = input_args.username or \
            config.get('username') or label_studio.utils.auth.USERNAME
        label_studio.utils.auth.PASSWORD = input_args.password or config.get('password', '')

        # set host name
        host = input_args.host or config.get('host', 'localhost')  # name for external links generation
        port = input_args.port or config.get('port', 8080)
        server_host = 'localhost' if host == 'localhost' else '0.0.0.0'  # web server host

        # ssl certificate and key
        cert_file = input_args.cert_file or config.get('cert')
        key_file = input_args.key_file or config.get('key')
        ssl_context = None
        if cert_file and key_file:
            config['protocol'] = 'https://'
            ssl_context = (cert_file, key_file)

        # check port is busy
        if not input_args.debug and check_port_in_use('localhost', port):
            old_port = port
            port = int(port) + 1
            print('\n*** WARNING! ***\n* Port ' + str(old_port) + ' is in use.\n' +
                  '* Trying to start at ' + str(port) +
                  '\n****************\n')

        set_web_protocol(input_args.protocol or config.get('protocol', 'http://'))
        set_full_hostname(get_web_protocol() + host.replace('0.0.0.0', 'localhost') + ':' + str(port))

        start_browser('http://localhost:' + str(port), input_args.no_browser)
        if input_args.use_gevent:
            app.debug = input_args.debug
            ssl_args = {'keyfile': key_file, 'certfile': cert_file} if ssl_context else {}
            http_server = WSGIServer((server_host, port), app, log=app.logger, **ssl_args)
            http_server.serve_forever()
        else:
            app.run(host=server_host, port=port, debug=input_args.debug, ssl_context=ssl_context)

    # On `start-multi-session` command, server creates one project per each browser sessions
    elif input_args.command == 'start-multi-session':
        server_host = input_args.host or '0.0.0.0'
        port = input_args.port or 8080

        if input_args.use_gevent:
            app.debug = input_args.debug
            http_server = WSGIServer((server_host, port), app, log=app.logger)
            http_server.serve_forever()
        else:
            app.run(host=server_host, port=port, debug=input_args.debug)


if __name__ == "__main__":
    main()<|MERGE_RESOLUTION|>--- conflicted
+++ resolved
@@ -142,23 +142,6 @@
 def app_before_request_callback():
     if request.endpoint in ('static', 'send_static'):
         return
-<<<<<<< HEAD
-=======
-
-    def prepare_globals():
-        # setup session cookie
-        if 'session_id' not in session:
-            session['session_id'] = str(uuid4())
-        g.project = project_get_or_create()
-        g.analytics = Analytics(input_args, g.project)
-        g.sid = g.analytics.server_id
-
-    # show different exception pages for api and other endpoints
-    if request.path.startswith('/api'):
-        return exception_treatment(prepare_globals)()
-    else:
-        return exception_treatment_page(prepare_globals)()
->>>>>>> 98b48f86
 
     def prepare_globals():
         # setup session cookie
