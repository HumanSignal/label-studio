--- conflicted
+++ resolved
@@ -240,14 +240,9 @@
     """ Setup label config
     """
     project = project_get_or_create()
-<<<<<<< HEAD
     current_project = project.uuid
     project_ids = project.get_project_ids(project.path)
     templates = get_config_templates(project.config)
-=======
-
-    templates = get_config_templates()
->>>>>>> d0ddb68f
     input_values = {}
     project.analytics.send(getframeinfo(currentframe()).function)
 
