import os
import io
import lxml
import time
import shutil
import flask
import pandas as pd
import logging
import logging.config
import traceback as tb

try:
    import ujson as json
except:
    import json

# setup default config
with io.open(os.path.join(os.path.dirname(__file__), 'logger.json')) as f:
    logging.config.dictConfig(json.load(f))

from uuid import uuid4
from urllib.parse import unquote
from datetime import datetime
from inspect import currentframe, getframeinfo
from flask import (
    request, jsonify, make_response, Response, Response as HttpResponse, send_file, session, redirect
)
from flask_api import status
from types import SimpleNamespace

from label_studio.utils.functions import generate_sample_task
from label_studio.utils.io import find_dir, find_editor_files
from label_studio.utils import uploader
from label_studio.utils.validation import TaskValidator
from label_studio.utils.exceptions import ValidationError
from label_studio.utils.functions import generate_sample_task_without_check
from label_studio.utils.misc import (
    exception_treatment, config_line_stripped, get_config_templates, convert_string_to_hash, serialize_class
)
from label_studio.utils.argparser import parse_input_args
from label_studio.utils.uri_resolver import resolve_task_data_uri
from label_studio.storage import get_available_storage_names, get_storage_form

from label_studio.project import Project
from label_studio.tasks import Tasks

logger = logging.getLogger(__name__)

app = flask.Flask(__name__, static_url_path='')

app.secret_key = 'A0Zrdqwf1AQWj12ajkhgFN]dddd/,?RfDWQQT'
app.config['SEND_FILE_MAX_AGE_DEFAULT'] = 0
app.config['WTF_CSRF_ENABLED'] = False

# input arguments
input_args = None
if os.path.exists('server.json'):
    try:
        with open('server.json') as f:
            input_args = SimpleNamespace(**json.load(f))
    except:
        pass


def project_get_or_create(multi_session_force_recreate=False):
    """
    Return existed or create new project based on environment. Currently supported methods:
    - "fixed": project is based on "project_name" attribute specified by input args when app starts
    - "session": project is based on "project_name" key restored from flask.session object
    :return:
    """
    if input_args.command == 'start-multi-session':
        # get user from session
        if 'user' not in session:
            session['user'] = str(uuid4())
        user = session['user']

        # get project from session
        if 'project' not in session or multi_session_force_recreate:
            session['project'] = str(uuid4())
        project = session['project']

        project_name = user + '/' + project
        return Project.get_or_create(project_name, input_args, context={
            'multi_session': True,
            'user': convert_string_to_hash(user)
        })
    else:
        if multi_session_force_recreate:
            raise NotImplementedError(
                '"multi_session_force_recreate" option supported only with "start-multi-session" mode')
        return Project.get_or_create(input_args.project_name, input_args, context={'multi_session': False})


@app.template_filter('json')
def json_filter(s):
    return json.dumps(s)


@app.before_first_request
def app_init():
    pass


@app.route('/static/media/<path:path>')
def send_media(path):
    """ Static for label tool js and css
    """
    media_dir = find_dir('static/media')
    return flask.send_from_directory(media_dir, path)


@app.route('/upload/<path:path>')
def send_upload(path):
    """ User uploaded files
    """
    project = project_get_or_create()
    project_dir = os.path.join(project.name, 'upload')
    print(project_dir, path)
    return open(os.path.join(project_dir, path), 'rb').read()


@app.route('/static/<path:path>')
def send_static(path):
    """ Static serving
    """
    static_dir = find_dir('static')
    return flask.send_from_directory(static_dir, path)


@app.errorhandler(ValidationError)
def validation_error_handler(error):
    logger.error(error)
    return str(error), 500


@app.route('/')
def labeling_page():
    """ Label studio frontend: task labeling
    """
    project = project_get_or_create()
    if project.no_tasks():
        return redirect('/welcome')

    # task data: load task or task with completions if it exists
    task_data = None
    task_id = request.args.get('task_id', None)

    if task_id is not None:
        task_id = int(task_id)
        # Task explore mode
        task_data = project.get_task_with_completions(task_id) or project.source_storage.get(task_id)
        task_data = resolve_task_data_uri(task_data)

        if project.ml_backends_connected:
            task_data = project.make_predictions(task_data)

    project.analytics.send(getframeinfo(currentframe()).function)
    return flask.render_template(
        'labeling.html',
        project=project,
        config=project.config,
        label_config_line=project.label_config_line,
        task_id=task_id,
        task_data=task_data,
        **find_editor_files()
    )


@app.route('/welcome')
def welcome_page():
    """ Label studio frontend: task labeling
    """
    project = project_get_or_create()
    project.analytics.send(getframeinfo(currentframe()).function)
    project.update_on_boarding_state()
    return flask.render_template(
        'welcome.html',
        config=project.config,
        project=project,
        on_boarding=project.on_boarding
    )


@app.route('/tasks', methods=['GET', 'POST'])
def tasks_page():
    """ Tasks and completions page
    """
<<<<<<< HEAD
    try:
        project = project_get_or_create()
        serialized_project = project.serialize()
        serialized_project['multi_session_mode'] = input_args.command != 'start-multi-session'
        project.analytics.send(getframeinfo(currentframe()).function)
        return flask.render_template(
            'tasks.html',
            project=project,
            serialized_project=serialized_project
        )
    except Exception as e:
        error = str(e)
        traceback = tb.format_exc()
        return flask.render_template(
            'includes/error.html',
            error=error, header="Project loading error", traceback=traceback
        )
=======
    project = project_get_or_create()

    label_config = open(project.config['label_config'], encoding='utf8').read()  # load editor config from XML
    task_ids = project.get_tasks().keys()
    completed_at = project.get_completed_at(task_ids)

    # sort by completed time
    task_ids = sorted([(i, completed_at[i] if i in completed_at else '9') for i in task_ids], key=lambda x: x[1])
    task_ids = [i[0] for i in task_ids]  # take only id back
    project.analytics.send(getframeinfo(currentframe()).function)
    return flask.render_template(
        'tasks.html',
        show_paths=input_args.command != 'start-multi-session',
        config=project.config,
        label_config=label_config,
        task_ids=task_ids,
        completions=project.get_completions_ids(),
        completed_at=completed_at
    )
>>>>>>> e4a9e4ad


@app.route('/setup')
def setup_page():
    """ Setup label config
    """
    project = project_get_or_create()

    templates = get_config_templates()
    input_values = {}
    project.analytics.send(getframeinfo(currentframe()).function)
    return flask.render_template(
        'setup.html',
        config=project.config,
        project=project,
        label_config_full=project.label_config_full,
        templates=templates,
        input_values=input_values,
        multi_session=input_args.command == 'start-multi-session'
    )


@app.route('/import')
def import_page():
    """ Import tasks from JSON, CSV, ZIP and more
    """
    project = project_get_or_create()

    project.analytics.send(getframeinfo(currentframe()).function)
    return flask.render_template(
        'import.html',
        config=project.config,
        project=project
    )


@app.route('/export')
def export_page():
    """ Export completions as JSON or using converters
    """
    project = project_get_or_create()
    project.analytics.send(getframeinfo(currentframe()).function)
    return flask.render_template(
        'export.html',
        config=project.config,
        formats=project.converter.supported_formats,
        project=project.project_obj
    )


@app.route('/model')
def model_page():
    """ Machine learning"""
    project = project_get_or_create()
    project.analytics.send(getframeinfo(currentframe()).function)
    ml_backends = []
    for ml_backend in project.ml_backends:
        if ml_backend.connected:
            try:
                ml_backend.sync(project)
                training_status = ml_backend.is_training(project)
                ml_backend.training_in_progress = training_status['is_training']
                ml_backend.model_version = training_status['model_version']
                ml_backend.is_connected = True
            except Exception as exc:
                logger.error(str(exc), exc_info=True)
                ml_backend.is_error = True
        else:
            ml_backend.is_connected = False
        ml_backends.append(ml_backend)
    return flask.render_template(
        'model.html',
        config=project.config,
        project=project,
        ml_backends=ml_backends
    )


@app.route('/api/render-label-studio', methods=['GET', 'POST'])
def api_render_label_studio():
    """ Label studio frontend rendering for iframe
    """
    # get args
    project = project_get_or_create()

    config = request.args.get('config', request.form.get('config', ''))
    config = unquote(config)
    if not config:
        return make_response('No config in POST', status.HTTP_417_EXPECTATION_FAILED)

    # prepare example
    task_data = generate_sample_task_without_check(config, mode='editor_preview')
    example_task_data = {
        'id': 1764,
        'data': task_data,
        'project': project.id,
        'created_at': '2019-02-06T14:06:42.000420Z',
        'updated_at': '2019-02-06T14:06:42.000420Z'
    }

    # prepare context for html
    config_line = config_line_stripped(config)
    response = {
        'label_config_line': config_line,
        'task_ser': example_task_data
    }
    response.update(find_editor_files())

    project.analytics.send(getframeinfo(currentframe()).function)
    return flask.render_template('render_ls.html', **response)


@app.route('/api/validate-config', methods=['POST'])
def api_validate_config():
    """ Validate label config via tags schema
    """
    if 'label_config' not in request.form:
        return make_response('No label_config in POST', status.HTTP_417_EXPECTATION_FAILED)
    project = project_get_or_create()
    try:
        project.validate_label_config(request.form['label_config'])
    except ValidationError as e:
        return make_response(jsonify({'label_config': e.msg_to_list()}), status.HTTP_400_BAD_REQUEST)
    except Exception as e:
        return make_response(jsonify({'label_config': [str(e)]}), status.HTTP_400_BAD_REQUEST)

    return Response(status=status.HTTP_204_NO_CONTENT)


@app.route('/api/save-config', methods=['POST'])
def api_save_config():
    """ Save label config
    """
    if 'label_config' not in request.form:
        return make_response('No label_config in POST', status.HTTP_417_EXPECTATION_FAILED)

    project = project_get_or_create()
    # check config before save
    label_config = request.form['label_config']
    try:
        project.validate_label_config(label_config)
    except ValidationError as e:
        return make_response(jsonify({'label_config': e.msg_to_list()}), status.HTTP_400_BAD_REQUEST)
    except Exception as e:
        return make_response(jsonify({'label_config': [str(e)]}), status.HTTP_400_BAD_REQUEST)

    try:
        project.update_label_config(label_config)
    except Exception as e:
        return make_response(jsonify({'label_config': [str(e)]}), status.HTTP_400_BAD_REQUEST)

    project.analytics.send(getframeinfo(currentframe()).function)
    return Response(status=status.HTTP_201_CREATED)


@app.route('/api/import-example', methods=['GET', 'POST'])
def api_import_example():
    """ Generate upload data example by config only
    """
    # django compatibility
    request.GET = request.args
    request.POST = request.form
    project = project_get_or_create()
    config = request.GET.get('label_config', '')
    if not config:
        config = request.POST.get('label_config', '')
    try:
        project.validate_label_config(config)
        output = generate_sample_task_without_check(config, mode='editor_preview')
    except (ValueError, ValidationError, lxml.etree.Error, KeyError):
        response = HttpResponse('error while example generating', status=status.HTTP_400_BAD_REQUEST)
    else:
        response = HttpResponse(json.dumps(output))
    return response


@app.route('/api/import-example-file')
def api_import_example_file():
    """ Task examples for import
    """
    project = project_get_or_create()
    request.GET = request.args  # django compatibility

    q = request.GET.get('q', 'json')
    filename = 'sample-' + datetime.now().strftime('%Y-%m-%d-%H-%M')
    try:
        task = generate_sample_task(project)
    except (ValueError, ValidationError, lxml.etree.Error):
        return HttpResponse('error while example generating', status=status.HTTP_400_BAD_REQUEST)

    tasks = [task, task]

    if q == 'json':
        filename += '.json'
        output = json.dumps(tasks)

    elif q == 'csv':
        filename += '.csv'
        output = pd.read_json(json.dumps(tasks), orient='records').to_csv(index=False)

    elif q == 'tsv':
        filename += '.tsv'
        output = pd.read_json(json.dumps(tasks), orient='records').to_csv(index=False, sep='\t')

    elif q == 'txt':
        if len(project.data_types.keys()) > 1:
            raise ValueError('TXT is unsupported for projects with multiple sources in config')

        filename += '.txt'
        output = ''
        for t in tasks:
            output += list(t.values())[0] + '\n'

    else:
        raise ValueError('Incorrect format ("q") in request')

    if request.GET.get('raw', '0') == '1':
        return HttpResponse(output)

    response = HttpResponse(output)
    response.headers['Content-Disposition'] = 'attachment; filename=%s' % filename
    response.headers['filename'] = filename

    project.analytics.send(getframeinfo(currentframe()).function)
    return response


@app.route('/api/import', methods=['POST'])
@exception_treatment
def api_import():
    project = project_get_or_create()

    # make django compatibility for uploader module
    class DjangoRequest:
        POST = request.form
        GET = request.args
        FILES = request.files
        data = request.json if request.json else request.form
        content_type = request.content_type

    start = time.time()
    # get tasks from request
    parsed_data = uploader.load_tasks(DjangoRequest(), project)
    # validate tasks
    validator = TaskValidator(project)
    try:
        new_tasks = validator.to_internal_value(parsed_data)
    except ValidationError as e:
        return make_response(jsonify(e.msg_to_list()), status.HTTP_400_BAD_REQUEST)

    max_id_in_old_tasks = -1
    if not project.no_tasks():
        max_id_in_old_tasks = project.source_storage.max_id()

    new_tasks = Tasks().from_list_of_dicts(new_tasks, max_id_in_old_tasks + 1)
    project.source_storage.set_many(new_tasks.keys(), new_tasks.values())

    # update schemas based on newly uploaded tasks
    project.update_derived_input_schema()
    project.update_derived_output_schema()

    duration = time.time() - start
    return make_response(jsonify({
        'task_count': len(new_tasks),
        'completion_count': validator.completion_count,
        'prediction_count': validator.prediction_count,
        'duration': duration,
        'new_task_ids': [t for t in new_tasks]
    }), status.HTTP_201_CREATED)


@app.route('/api/export', methods=['GET'])
@exception_treatment
def api_export():
    export_format = request.args.get('format')
    project = project_get_or_create()
    now = datetime.now()
    completion_dir = project.config['output_dir']

    project_export_dir = os.path.join(os.path.dirname(completion_dir), 'export')
    os.makedirs(project_export_dir, exist_ok=True)

    zip_dir = os.path.join(project_export_dir, now.strftime('%Y-%m-%d-%H-%M-%S'))
    os.makedirs(zip_dir, exist_ok=True)

    project.converter.convert(completion_dir, zip_dir, format=export_format)
    shutil.make_archive(zip_dir, 'zip', zip_dir)
    shutil.rmtree(zip_dir)

    response = send_file(zip_dir+'.zip', as_attachment=True)
    response.headers['filename'] = os.path.basename(zip_dir+'.zip')
    project.analytics.send(getframeinfo(currentframe()).function)
    return response


@app.route('/api/projects/1/next/', methods=['GET'])
@exception_treatment
def api_generate_next_task():
    """ Generate next task to label
    """
    project = project_get_or_create()
    # try to find task is not presented in completions
    completed_tasks_ids = project.get_completions_ids()
    task = project.next_task(completed_tasks_ids)
    if task is None:
        # no tasks found
        project.analytics.send(getframeinfo(currentframe()).function, error=404)
        return make_response('', 404)

    task = resolve_task_data_uri(task)

    project.analytics.send(getframeinfo(currentframe()).function)

    # collect prediction from multiple ml backends
    if project.ml_backends_connected:
        task = project.make_predictions(task)
    logger.debug('Next task:\n' + json.dumps(task, indent=2))
    return make_response(jsonify(task), 200)


@app.route('/api/project/', methods=['POST', 'GET', 'PATCH'])
@exception_treatment
def api_project():
    """ Project global operation"""
    project = project_get_or_create(multi_session_force_recreate=False)
    code = 200

    if request.method == 'POST' and request.args.get('new', False):
        project = project_get_or_create(multi_session_force_recreate=True)
        code = 201
    elif request.method == 'PATCH':
        project.update_params(request.json)
        code = 201

    output = project.serialize()
    output['multi_session_mode'] = input_args.command != 'start-multi-session'
    project.analytics.send(getframeinfo(currentframe()).function, method=request.method)
    return make_response(jsonify(output), code)


@app.route('/api/project/storage-settings', methods=['GET', 'POST'])
@exception_treatment
def api_project_storage_settings():
    project = project_get_or_create()
    project.analytics.send(getframeinfo(currentframe()).function, method=request.method)

    # GET: return selected form, populated with current storage parameters
    if request.method == 'GET':
        # render all forms for caching in web
        all_forms = {'source': {}, 'target': {}}
        for storage_for in all_forms:
            for name, description in project.get_available_storage_names(storage_for).items():
                current_type = project.config.get(storage_for, {'type': ''})['type']
                current = name == current_type
                form_class = get_storage_form(name)
                form = form_class(data=project.get_storage(storage_for).get_params()) if current else form_class()
                all_forms[storage_for][name] = {
                    'fields': [serialize_class(field) for field in form],
                    'type': name, 'current': current, 'description': description
                }
                # generate data key automatically
                if project.data_types.keys():
                    for field in all_forms[storage_for][name]['fields']:
                        if field['name'] == 'data_key' and not field['data']:
                            field['data'] = list(project.data_types.keys())[0]
        return make_response(jsonify(all_forms), 200)

    # POST: update storage given filled form
    if request.method == 'POST':
        selected_type = request.args.get('type', '')
        storage_for = request.args.get('storage_for')
        current_type = project.config.get(storage_for, {'type': ''})['type']
        selected_type = selected_type if selected_type else current_type

        form = get_storage_form(selected_type)(data=request.json)
        if form.validate_on_submit():
            storage_kwargs = dict(form.data)
            storage_kwargs['type'] = request.json['type']  # storage type
            try:
                project.update_storage(storage_for, storage_kwargs)
            except Exception as e:
                traceback = tb.format_exc()
                logger.error(str(traceback))
                return make_response(jsonify({'detail': 'Error while storage update: ' + str(e)}), 400)
            else:
                return make_response(jsonify({'result': 'ok'}), 201)
        else:
            logger.error('Errors: ' + str(form.errors) + ' for request body ' + str(request.json))
            return make_response(jsonify({'errors': form.errors}), 400)


@app.route('/api/projects/1/task_ids/', methods=['GET'])
@exception_treatment
def api_all_task_ids():
    """ Get all tasks ids
    """
    project = project_get_or_create()
    ids = list(sorted(project.source_storage.ids()))
    project.analytics.send(getframeinfo(currentframe()).function)
    return make_response(jsonify(ids), 200)


@app.route('/api/tasks', methods=['GET'])
@exception_treatment
def api_all_tasks():
    """ Get full tasks with pagination, completions and predictions
    """
    project = project_get_or_create()
    page, page_size = int(request.args.get('page', 1)), int(request.args.get('page_size', 10))
    order = request.args.get('order', 'id')
    if page < 1 or page_size < 1:
        return make_response(jsonify({'detail': 'Incorrect page or page_size'}), 422)

    order_inverted = order[0] == '-'
    order = order[1:] if order_inverted else order
    if order not in ['id', 'completed_at']:
        return make_response(jsonify({'detail': 'Incorrect order'}), 422)

    # get task ids and sort them by completed time
    task_ids = project.source_storage.ids()
    completed_at = project.get_completed_at(task_ids)

    # ordering
    pre_order = [{'id': i, 'completed_at': completed_at[i] if i in completed_at else "can't obtain"} for i in task_ids]
    ordered = sorted(pre_order, key=lambda x: x[order])
    ordered = ordered[::-1] if order_inverted else ordered
    paginated = ordered[(page - 1) * page_size:page * page_size]

    # get tasks with completions
    tasks = []
    for item in paginated:
        i = item['id']
        task = project.get_task_with_completions(i)
        if task is None:  # no completion at task
            task = project.source_storage.get(i)
        else:
            task['completed_at'] = item['completed_at']
        tasks.append(task)

    return make_response(jsonify(tasks), 200)


@app.route('/api/tasks/<task_id>/', methods=['GET', 'DELETE'])
@exception_treatment
def api_tasks(task_id):
    """ Get task by id
    """
    # try to get task with completions first
    task_id = int(task_id)
    project = project_get_or_create()
    if request.method == 'GET':
        task_data = project.get_task_with_completions(task_id) or project.source_storage.get(task_id)
        project.analytics.send(getframeinfo(currentframe()).function)
        return make_response(jsonify(task_data), 200)
    elif request.method == 'DELETE':
        project.remove_task(task_id)
        project.analytics.send(getframeinfo(currentframe()).function)
        return make_response(jsonify('Task deleted.'), 204)


@app.route('/api/tasks/delete', methods=['DELETE'])
@exception_treatment
def api_tasks_delete():
    """ Delete all tasks & completions
    """
    project = project_get_or_create()
    project.delete_tasks()
    return make_response(jsonify({}), 204)


@app.route('/api/projects/1/completions_ids/', methods=['GET'])
@exception_treatment
def api_all_completion_ids():
    """ Get all completion ids
    """
    project = project_get_or_create()
    ids = project.get_completions_ids()
    project.analytics.send(getframeinfo(currentframe()).function)
    return make_response(jsonify(ids), 200)


@app.route('/api/tasks/<task_id>/completions/', methods=['POST', 'DELETE'])
@exception_treatment
def api_completions(task_id):
    """ Delete or save new completion to output_dir with the same name as task_id
    """
    project = project_get_or_create()

    if request.method == 'POST':
        completion = request.json
        completion.pop('state', None)  # remove editor state
        completion_id = project.save_completion(int(task_id), completion)
        project.analytics.send(getframeinfo(currentframe()).function)
        return make_response(json.dumps({'id': completion_id}), 201)

    else:
        project.analytics.send(getframeinfo(currentframe()).function, error=500)
        return make_response('Incorrect request method', 500)


@app.route('/api/tasks/<task_id>/cancel', methods=['POST'])
@exception_treatment
def api_tasks_cancel(task_id):
    task_id = int(task_id)
    project = project_get_or_create()
    skipped_completion = {
        'result': [],
        'skipped': True
    }
    completion_id = project.save_completion(task_id, skipped_completion)
    project.analytics.send(getframeinfo(currentframe()).function)
    return make_response(json.dumps({'id': completion_id}), 201)


@app.route('/api/tasks/<task_id>/completions/<completion_id>/', methods=['DELETE'])
@exception_treatment
def api_completion_by_id(task_id, completion_id):
    """ Delete or save new completion to output_dir with the same name as task_id.
        completion_id with different IDs is not supported in this backend
    """
    project = project_get_or_create()

    if request.method == 'DELETE':
        if project.config.get('allow_delete_completions', False):
            project.delete_completion(int(task_id))
            project.analytics.send(getframeinfo(currentframe()).function)
            return make_response('deleted', 204)
        else:
            project.analytics.send(getframeinfo(currentframe()).function, error=422)
            return make_response('Completion removing is not allowed in server config', 422)
    else:
        project.analytics.send(getframeinfo(currentframe()).function, error=500)
        return make_response('Incorrect request method', 500)


@app.route('/api/tasks/<task_id>/completions/<completion_id>/', methods=['PATCH'])
@exception_treatment
def api_completion_update(task_id, completion_id):
    """ Rewrite existing completion with patch.
        This is technical api call for editor testing only. It's used for Rewrite button in editor.
    """
    task_id = int(task_id)
    project = project_get_or_create()
    completion = request.json

    completion.pop('state', None)  # remove editor state
    completion['id'] = int(completion_id)
    project.save_completion(task_id, completion)
    project.analytics.send(getframeinfo(currentframe()).function)
    return make_response('ok', 201)


@app.route('/api/projects/1/expert_instruction')
@exception_treatment
def api_instruction():
    """ Instruction for annotators
    """
    project = project_get_or_create()
    project.analytics.send(getframeinfo(currentframe()).function)
    return make_response(project.config['instruction'], 200)


@app.route('/api/remove-ml-backend', methods=['POST'])
@exception_treatment
def api_remove_ml_backend():
    project = project_get_or_create()
    ml_backend_name = request.json['name']
    project.remove_ml_backend(ml_backend_name)
    project.analytics.send(getframeinfo(currentframe()).function)
    return make_response(jsonify('Deleted!'), 204)


@app.route('/predict', methods=['POST'])
@exception_treatment
def api_predict():
    """ Make ML prediction using ml_backends
    """
    task = {'data': request.json}
    project = project_get_or_create()
    if project.ml_backends_connected:
        task_with_predictions = project.make_predictions(task)
        project.analytics.send(getframeinfo(currentframe()).function)
        return make_response(jsonify(task_with_predictions), 200)
    else:
        project.analytics.send(getframeinfo(currentframe()).function, error=400)
        return make_response(jsonify("No ML backend"), 400)


@app.route('/api/train', methods=['POST'])
@exception_treatment
def api_train():
    """Send train signal to ML backend"""
    project = project_get_or_create()
    if project.ml_backends_connected:
        training_started = project.train()
        if training_started:
            logger.debug('Training started.')
            project.analytics.send(getframeinfo(currentframe()).function, num_backends=len(project.ml_backends))
            return make_response(jsonify({'details': 'Training started'}), 200)
        else:
            logger.debug('Training failed.')
            project.analytics.send(getframeinfo(currentframe()).function, error=400, training_started=training_started)
            return make_response(
                jsonify('Training is not started: seems that you don\'t have any ML backend connected'), 400)
    else:
        project.analytics.send(getframeinfo(currentframe()).function, error=400)
        return make_response(jsonify("No ML backend"), 400)


@app.route('/api/predictions', methods=['POST'])
@exception_treatment
def api_predictions():
    """Send creating predictions signal to ML backend"""
    project = project_get_or_create()
    if project.ml_backends_connected:
        # get tasks ids without predictions
        tasks_with_predictions = {}
        for task_id, task in project.source_storage.items():
            task_pred = project.make_predictions(task)
            tasks_with_predictions[task_pred['id']] = task_pred
        project.source_storage.set_many(tasks_with_predictions.keys(), tasks_with_predictions.values())

        return make_response(jsonify({'details': 'Predictions done.'}), 200)
    else:
        project.analytics.send(getframeinfo(currentframe()).function, error=400)
        return make_response(jsonify("No ML backend"), 400)


@app.route('/data/<path:filename>')
@exception_treatment
def get_data_file(filename):
    """ External resource serving
    """
    project = project_get_or_create()
    if not project.config.get('allow_serving_local_files'):
        raise FileNotFoundError('Serving local files is not allowed. '
                                'Use "allow_serving_local_files": true config option to enable local serving')
    directory = request.args.get('d')
    return flask.send_from_directory(directory, filename, as_attachment=True)


def str2datetime(timestamp_str):
    try:
        ts = int(timestamp_str)
    except:
        return timestamp_str
    # return datetime.utcfromtimestamp(ts).strftime('%Y%m%d.%H%M%S')
    return datetime.utcfromtimestamp(ts).strftime('%c')


def main():
    import threading
    import webbrowser

    global input_args

    app.jinja_env.filters['str2datetime'] = str2datetime

    input_args = parse_input_args()

    # setup logging level
    if input_args.log_level:
        logging.root.setLevel(input_args.log_level)

    # On `init` command, create directory args.project_name with initial project state and exit
    if input_args.command == 'init':
        Project.create_project_dir(input_args.project_name, input_args)
        return

    elif input_args.command == 'start':

        # If `start --init` option is specified, do the same as with `init` command, but continue to run app
        if input_args.init:
            Project.create_project_dir(input_args.project_name, input_args)

        if not os.path.exists(Project.get_project_dir(input_args.project_name, input_args)):
            raise FileNotFoundError(
                'Project directory "{pdir}" not found. '
                'Did you miss create it first with `label-studio init {pdir}` ?'.format(
                    pdir=Project.get_project_dir(input_args.project_name, input_args)))

    # On `start` command, launch browser if --no-browser is not specified and start label studio server
    if input_args.command == 'start':
        import label_studio.utils.functions

        config = Project.get_config(input_args.project_name, input_args)
        host = input_args.host or config.get('host', 'localhost')
        port = input_args.port or config.get('port', 8080)

        label_studio.utils.functions.HOSTNAME = 'http://localhost:' + str(port)

        if not input_args.no_browser:
            browser_url = label_studio.utils.functions.HOSTNAME + '/welcome'
            threading.Timer(2.5, lambda: webbrowser.open(browser_url)).start()
            print('Start browser at URL: ' + browser_url)

        app.run(host=host, port=port, debug=input_args.debug)

    # On `start-multi-session` command, server creates one project per each browser sessions
    elif input_args.command == 'start-multi-session':
        app.run(host=input_args.host or '0.0.0.0', port=input_args.port or 8080, debug=input_args.debug)


if __name__ == "__main__":
    main()<|MERGE_RESOLUTION|>--- conflicted
+++ resolved
@@ -186,7 +186,6 @@
 def tasks_page():
     """ Tasks and completions page
     """
-<<<<<<< HEAD
     try:
         project = project_get_or_create()
         serialized_project = project.serialize()
@@ -204,27 +203,6 @@
             'includes/error.html',
             error=error, header="Project loading error", traceback=traceback
         )
-=======
-    project = project_get_or_create()
-
-    label_config = open(project.config['label_config'], encoding='utf8').read()  # load editor config from XML
-    task_ids = project.get_tasks().keys()
-    completed_at = project.get_completed_at(task_ids)
-
-    # sort by completed time
-    task_ids = sorted([(i, completed_at[i] if i in completed_at else '9') for i in task_ids], key=lambda x: x[1])
-    task_ids = [i[0] for i in task_ids]  # take only id back
-    project.analytics.send(getframeinfo(currentframe()).function)
-    return flask.render_template(
-        'tasks.html',
-        show_paths=input_args.command != 'start-multi-session',
-        config=project.config,
-        label_config=label_config,
-        task_ids=task_ids,
-        completions=project.get_completions_ids(),
-        completed_at=completed_at
-    )
->>>>>>> e4a9e4ad
 
 
 @app.route('/setup')
