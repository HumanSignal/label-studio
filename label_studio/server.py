import os
import io
import lxml
import time
import shutil
import flask
import pandas as pd
import logging
import logging.config
import traceback as tb

try:
    import ujson as json
except:
    import json

# setup default config
with io.open(os.path.join(os.path.dirname(__file__), 'logger.json')) as f:
    logging.config.dictConfig(json.load(f))

from uuid import uuid4
from urllib.parse import unquote
from datetime import datetime
from inspect import currentframe, getframeinfo

from gevent.pywsgi import WSGIServer

from flask import (
    request, jsonify, make_response, Response, Response as HttpResponse,
    send_file, session, redirect
)
from flask_api import status
from types import SimpleNamespace

from label_studio.utils.functions import generate_sample_task
from label_studio.utils.io import find_dir, find_editor_files
from label_studio.utils import uploader
from label_studio.utils.validation import TaskValidator
from label_studio.utils.exceptions import ValidationError
from label_studio.utils.functions import (
    generate_sample_task_without_check, set_full_hostname, set_web_protocol, get_web_protocol
)
from label_studio.utils.misc import (
    exception_treatment, exception_treatment_page,
    config_line_stripped, get_config_templates, convert_string_to_hash, serialize_class,
    DirectionSwitch, check_port_in_use
)
from label_studio.utils.argparser import parse_input_args
from label_studio.utils.uri_resolver import resolve_task_data_uri
from label_studio.storage import get_storage_form

from label_studio.project import Project
from label_studio.tasks import Tasks
from label_studio.utils.auth import requires_auth

logger = logging.getLogger(__name__)


def create_app():
    """Create application factory, as explained here:
    http://flask.pocoo.org/docs/patterns/appfactories/.

        config_object="label_studio.settings"
    :param config_object: The configuration object to use.
    """
    app = flask.Flask(__name__, static_url_path='')
    app.secret_key = 'A0Zrdqwf1AQWj12ajkhgFN]dddd/,?RfDWQQT'
    app.config['SEND_FILE_MAX_AGE_DEFAULT'] = 0
    app.config['WTF_CSRF_ENABLED'] = False
    app.url_map.strict_slashes = False
    return app


app = create_app()


# input arguments
input_args = None
if os.path.exists('server.json'):
    try:
        with open('server.json') as f:
            input_args = SimpleNamespace(**json.load(f))
    except:
        pass


def project_get_or_create(multi_session_force_recreate=False):
    """
    Return existed or create new project based on environment. Currently supported methods:
    - "fixed": project is based on "project_name" attribute specified by input args when app starts
    - "session": project is based on "project_name" key restored from flask.session object
    :return:
    """
    if input_args and input_args.command == 'start-multi-session':
        # get user from session
        if 'user' not in session:
            session['user'] = str(uuid4())
        user = session['user']

        # get project from session
        if 'project' not in session or multi_session_force_recreate:
            session['project'] = str(uuid4())
        project = session['project']

        project_name = user + '/' + project
        return Project.get_or_create(project_name, input_args, context={
            'multi_session': True,
            'user': convert_string_to_hash(user)
        })
    else:
        if multi_session_force_recreate:
            raise NotImplementedError(
                '"multi_session_force_recreate" option supported only with "start-multi-session" mode')
        return Project.get_or_create(input_args.project_name,
                                     input_args, context={'multi_session': False})


@app.template_filter('json')
def json_filter(s):
    return json.dumps(s)


@app.before_first_request
def app_init():
    pass


@app.route('/static/media/<path:path>')
@requires_auth
def send_media(path):
    """ Static for label tool js and css
    """
    media_dir = find_dir('static/media')
    return flask.send_from_directory(media_dir, path)


@app.route('/upload/<path:path>')
@requires_auth
def send_upload(path):
    """ User uploaded files
    """
    logger.warning('Task path starting with "/upload/" is deprecated and will be removed in next releases, '
                   'replace "/upload/" => "/data/upload/" in your tasks.json files')
    project = project_get_or_create()
    project_dir = os.path.join(project.name, 'upload')
    return open(os.path.join(project_dir, path), 'rb').read()


@app.route('/static/<path:path>')
@requires_auth
def send_static(path):
    """ Static serving
    """
    static_dir = find_dir('static')
    return flask.send_from_directory(static_dir, path)


@app.errorhandler(ValidationError)
def validation_error_handler(error):
    logger.error(error)
    return str(error), 500


@app.route('/')
@requires_auth
@exception_treatment_page
def labeling_page():
    """ Label studio frontend: task labeling
    """
    project = project_get_or_create()
    if project.no_tasks():
        return redirect('welcome')

    # task data: load task or task with completions if it exists
    task_data = None
    task_id = request.args.get('task_id', None)

    if task_id is not None:
        task_id = int(task_id)
        # Task explore mode
        task_data = project.get_task_with_completions(task_id) or project.source_storage.get(task_id)
        task_data = resolve_task_data_uri(task_data)

        if project.ml_backends_connected:
            task_data = project.make_predictions(task_data)

    project.analytics.send(getframeinfo(currentframe()).function)
    return flask.render_template(
        'labeling.html',
        project=project,
        config=project.config,
        label_config_line=project.label_config_line,
        task_id=task_id,
        task_data=task_data,
        **find_editor_files()
    )


@app.route('/welcome')
@requires_auth
@exception_treatment_page
def welcome_page():
    """ Label studio frontend: task labeling
    """
    project = project_get_or_create()
    project.analytics.send(getframeinfo(currentframe()).function)
    project.update_on_boarding_state()
    return flask.render_template(
        'welcome.html',
        config=project.config,
        project=project,
        on_boarding=project.on_boarding
    )


@app.route('/tasks', methods=['GET', 'POST'])
@requires_auth
@exception_treatment_page
def tasks_page():
    """ Tasks and completions page
    """
    project = project_get_or_create()
    serialized_project = project.serialize()
    serialized_project['multi_session_mode'] = input_args.command != 'start-multi-session'
    project.analytics.send(getframeinfo(currentframe()).function)
    return flask.render_template(
        'tasks.html',
        config=project.config,
        project=project,
        serialized_project=serialized_project,
        **find_editor_files()
    )


@app.route('/setup')
@requires_auth
@exception_treatment_page
def setup_page():
    """ Setup label config
    """
    project = project_get_or_create()

    templates = get_config_templates()
    input_values = {}
    project.analytics.send(getframeinfo(currentframe()).function)
    return flask.render_template(
        'setup.html',
        config=project.config,
        project=project,
        label_config_full=project.label_config_full,
        templates=templates,
        input_values=input_values,
        multi_session=input_args.command == 'start-multi-session'
    )


@app.route('/import')
@requires_auth
@exception_treatment_page
def import_page():
    """ Import tasks from JSON, CSV, ZIP and more
    """
    project = project_get_or_create()

    project.analytics.send(getframeinfo(currentframe()).function)
    return flask.render_template(
        'import.html',
        config=project.config,
        project=project
    )


@app.route('/export')
@requires_auth
@exception_treatment_page
def export_page():
    """ Export completions as JSON or using converters
    """
    project = project_get_or_create()
    project.analytics.send(getframeinfo(currentframe()).function)
    return flask.render_template(
        'export.html',
        config=project.config,
        formats=project.converter.supported_formats,
        project=project
    )


@app.route('/model')
@requires_auth
@exception_treatment_page
def model_page():
    """ Machine learning"""
    project = project_get_or_create()
    project.analytics.send(getframeinfo(currentframe()).function)
    ml_backends = []
    for ml_backend in project.ml_backends:
        if ml_backend.connected:
            try:
                ml_backend.sync(project)
                training_status = ml_backend.is_training(project)
                ml_backend.training_in_progress = training_status['is_training']
                ml_backend.model_version = training_status['model_version']
                ml_backend.is_connected = True
            except Exception as exc:
                logger.error(str(exc), exc_info=True)
                ml_backend.is_error = True
        else:
            ml_backend.is_connected = False
        ml_backends.append(ml_backend)
    return flask.render_template(
        'model.html',
        config=project.config,
        project=project,
        ml_backends=ml_backends
    )


@app.route('/api/render-label-studio', methods=['GET', 'POST'])
@requires_auth
def api_render_label_studio():
    """ Label studio frontend rendering for iframe
    """
    # get args
    project = project_get_or_create()

    config = request.args.get('config', request.form.get('config', ''))
    config = unquote(config)
    if not config:
        return make_response('No config in POST', status.HTTP_417_EXPECTATION_FAILED)

    # prepare example
    task_data = generate_sample_task_without_check(config, mode='editor_preview')
    example_task_data = {
        'id': 1764,
        'data': task_data,
        'project': project.id,
        'created_at': '2019-02-06T14:06:42.000420Z',
        'updated_at': '2019-02-06T14:06:42.000420Z'
    }

    # prepare context for html
    config_line = config_line_stripped(config)
    response = {
        'label_config_line': config_line,
        'task_ser': example_task_data
    }
    response.update(find_editor_files())

    project.analytics.send(getframeinfo(currentframe()).function)
    return flask.render_template('render_ls.html', **response)


@app.route('/api/validate-config', methods=['POST'])
@requires_auth
def api_validate_config():
    """ Validate label config via tags schema
    """
    if 'label_config' not in request.form:
        return make_response('No label_config in POST', status.HTTP_417_EXPECTATION_FAILED)
    project = project_get_or_create()
    try:
        project.validate_label_config(request.form['label_config'])
    except ValidationError as e:
        return make_response(jsonify({'label_config': e.msg_to_list()}), status.HTTP_400_BAD_REQUEST)
    except Exception as e:
        return make_response(jsonify({'label_config': [str(e)]}), status.HTTP_400_BAD_REQUEST)

    return Response(status=status.HTTP_204_NO_CONTENT)


@app.route('/api/save-config', methods=['POST'])
@requires_auth
def api_save_config():
    """ Save label config
    """
    label_config = None
    if 'label_config' in request.form:
        label_config = request.form['label_config']
    elif 'label_config' in request.json:
        label_config = request.json['label_config']

    project = project_get_or_create()
    # check config before save
    try:
        project.validate_label_config(label_config)
    except ValidationError as e:
        return make_response(jsonify({'label_config': e.msg_to_list()}), status.HTTP_400_BAD_REQUEST)
    except Exception as e:
        return make_response(jsonify({'label_config': [str(e)]}), status.HTTP_400_BAD_REQUEST)

    try:
        project.update_label_config(label_config)
    except Exception as e:
        return make_response(jsonify({'label_config': [str(e)]}), status.HTTP_400_BAD_REQUEST)

    project.analytics.send(getframeinfo(currentframe()).function)
    return Response(status=status.HTTP_201_CREATED)


@app.route('/api/import-example', methods=['GET', 'POST'])
@requires_auth
def api_import_example():
    """ Generate upload data example by config only
    """
    # django compatibility
    request.GET = request.args
    request.POST = request.form
    project = project_get_or_create()
    config = request.GET.get('label_config', '')
    if not config:
        config = request.POST.get('label_config', '')
    try:
        project.validate_label_config(config)
        output = generate_sample_task_without_check(config, mode='editor_preview')
    except (ValueError, ValidationError, lxml.etree.Error, KeyError):
        response = HttpResponse('error while example generating', status=status.HTTP_400_BAD_REQUEST)
    else:
        response = HttpResponse(json.dumps(output))
    return response


@app.route('/api/import-example-file')
@requires_auth
def api_import_example_file():
    """ Task examples for import
    """
    project = project_get_or_create()
    request.GET = request.args  # django compatibility

    q = request.GET.get('q', 'json')
    filename = 'sample-' + datetime.now().strftime('%Y-%m-%d-%H-%M')
    try:
        task = generate_sample_task(project)
    except (ValueError, ValidationError, lxml.etree.Error):
        return HttpResponse('error while example generating', status=status.HTTP_400_BAD_REQUEST)

    tasks = [task, task]

    if q == 'json':
        filename += '.json'
        output = json.dumps(tasks)

    elif q == 'csv':
        filename += '.csv'
        output = pd.read_json(json.dumps(tasks), orient='records').to_csv(index=False)

    elif q == 'tsv':
        filename += '.tsv'
        output = pd.read_json(json.dumps(tasks), orient='records').to_csv(index=False, sep='\t')

    elif q == 'txt':
        if len(project.data_types.keys()) > 1:
            raise ValueError('TXT is unsupported for projects with multiple sources in config')

        filename += '.txt'
        output = ''
        for t in tasks:
            output += list(t.values())[0] + '\n'

    else:
        raise ValueError('Incorrect format ("q") in request')

    if request.GET.get('raw', '0') == '1':
        return HttpResponse(output)

    response = HttpResponse(output)
    response.headers['Content-Disposition'] = 'attachment; filename=%s' % filename
    response.headers['filename'] = filename

    project.analytics.send(getframeinfo(currentframe()).function)
    return response


@app.route('/api/import', methods=['POST'])
@requires_auth
@exception_treatment
def api_import():
    project = project_get_or_create()

    # make django compatibility for uploader module
    class DjangoRequest:
        POST = request.form
        GET = request.args
        FILES = request.files
        data = request.json if request.json else request.form
        content_type = request.content_type

    start = time.time()
    # get tasks from request
    parsed_data = uploader.load_tasks(DjangoRequest(), project)
    # validate tasks
    validator = TaskValidator(project)
    try:
        new_tasks = validator.to_internal_value(parsed_data)
    except ValidationError as e:
        return make_response(jsonify(e.msg_to_list()), status.HTTP_400_BAD_REQUEST)

    max_id_in_old_tasks = -1
    if not project.no_tasks():
        max_id_in_old_tasks = project.source_storage.max_id()

    new_tasks = Tasks().from_list_of_dicts(new_tasks, max_id_in_old_tasks + 1)
    project.source_storage.set_many(new_tasks.keys(), new_tasks.values())

    # update schemas based on newly uploaded tasks
    project.update_derived_input_schema()
    project.update_derived_output_schema()

    duration = time.time() - start
    return make_response(jsonify({
        'task_count': len(new_tasks),
        'completion_count': validator.completion_count,
        'prediction_count': validator.prediction_count,
        'duration': duration,
        'new_task_ids': [t for t in new_tasks]
    }), status.HTTP_201_CREATED)


@app.route('/api/export', methods=['GET'])
@requires_auth
@exception_treatment
def api_export():
    export_format = request.args.get('format')
    project = project_get_or_create()
    now = datetime.now()
    completion_dir = project.config['output_dir']

    project_export_dir = os.path.join(os.path.dirname(completion_dir), 'export')
    os.makedirs(project_export_dir, exist_ok=True)

    zip_dir = os.path.join(project_export_dir, now.strftime('%Y-%m-%d-%H-%M-%S'))
    os.makedirs(zip_dir, exist_ok=True)

    project.converter.convert(completion_dir, zip_dir, format=export_format)
    shutil.make_archive(zip_dir, 'zip', zip_dir)
    shutil.rmtree(zip_dir)

    response = send_file(zip_dir+'.zip', as_attachment=True)
    response.headers['filename'] = os.path.basename(zip_dir+'.zip')
    project.analytics.send(getframeinfo(currentframe()).function)
    return response


@app.route('/api/projects/1/next/', methods=['GET'])
@requires_auth
@exception_treatment
def api_generate_next_task():
    """ Generate next task to label
    """
    project = project_get_or_create()
    # try to find task is not presented in completions
    completed_tasks_ids = project.get_completions_ids()
    task = project.next_task(completed_tasks_ids)
    if task is None:
        # no tasks found
        project.analytics.send(getframeinfo(currentframe()).function, error=404)
        return make_response('', 404)

    task = resolve_task_data_uri(task)

    #project.analytics.send(getframeinfo(currentframe()).function)

    # collect prediction from multiple ml backends
    if project.ml_backends_connected:
        task = project.make_predictions(task)
    logger.debug('Next task:\n' + json.dumps(task))
    return make_response(jsonify(task), 200)


@app.route('/api/project/', methods=['POST', 'GET', 'PATCH'])
@requires_auth
@exception_treatment
def api_project():
    """ Project global operation"""
    project = project_get_or_create(multi_session_force_recreate=False)
    code = 200

    if request.method == 'POST' and request.args.get('new', False):
        project = project_get_or_create(multi_session_force_recreate=True)
        code = 201
    elif request.method == 'PATCH':
        project.update_params(request.json)
        code = 201

    output = project.serialize()
    output['multi_session_mode'] = input_args.command != 'start-multi-session'
    return make_response(jsonify(output), code)


@app.route('/api/project/storage-settings/', methods=['GET', 'POST'])
@requires_auth
@exception_treatment
def api_project_storage_settings():
    project = project_get_or_create()

    # GET: return selected form, populated with current storage parameters
    if request.method == 'GET':
        # render all forms for caching in web
        all_forms = {'source': {}, 'target': {}}
        for storage_for in all_forms:
            for name, description in project.get_available_storage_names(storage_for).items():
                current_type = project.config.get(storage_for, {'type': ''})['type']
                current = name == current_type
                form_class = get_storage_form(name)
                form = form_class(data=project.get_storage(storage_for).get_params()) if current else form_class()
                all_forms[storage_for][name] = {
                    'fields': [serialize_class(field) for field in form],
                    'type': name, 'current': current, 'description': description,
                    'path': getattr(project, storage_for + '_storage').readable_path
                }
                # generate data key automatically
                if project.data_types.keys():
                    for field in all_forms[storage_for][name]['fields']:
                        if field['name'] == 'data_key' and not field['data']:
                            field['data'] = list(project.data_types.keys())[0]
        project.analytics.send(getframeinfo(currentframe()).function, method=request.method)
        return make_response(jsonify(all_forms), 200)

    # POST: update storage given filled form
    if request.method == 'POST':
        selected_type = request.args.get('type', '')
        storage_for = request.args.get('storage_for')
        current_type = project.config.get(storage_for, {'type': ''})['type']
        selected_type = selected_type if selected_type else current_type

        form = get_storage_form(selected_type)(data=request.json)
        project.analytics.send(
            getframeinfo(currentframe()).function, method=request.method, storage=selected_type,
            storage_for=storage_for)
        if form.validate_on_submit():
            storage_kwargs = dict(form.data)
            storage_kwargs['type'] = request.json['type']  # storage type
            try:
                project.update_storage(storage_for, storage_kwargs)
            except Exception as e:
                traceback = tb.format_exc()
                logger.error(str(traceback))
                return make_response(jsonify({'detail': 'Error while storage update: ' + str(e)}), 400)
            else:
                return make_response(jsonify({'result': 'ok'}), 201)
        else:
            logger.error('Errors: ' + str(form.errors) + ' for request body ' + str(request.json))
            return make_response(jsonify({'errors': form.errors}), 400)


@app.route('/api/projects/1/task_ids/', methods=['GET'])
@requires_auth
@exception_treatment
def api_all_task_ids():
    """ Get all tasks ids
    """
    project = project_get_or_create()
    ids = list(sorted(project.source_storage.ids()))
    project.analytics.send(getframeinfo(currentframe()).function)
    return make_response(jsonify(ids), 200)


@app.route('/api/tasks/', methods=['GET'])
@requires_auth
@exception_treatment
def api_all_tasks():
    """ Get full tasks with pagination, completions and predictions
    """
    project = project_get_or_create()
    page, page_size = int(request.args.get('page', 1)), int(request.args.get('page_size', 10))
    order = request.args.get('order', 'id')
    if page < 1 or page_size < 1:
        return make_response(jsonify({'detail': 'Incorrect page or page_size'}), 422)

    order_inverted = order[0] == '-'
    order = order[1:] if order_inverted else order
    if order not in ['id', 'completed_at', 'has_skipped_completions']:
        return make_response(jsonify({'detail': 'Incorrect order'}), 422)

    # get task ids and sort them by completed time
    task_ids = project.source_storage.ids()
    completed_at = project.get_completed_at()
    skipped_status = project.get_skipped_status()

    # ordering
    pre_order = ({
        'id': i,
        'completed_at': completed_at[i] if i in completed_at else None,
        'has_skipped_completions': skipped_status[i] if i in completed_at else None,
    } for i in task_ids)

    if order == 'id':
        ordered = sorted(pre_order, key=lambda x: x['id'], reverse=order_inverted)

    else:
        # for has_skipped_completions use two keys ordering
        if order == 'has_skipped_completions':
            ordered = sorted(pre_order,
                             key=lambda x: (DirectionSwitch(x['has_skipped_completions'], not order_inverted),
                                            DirectionSwitch(x['completed_at'], False)))
        # another orderings
        else:
            ordered = sorted(pre_order, key=lambda x: (DirectionSwitch(x[order], not order_inverted)))

    paginated = ordered[(page - 1) * page_size:page * page_size]

    # get tasks with completions
    tasks = []
    for item in paginated:
        i = item['id']
        task = project.get_task_with_completions(i)
        if task is None:  # no completion at task
            task = project.source_storage.get(i)
        else:
            task['completed_at'] = item['completed_at']
            task['has_skipped_completions'] = item['has_skipped_completions']
        task = resolve_task_data_uri(task)
        tasks.append(task)

    return make_response(jsonify(tasks), 200)


@app.route('/api/tasks/<task_id>/', methods=['GET', 'DELETE'])
@requires_auth
@exception_treatment
def api_tasks(task_id):
    """ Get task by id
    """
    # try to get task with completions first
    task_id = int(task_id)
    project = project_get_or_create()
    if request.method == 'GET':
        task_data = project.get_task_with_completions(task_id) or project.source_storage.get(task_id)
        task_data = resolve_task_data_uri(task_data)
        project.analytics.send(getframeinfo(currentframe()).function)
        return make_response(jsonify(task_data), 200)
    elif request.method == 'DELETE':
        project.remove_task(task_id)
        project.analytics.send(getframeinfo(currentframe()).function)
        return make_response(jsonify('Task deleted.'), 204)


@app.route('/api/tasks/delete', methods=['DELETE'])
@requires_auth
@exception_treatment
def api_tasks_delete():
    """ Delete all tasks & completions
    """
    project = project_get_or_create()
    project.delete_tasks()
    return make_response(jsonify({}), 204)


@app.route('/api/projects/1/completions_ids/', methods=['GET'])
@requires_auth
@exception_treatment
def api_all_completion_ids():
    """ Get all completion ids
    """
    project = project_get_or_create()
    ids = project.get_completions_ids()
    project.analytics.send(getframeinfo(currentframe()).function)
    return make_response(jsonify(ids), 200)


@app.route('/api/tasks/<task_id>/completions/', methods=['POST', 'DELETE'])
@requires_auth
@exception_treatment
def api_completions(task_id):
    """ Delete or save new completion to output_dir with the same name as task_id
    """
    project = project_get_or_create()

    if request.method == 'POST':
        completion = request.json
        completion.pop('state', None)  # remove editor state
        completion.pop('skipped', None)
        completion.pop('was_cancelled', None)
        completion_id = project.save_completion(int(task_id), completion)
        project.analytics.send(getframeinfo(currentframe()).function)
        return make_response(json.dumps({'id': completion_id}), 201)

    else:
        project.analytics.send(getframeinfo(currentframe()).function, error=500)
        return make_response('Incorrect request method', 500)


@app.route('/api/tasks/<task_id>/cancel', methods=['POST'])
@requires_auth
@exception_treatment
def api_tasks_cancel(task_id):
    task_id = int(task_id)
    project = project_get_or_create()
    skipped_completion = request.json
    skipped_completion['was_cancelled'] = True  # for platform support
    skipped_completion['skipped'] = True

    completion_id = project.save_completion(task_id, skipped_completion)
    project.analytics.send(getframeinfo(currentframe()).function)
    return make_response(json.dumps({'id': completion_id}), 201)


@app.route('/api/tasks/<task_id>/completions/<completion_id>/', methods=['DELETE'])
@requires_auth
@exception_treatment
def api_completion_by_id(task_id, completion_id):
    """ Delete or save new completion to output_dir with the same name as task_id.
        completion_id with different IDs is not supported in this backend
    """
    project = project_get_or_create()

    if request.method == 'DELETE':
        if project.config.get('allow_delete_completions', False):
            project.delete_completion(int(task_id))
            project.analytics.send(getframeinfo(currentframe()).function)
            return make_response('deleted', 204)
        else:
            project.analytics.send(getframeinfo(currentframe()).function, error=422)
            return make_response('Completion removing is not allowed in server config', 422)
    else:
        project.analytics.send(getframeinfo(currentframe()).function, error=500)
        return make_response('Incorrect request method', 500)


@app.route('/api/tasks/<task_id>/completions/<completion_id>/', methods=['PATCH'])
@requires_auth
@exception_treatment
def api_completion_update(task_id, completion_id):
    """ Rewrite existing completion with patch.
        This is technical api call for editor testing only. It's used for Rewrite button in editor.
    """
    task_id = int(task_id)
    project = project_get_or_create()
    completion = request.json

    completion.pop('state', None)  # remove editor state
    completion['skipped'] = completion['was_cancelled'] = False  # pop is a bad idea because of dict updating inside

    completion['id'] = int(completion_id)
    project.save_completion(task_id, completion)
    project.analytics.send(getframeinfo(currentframe()).function)
    return make_response('ok', 201)


@app.route('/api/projects/1/expert_instruction')
@requires_auth
@exception_treatment
def api_instruction():
    """ Instruction for annotators
    """
    project = project_get_or_create()
    project.analytics.send(getframeinfo(currentframe()).function)
    return make_response(project.config['instruction'], 200)


@app.route('/api/remove-ml-backend', methods=['POST'])
@requires_auth
@exception_treatment
def api_remove_ml_backend():
    project = project_get_or_create()
    ml_backend_name = request.json['name']
    project.remove_ml_backend(ml_backend_name)
    project.analytics.send(getframeinfo(currentframe()).function)
    return make_response(jsonify('Deleted!'), 204)


@app.route('/predict', methods=['POST'])
@requires_auth
@exception_treatment
def api_predict():
    """ Make ML prediction using ml_backends
    """
    if 'data' not in request.json:
        task = {'data': request.json}
    else:
        task = request.json
    project = project_get_or_create()
    if project.ml_backends_connected:
        task_with_predictions = project.make_predictions(task)
        project.analytics.send(getframeinfo(currentframe()).function)
        return make_response(jsonify(task_with_predictions), 200)
    else:
        project.analytics.send(getframeinfo(currentframe()).function, error=400)
        return make_response(jsonify("No ML backend"), 400)


@app.route('/api/train', methods=['POST'])
@requires_auth
@exception_treatment
def api_train():
    """Send train signal to ML backend"""
    project = project_get_or_create()
    if project.ml_backends_connected:
        training_started = project.train()
        if training_started:
            logger.debug('Training started.')
            project.analytics.send(getframeinfo(currentframe()).function, num_backends=len(project.ml_backends))
            return make_response(jsonify({'details': 'Training started'}), 200)
        else:
            logger.debug('Training failed.')
            project.analytics.send(getframeinfo(currentframe()).function, error=400, training_started=training_started)
            return make_response(
                jsonify('Training is not started: seems that you don\'t have any ML backend connected'), 400)
    else:
        project.analytics.send(getframeinfo(currentframe()).function, error=400)
        return make_response(jsonify("No ML backend"), 400)


@app.route('/api/predictions', methods=['POST'])
@requires_auth
@exception_treatment
def api_predictions():
    """Send creating predictions signal to ML backend"""
    project = project_get_or_create()
    if project.ml_backends_connected:
        # get tasks ids without predictions
        tasks_with_predictions = {}
        for task_id, task in project.source_storage.items():
            task_pred = project.make_predictions(task)
            tasks_with_predictions[task_pred['id']] = task_pred
        project.source_storage.set_many(tasks_with_predictions.keys(), tasks_with_predictions.values())

        return make_response(jsonify({'details': 'Predictions done.'}), 200)
    else:
        project.analytics.send(getframeinfo(currentframe()).function, error=400)
        return make_response(jsonify("No ML backend"), 400)


@app.route('/data/<path:filename>')
@requires_auth
@exception_treatment
def get_data_file(filename):
    """ External resource serving
    """
    project = project_get_or_create()

    # support for upload via GUI
    if filename.startswith('upload/'):
        path = os.path.join(project.name, filename)
        directory = os.path.abspath(os.path.dirname(path))
        filename = os.path.basename(path)
        return flask.send_from_directory(directory, filename, as_attachment=True)

    # serving files from local storage
    if not project.config.get('allow_serving_local_files'):
        raise FileNotFoundError('Serving local files is not allowed. '
                                'Use "allow_serving_local_files": true config option to enable local serving')
    directory = request.args.get('d')
    return flask.send_from_directory(directory, filename, as_attachment=True)


def str2datetime(timestamp_str):
    try:
        ts = int(timestamp_str)
    except:
        return timestamp_str
    # return datetime.utcfromtimestamp(ts).strftime('%Y%m%d.%H%M%S')
    return datetime.utcfromtimestamp(ts).strftime('%c')


def start_browser(ls_url, no_browser):
    import threading
    import webbrowser
    if no_browser:
        return

    browser_url = ls_url + '/welcome'
    threading.Timer(2.5, lambda: webbrowser.open(browser_url)).start()
    print('Start browser at URL: ' + browser_url)


def main():
    global input_args

    app.jinja_env.filters['str2datetime'] = str2datetime

    input_args = parse_input_args()

    # setup logging level
    if input_args.log_level:
        logging.root.setLevel(input_args.log_level)

    # On `init` command, create directory args.project_name with initial project state and exit
    if input_args.command == 'init':
        Project.create_project_dir(input_args.project_name, input_args)
        return

    elif input_args.command == 'start':

        # If `start --init` option is specified, do the same as with `init` command, but continue to run app
        if input_args.init:
            Project.create_project_dir(input_args.project_name, input_args)

        if not os.path.exists(Project.get_project_dir(input_args.project_name, input_args)):
            raise FileNotFoundError(
                'Project directory "{pdir}" not found. '
                'Did you miss create it first with `label-studio init {pdir}` ?'.format(
                    pdir=Project.get_project_dir(input_args.project_name, input_args)))

    # On `start` command, launch browser if --no-browser is not specified and start label studio server
    if input_args.command == 'start':
        import label_studio.utils.functions
        import label_studio.utils.auth
        config = Project.get_config(input_args.project_name, input_args)

        # set username and password
        label_studio.utils.auth.USERNAME = input_args.username or \
            config.get('username') or label_studio.utils.auth.USERNAME
        label_studio.utils.auth.PASSWORD = input_args.password or config.get('password', '')

        # set host name
        host = input_args.host or config.get('host', 'localhost')
        port = input_args.port or config.get('port', 8080)

        cert_file = input_args.cert_file or config.get('cert')
        key_file = input_args.key_file or config.get('key')
        ssl_context = None
        if cert_file and key_file:
            config['protocol'] = 'https://'
            ssl_context = (cert_file, key_file)

        if not input_args.debug and check_port_in_use('localhost', port):
            old_port = port
            port = int(port) + 1
            print('\n*** WARNING! ***\n* Port ' + str(old_port) + ' is in use.\n' +
                  '* Trying to start at ' + str(port) +
                  '\n****************\n')

        set_web_protocol(config.get('protocol', 'http://'))
        set_full_hostname(get_web_protocol() + host.replace('0.0.0.0', 'localhost') + ':' + str(port))

<<<<<<< HEAD
        start_browser(f'{get_web_protocol()}localhost:' + str(port), input_args.no_browser)
        app.run(host=host, port=port, debug=input_args.debug, ssl_context=ssl_context)
=======
        start_browser('http://localhost:' + str(port), input_args.no_browser)
        if input_args.use_gevent:
            app.debug = input_args.debug
            http_server = WSGIServer((host, port), app, log=app.logger)
            http_server.serve_forever()
        else:
            app.run(host=host, port=port, debug=input_args.debug)
>>>>>>> 1856e24a

    # On `start-multi-session` command, server creates one project per each browser sessions
    elif input_args.command == 'start-multi-session':
        host = input_args.host or '0.0.0.0'
        port = input_args.port or 8080

        if input_args.use_gevent:
            app.debug = input_args.debug
            http_server = WSGIServer((host, port), app, log=app.logger)
            http_server.serve_forever()
        else:
            app.run(host=host, port=port, debug=input_args.debug)


if __name__ == "__main__":
    main()<|MERGE_RESOLUTION|>--- conflicted
+++ resolved
@@ -1008,6 +1008,7 @@
         host = input_args.host or config.get('host', 'localhost')
         port = input_args.port or config.get('port', 8080)
 
+        # ssl certificate and key
         cert_file = input_args.cert_file or config.get('cert')
         key_file = input_args.key_file or config.get('key')
         ssl_context = None
@@ -1025,18 +1026,13 @@
         set_web_protocol(config.get('protocol', 'http://'))
         set_full_hostname(get_web_protocol() + host.replace('0.0.0.0', 'localhost') + ':' + str(port))
 
-<<<<<<< HEAD
-        start_browser(f'{get_web_protocol()}localhost:' + str(port), input_args.no_browser)
-        app.run(host=host, port=port, debug=input_args.debug, ssl_context=ssl_context)
-=======
         start_browser('http://localhost:' + str(port), input_args.no_browser)
         if input_args.use_gevent:
             app.debug = input_args.debug
             http_server = WSGIServer((host, port), app, log=app.logger)
             http_server.serve_forever()
         else:
-            app.run(host=host, port=port, debug=input_args.debug)
->>>>>>> 1856e24a
+            app.run(host=host, port=port, debug=input_args.debug, ssl_context=ssl_context)
 
     # On `start-multi-session` command, server creates one project per each browser sessions
     elif input_args.command == 'start-multi-session':
