--- conflicted
+++ resolved
@@ -184,8 +184,7 @@
     """
 
     project = project_get_or_create()
-<<<<<<< HEAD
-=======
+    project.analytics.send(getframeinfo(currentframe()).function)
 
     form = project.source_storage.get_form()
     if request.method == 'POST':
@@ -196,28 +195,11 @@
             for error_field, error_msgs in form.errors.items():
                 flash('Error in field "' + error_field + '": ' + '. '.join(error_msgs), 'error')
 
-    label_config = open(project.config['label_config']).read()  # load editor config from XML
-    task_ids = project.source_storage.ids()
-    completed_at = project.get_completed_at(task_ids)
-    # sort by completed time
-    completed_task_ids = list(sorted(completed_at, key=completed_at.get))[::-1]
-    task_ids = completed_task_ids + [i for i in task_ids if i not in completed_at]
->>>>>>> 29dd665e
-    project.analytics.send(getframeinfo(currentframe()).function)
-
     return flask.render_template(
         'tasks.html',
         project=project,
-<<<<<<< HEAD
-        config=project.config
-=======
         config=project.config,
-        label_config=label_config,
-        task_ids=task_ids,
-        completions=project.get_completions_ids(),
-        completed_at=completed_at,
         form=form
->>>>>>> 29dd665e
     )
 
 
