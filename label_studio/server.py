import os
import io
import lxml
import time
import shutil
import flask
import pandas as pd
import logging
import logging.config

try:
    import ujson as json
except:
    import json

# setup default config
with io.open(os.path.join(os.path.dirname(__file__), 'logger.json')) as f:
    logging.config.dictConfig(json.load(f))

from uuid import uuid4
from urllib.parse import unquote
from datetime import datetime
from copy import deepcopy
from inspect import currentframe, getframeinfo
from flask import request, jsonify, make_response, Response, Response as HttpResponse, send_file, session, redirect
from flask_api import status

from label_studio.utils.functions import generate_sample_task
from label_studio.utils.io import find_dir, find_file, find_editor_files
from label_studio.utils import uploader
from label_studio.utils.validation import TaskValidator
from label_studio.utils.exceptions import ValidationError
from label_studio.utils.functions import generate_sample_task_without_check
from label_studio.utils.misc import exception_treatment, config_line_stripped, get_config_templates
from label_studio.utils.argparser import parse_input_args

from label_studio.project import Project
from label_studio.tasks import Tasks

logger = logging.getLogger(__name__)

app = flask.Flask(__name__, static_url_path='')
app.secret_key = 'A0Zrdqwf1AQWj12ajkhgFN]dddd/,?RfDWQQT'
app.config['SEND_FILE_MAX_AGE_DEFAULT'] = 0

# input arguments
input_args = None


def project_get_or_create(multi_session_force_recreate=False):
    """
    Return existed or create new project based on environment. Currently supported methods:
    - "fixed": project is based on "project_name" attribute specified by input args when app starts
    - "session": project is based on "project_name" key restored from flask.session object
    :return:
    """
    if input_args.command == 'start-multi-session':
        # get user from session
        if 'user' not in session:
            session['user'] = str(uuid4())
        user = session['user']

        # get project from session
        if 'project' not in session or multi_session_force_recreate:
            session['project'] = str(uuid4())
        project = session['project']

        project_name = user + '/' + project
        return Project.get_or_create(project_name, input_args, context={
            'user': user,
            'project': project,
            'multi_session': True,
        })
    else:
        if multi_session_force_recreate:
            raise NotImplementedError(
                '"multi_session_force_recreate" option supported only with "start-multi-session" mode')
        user = project = input_args.project_name  # in standalone mode, user and project are singletons and consts
        return Project.get_or_create(input_args.project_name, input_args, context={
            'user': user,
            'project': project,
            'multi_session': False
        })


@app.template_filter('json')
def json_filter(s):
    return json.dumps(s)


@app.before_first_request
def app_init():
    pass


@app.route('/static/media/<path:path>')
def send_media(path):
    """ Static for label tool js and css
    """
    media_dir = find_dir('static/media')
    return flask.send_from_directory(media_dir, path)


@app.route('/upload/<path:path>')
def send_upload(path):
    """ User uploaded files
    """
    project = project_get_or_create()
    project_dir = os.path.join(project.name, 'upload')
    print(project_dir, path)
    return open(os.path.join(project_dir, path), 'rb').read()


@app.route('/static/<path:path>')
def send_static(path):
    """ Static serving
    """
    static_dir = find_dir('static')
    return flask.send_from_directory(static_dir, path)


@app.errorhandler(ValidationError)
def validation_error_handler(error):
    logger.error(error)
    return str(error), 500


@app.route('/')
def labeling_page():
    """ Label studio frontend: task labeling
    """
    project = project_get_or_create()
    if len(project.tasks) == 0:
        return redirect('/welcome')

    # task data: load task or task with completions if it exists
    task_data = None
    task_id = request.args.get('task_id', None)

    if task_id is not None:
        task_data = project.get_task_with_completions(task_id) or project.get_task(task_id)
        if project.ml_backend:
            task_data = deepcopy(task_data)
            task_data['predictions'] = project.ml_backend.make_predictions(task_data, project.project_obj)

    project.analytics.send(getframeinfo(currentframe()).function)
    return flask.render_template(
        'labeling.html',
        config=project.config,
        label_config_line=project.label_config_line,
        task_id=task_id,
        task_data=task_data,
        **find_editor_files()
    )


@app.route('/welcome')
def welcome_page():
    """ Label studio frontend: task labeling
    """
    project = project_get_or_create()
    project.analytics.send(getframeinfo(currentframe()).function)
    project.update_on_boarding_state()
    return flask.render_template(
        'welcome.html',
        config=project.config,
        project=project.project_obj,
        on_boarding=project.on_boarding
    )


@app.route('/tasks')
def tasks_page():
    """ Tasks and completions page: tasks.html
    """
    project = project_get_or_create()

    label_config = open(project.config['label_config']).read()  # load editor config from XML
    task_ids = project.get_tasks().keys()
    completed_at = project.get_completed_at(task_ids)

    # sort by completed time
    task_ids = sorted([(i, completed_at[i] if i in completed_at else '9') for i in task_ids], key=lambda x: x[1])
    task_ids = [i[0] for i in task_ids]  # take only id back
    project.analytics.send(getframeinfo(currentframe()).function)
    return flask.render_template(
        'tasks.html',
        show_paths=input_args.command != 'start-multi-session',
        config=project.config,
        label_config=label_config,
        task_ids=task_ids,
        completions=project.get_completions_ids(),
        completed_at=completed_at
    )


@app.route('/setup')
def setup_page():
    """ Setup label config
    """
    project = project_get_or_create()

    templates = get_config_templates()
    input_values = {}
    project.analytics.send(getframeinfo(currentframe()).function)
    return flask.render_template(
        'setup.html',
        config=project.config,
        project=project.project_obj,
        label_config_full=project.label_config_full,
        templates=templates,
        input_values=input_values,
        multi_session=input_args.command == 'start-multi-session'
    )


@app.route('/import')
def import_page():
    """ Import tasks from JSON, CSV, ZIP and more
    """
    project = project_get_or_create()

    project.analytics.send(getframeinfo(currentframe()).function)
    project.project_obj.name = project.name
    return flask.render_template(
        'import.html',
        config=project.config,
        project=project.project_obj
    )


@app.route('/export')
def export_page():
    """ Export completions as JSON or using converters
    """
    project = project_get_or_create()
    project.analytics.send(getframeinfo(currentframe()).function)
    return flask.render_template(
        'export.html',
        config=project.config,
        formats=project.converter.supported_formats,
        project=project.project_obj
    )


<<<<<<< HEAD
@app.route('/ml')
def ml_page():
=======
@app.route('/model')
def model_page():
>>>>>>> 5d1cb2ab
    """ Machine learning
       """
    project = project_get_or_create()
    project.analytics.send(getframeinfo(currentframe()).function)
    return flask.render_template(
<<<<<<< HEAD
        'ml.html',
=======
        'model.html',
>>>>>>> 5d1cb2ab
        config=project.config,
        project=project
    )


@app.route('/api/render-label-studio', methods=['GET', 'POST'])
def api_render_label_studio():
    """ Label studio frontend rendering for iframe
    """
    # get args
    project = project_get_or_create()

    config = request.args.get('config', request.form.get('config', ''))
    config = unquote(config)
    if not config:
        return make_response('No config in POST', status.HTTP_417_EXPECTATION_FAILED)

    # prepare example
    task_data = generate_sample_task_without_check(config, mode='editor_preview')
    example_task_data = {
        'id': 1764,
        'data': task_data,
        'project': project.id,
        'created_at': '2019-02-06T14:06:42.000420Z',
        'updated_at': '2019-02-06T14:06:42.000420Z'
    }

    # prepare context for html
    config_line = config_line_stripped(config)
    response = {
        'label_config_line': config_line,
        'task_ser': example_task_data
    }
    response.update(find_editor_files())

    project.analytics.send(getframeinfo(currentframe()).function)
    return flask.render_template('render_ls.html', **response)


@app.route('/api/validate-config', methods=['POST'])
def api_validate_config():
    """ Validate label config via tags schema
    """
    if 'label_config' not in request.form:
        return make_response('No label_config in POST', status.HTTP_417_EXPECTATION_FAILED)
    project = project_get_or_create()
    try:
        project.validate_label_config(request.form['label_config'])
    except ValidationError as e:
        return make_response(jsonify({'label_config': e.msg_to_list()}), status.HTTP_400_BAD_REQUEST)
    except Exception as e:
        return make_response(jsonify({'label_config': [str(e)]}), status.HTTP_400_BAD_REQUEST)

    return Response(status=status.HTTP_204_NO_CONTENT)


@app.route('/api/save-config', methods=['POST'])
def api_save_config():
    """ Save label config
    """
    if 'label_config' not in request.form:
        return make_response('No label_config in POST', status.HTTP_417_EXPECTATION_FAILED)

    project = project_get_or_create()
    # check config before save
    label_config = request.form['label_config']
    try:
        project.validate_label_config(label_config)
    except ValidationError as e:
        return make_response(jsonify({'label_config': e.msg_to_list()}), status.HTTP_400_BAD_REQUEST)
    except Exception as e:
        return make_response(jsonify({'label_config': [str(e)]}), status.HTTP_400_BAD_REQUEST)

    try:
        project.update_label_config(label_config)
    except Exception as e:
        return make_response(jsonify({'label_config': [str(e)]}), status.HTTP_400_BAD_REQUEST)

    project.analytics.send(getframeinfo(currentframe()).function)
    return Response(status=status.HTTP_201_CREATED)


@app.route('/api/import-example', methods=['GET', 'POST'])
def api_import_example():
    """ Generate upload data example by config only
    """
    # django compatibility
    request.GET = request.args
    request.POST = request.form
    project = project_get_or_create()
    config = request.GET.get('label_config', '')
    if not config:
        config = request.POST.get('label_config', '')
    try:
        project.validate_label_config(config)
        output = generate_sample_task_without_check(config, mode='editor_preview')
    except (ValueError, ValidationError, lxml.etree.Error, KeyError):
        response = HttpResponse('error while example generating', status=status.HTTP_400_BAD_REQUEST)
    else:
        response = HttpResponse(json.dumps(output))
    return response


@app.route('/api/import-example-file')
def api_import_example_file():
    """ Task examples for import
    """
    project = project_get_or_create()
    request.GET = request.args  # django compatibility

    q = request.GET.get('q', 'json')
    filename = 'sample-' + datetime.now().strftime('%Y-%m-%d-%H-%M')
    try:
        task = generate_sample_task(project)
    except (ValueError, ValidationError, lxml.etree.Error):
        return HttpResponse('error while example generating', status=status.HTTP_400_BAD_REQUEST)

    tasks = [task, task]

    if q == 'json':
        filename += '.json'
        output = json.dumps(tasks)

    elif q == 'csv':
        filename += '.csv'
        output = pd.read_json(json.dumps(tasks), orient='records').to_csv(index=False)

    elif q == 'tsv':
        filename += '.tsv'
        output = pd.read_json(json.dumps(tasks), orient='records').to_csv(index=False, sep='\t')

    elif q == 'txt':
        if len(project.data_types.keys()) > 1:
            raise ValueError('TXT is unsupported for projects with multiple sources in config')

        filename += '.txt'
        output = ''
        for t in tasks:
            output += list(t.values())[0] + '\n'

    else:
        raise ValueError('Incorrect format ("q") in request')

    if request.GET.get('raw', '0') == '1':
        return HttpResponse(output)

    response = HttpResponse(output)
    response.headers['Content-Disposition'] = 'attachment; filename=%s' % filename
    response.headers['filename'] = filename

    project.analytics.send(getframeinfo(currentframe()).function)
    return response


@app.route('/api/import', methods=['POST'])
def api_import():
    project = project_get_or_create()

    # make django compatibility for uploader module
    class DjangoRequest:
        POST = request.form
        GET = request.args
        FILES = request.files
        data = request.json if request.json else request.form
        content_type = request.content_type

    start = time.time()
    # get tasks from request
    parsed_data = uploader.load_tasks(DjangoRequest(), project)
    # validate tasks
    validator = TaskValidator(project)
    try:
        new_tasks = validator.to_internal_value(parsed_data)
    except ValidationError as e:
        return make_response(jsonify(e.msg_to_list()), status.HTTP_400_BAD_REQUEST)

    # tasks are all in one file, append it
    path = project.config['input_path']
    old_tasks = json.load(open(path))
    max_id_in_old_tasks = int(max(old_tasks.keys())) if old_tasks else -1
    new_tasks = Tasks().from_list_of_dicts(new_tasks, max_id_in_old_tasks + 1)
    old_tasks.update(new_tasks)

    with open(path, 'w') as f:
        json.dump(old_tasks, f, ensure_ascii=False, indent=4)

    # load new tasks and everything related
    project.load_tasks()
    project.load_derived_schemas()

    duration = time.time() - start
    return make_response(jsonify({
        'task_count': len(new_tasks),
        'completion_count': validator.completion_count,
        'prediction_count': validator.prediction_count,
        'duration': duration,
        'new_task_ids': [t for t in new_tasks]
    }), status.HTTP_201_CREATED)


@app.route('/api/export', methods=['GET'])
def api_export():
    export_format = request.args.get('format')
    project = project_get_or_create()
    now = datetime.now()
    completion_dir = project.config['output_dir']

    project_export_dir = os.path.join(os.path.dirname(completion_dir), 'export')
    os.makedirs(project_export_dir, exist_ok=True)

    zip_dir = os.path.join(project_export_dir, now.strftime('%Y-%m-%d-%H-%M-%S'))
    os.makedirs(zip_dir, exist_ok=True)

    project.converter.convert(completion_dir, zip_dir, format=export_format)
    shutil.make_archive(zip_dir, 'zip', zip_dir)
    shutil.rmtree(zip_dir)

    response = send_file(zip_dir+'.zip', as_attachment=True)
    response.headers['filename'] = os.path.basename(zip_dir+'.zip')
    project.analytics.send(getframeinfo(currentframe()).function)
    return response


@app.route('/api/projects/1/next/', methods=['GET'])
@exception_treatment
def api_generate_next_task():
    """ Generate next task to label
    """
    project = project_get_or_create()
    # try to find task is not presented in completions
    completed_tasks_ids = project.get_completions_ids()
    task = project.next_task(completed_tasks_ids)
    if not task:
        # no tasks found
        project.analytics.send(getframeinfo(currentframe()).function, error=404)
        return make_response('', 404)

    project.analytics.send(getframeinfo(currentframe()).function)
    # try to use ml backend for predictions
    if project.ml_backend:
        task = deepcopy(task)
        task['predictions'] = project.ml_backend.make_predictions(task, project)
    return make_response(jsonify(task), 200)


@app.route('/api/project/', methods=['POST', 'GET'])
@exception_treatment
def api_project():
    """ Project global operation
    """
    project = project_get_or_create(multi_session_force_recreate=False)
    if request.method == 'POST' and request.args.get('new', False):
        project = project_get_or_create(multi_session_force_recreate=True)
    return make_response(jsonify({'project_name': project.name}), 201)


@app.route('/api/projects/1/task_ids/', methods=['GET'])
@exception_treatment
def api_all_task_ids():
    """ Get all tasks ids
    """
    project = project_get_or_create()
    ids = sorted(project.get_task_ids())
    project.analytics.send(getframeinfo(currentframe()).function)
    return make_response(jsonify(ids), 200)


@app.route('/api/tasks/<task_id>/', methods=['GET'])
@exception_treatment
def api_tasks(task_id):
    """ Get task by id
    """
    # try to get task with completions first
    project = project_get_or_create()
    task_data = project.get_task_with_completions(task_id)
    task_data = project.get_task(task_id) if task_data is None else task_data
    project.analytics.send(getframeinfo(currentframe()).function)
    return make_response(jsonify(task_data), 200)


@app.route('/api/tasks/delete', methods=['DELETE'])
@exception_treatment
def api_tasks_delete():
    """ Delete all tasks & completions
    """
    project = project_get_or_create()
    project.delete_tasks()
    return make_response(jsonify({}), 204)


@app.route('/api/projects/1/completions_ids/', methods=['GET'])
@exception_treatment
def api_all_completion_ids():
    """ Get all completion ids
    """
    project = project_get_or_create()
    ids = project.get_completions_ids()
    project.analytics.send(getframeinfo(currentframe()).function)
    return make_response(jsonify(ids), 200)


@app.route('/api/tasks/<task_id>/completions/', methods=['POST', 'DELETE'])
@exception_treatment
def api_completions(task_id):
    """ Delete or save new completion to output_dir with the same name as task_id
    """
    project = project_get_or_create()

    if request.method == 'POST':
        completion = request.json
        completion.pop('state', None)  # remove editor state
        completion_id = project.save_completion(task_id, completion)
        # try to train model with new completions
        if project.ml_backend:
            project.ml_backend.update_model(project.get_task(task_id), completion, project.project_obj)
        project.analytics.send(getframeinfo(currentframe()).function)
        return make_response(json.dumps({'id': completion_id}), 201)

    else:
        project.analytics.send(getframeinfo(currentframe()).function, error=500)
        return make_response('Incorrect request method', 500)


@app.route('/api/tasks/<task_id>/cancel', methods=['POST'])
@exception_treatment
def api_tasks_cancel(task_id):
    project = project_get_or_create()
    skipped_completion = {
        'result': [],
        'skipped': True
    }
    completion_id = project.save_completion(task_id, skipped_completion)
    project.analytics.send(getframeinfo(currentframe()).function)
    return make_response(json.dumps({'id': completion_id}), 201)


@app.route('/api/tasks/<task_id>/completions/<completion_id>/', methods=['DELETE'])
@exception_treatment
def api_completion_by_id(task_id, completion_id):
    """ Delete or save new completion to output_dir with the same name as task_id.
        completion_id with different IDs is not supported in this backend
    """
    project = project_get_or_create()

    if request.method == 'DELETE':
        if project.config.get('allow_delete_completions', False):
            project.delete_completion(task_id)
            project.analytics.send(getframeinfo(currentframe()).function)
            return make_response('deleted', 204)
        else:
            project.analytics.send(getframeinfo(currentframe()).function, error=422)
            return make_response('Completion removing is not allowed in server config', 422)
    else:
        project.analytics.send(getframeinfo(currentframe()).function, error=500)
        return make_response('Incorrect request method', 500)


@app.route('/api/tasks/<task_id>/completions/<completion_id>/', methods=['PATCH'])
@exception_treatment
def api_completion_update(task_id, completion_id):
    """ Rewrite existing completion with patch.
        This is technical api call for editor testing only. It's used for Rewrite button in editor.
    """
    project = project_get_or_create()
    completion = request.json

    completion.pop('state', None)  # remove editor state
    completion['id'] = int(completion_id)
    project.save_completion(task_id, completion)
    project.analytics.send(getframeinfo(currentframe()).function)
    return make_response('ok', 201)


@app.route('/api/projects/1/expert_instruction')
@exception_treatment
def api_instruction():
    """ Instruction for annotators
    """
    project = project_get_or_create()
    project.analytics.send(getframeinfo(currentframe()).function)
    return make_response(project.config['instruction'], 200)


@app.route('/predict', methods=['POST'])
@exception_treatment
def api_predict():
    """ Make ML prediction using ml_backend
    """
    task = request.json
    project = project_get_or_create()
    if project.ml_backend:
        predictions = project.ml_backend.make_predictions({'data': task}, project.project_obj)
        project.analytics.send(getframeinfo(currentframe()).function)
        return make_response(jsonify(predictions), 200)
    else:
        project.analytics.send(getframeinfo(currentframe()).function, error=400)
        return make_response(jsonify("No ML backend"), 400)


@app.route('/data/<path:filename>')
def get_data_file(filename):
    """ External resource serving
    """
    directory = request.args.get('d')
    return flask.send_from_directory(directory, filename, as_attachment=True)


def str2datetime(timestamp_str):
    try:
        ts = int(timestamp_str)
    except:
        return timestamp_str
    return datetime.utcfromtimestamp(ts).strftime('%Y%m%d.%H%M%S')


def main():
    import threading
    import webbrowser

    global input_args

    app.jinja_env.filters['str2datetime'] = str2datetime

    input_args = parse_input_args()

    # setup logging level
    if input_args.log_level:
        logging.root.setLevel(input_args.log_level)

    import label_studio.utils.functions
    label_studio.utils.functions.HOSTNAME = 'http://localhost:' + str(input_args.port)

    # On `init` command, create directory args.project_name with initial project state and exit
    if input_args.command == 'init':
        Project.create_project_dir(input_args.project_name, input_args)
        return

    elif input_args.command == 'start':

        # If `start --init` option is specified, do the same as with `init` command, but continue to run app
        if input_args.init:
            Project.create_project_dir(input_args.project_name, input_args)

        if not os.path.exists(Project.get_project_dir(input_args.project_name, input_args)):
            raise FileNotFoundError(
                'Project directory "{pdir}" not found. '
                'Did you miss create it first with `label-studio init {pdir}` ?'.format(
                    pdir=Project.get_project_dir(input_args.project_name, input_args)))

    # On `start` command, launch browser if --no-browser is not specified and start label studio server
    if input_args.command == 'start':
        if not input_args.no_browser:
            browser_url = label_studio.utils.functions.HOSTNAME + '/welcome'
            threading.Timer(2.5, lambda: webbrowser.open(browser_url)).start()
            print('Start browser at URL: ' + browser_url)

        app.run(host='0.0.0.0', port=input_args.port, debug=input_args.debug)

    # On `start-multi-session` command, server creates one project per each browser sessions
    elif input_args.command == 'start-multi-session':
        app.run(host='0.0.0.0', port=input_args.port, debug=input_args.debug)


if __name__ == "__main__":
    main()<|MERGE_RESOLUTION|>--- conflicted
+++ resolved
@@ -243,23 +243,13 @@
     )
 
 
-<<<<<<< HEAD
-@app.route('/ml')
-def ml_page():
-=======
 @app.route('/model')
 def model_page():
->>>>>>> 5d1cb2ab
-    """ Machine learning
-       """
+    """ Machine learning"""
     project = project_get_or_create()
     project.analytics.send(getframeinfo(currentframe()).function)
     return flask.render_template(
-<<<<<<< HEAD
-        'ml.html',
-=======
         'model.html',
->>>>>>> 5d1cb2ab
         config=project.config,
         project=project
     )
