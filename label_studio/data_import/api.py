"""This file and its contents are licensed under the Apache License 2.0. Please see the included NOTICE for copyright information and LICENSE for a copy of the license.
"""
import base64
import time
import requests
import logging
import drf_yasg.openapi as openapi
import json
import mimetypes


from django.conf import settings
from django.db import transaction
from django.http import HttpResponse, HttpResponseRedirect
from drf_yasg.utils import swagger_auto_schema
from django.utils.decorators import method_decorator
from rest_framework import generics, status
from rest_framework.response import Response
from rest_framework.parsers import FormParser, JSONParser, MultiPartParser
from rest_framework.permissions import IsAuthenticated
from rest_framework.exceptions import ValidationError
from rest_framework.views import APIView
from urllib.parse import unquote, urlparse
from ranged_fileresponse import RangedFileResponse

from core.permissions import all_permissions, ViewClassPermission
from core.utils.common import retry_database_locked, timeit
from core.utils.params import list_of_strings_from_request, bool_from_request
from core.utils.exceptions import LabelStudioValidationErrorSentryIgnored
from core.redis import start_job_async_or_sync
from core.feature_flags import flag_set
from users.models import User
from projects.models import Project, ProjectImport, ProjectReimport
from tasks.models import Task, Prediction
from .uploader import load_tasks, create_file_uploads
from .serializers import ImportApiSerializer, FileUploadSerializer, PredictionSerializer
from .models import FileUpload
from .functions import (
    async_import_background,
    set_import_background_failure,
    reformat_predictions,
    async_reimport_background,
    set_reimport_background_failure,
)

from webhooks.utils import emit_webhooks_for_instance
from webhooks.models import WebhookAction

logger = logging.getLogger(__name__)


task_create_response_scheme = {
    201: openapi.Response(
        description='Tasks successfully imported',
        schema=openapi.Schema(
            title='Task creation response',
            description='Task creation response',
            type=openapi.TYPE_OBJECT,
            properties={
                'task_count': openapi.Schema(
                    title='task_count',
                    description='Number of tasks added',
                    type=openapi.TYPE_INTEGER
                ),
                'annotation_count': openapi.Schema(
                    title='annotation_count',
                    description='Number of annotations added',
                    type=openapi.TYPE_INTEGER
                ),
                'predictions_count': openapi.Schema(
                    title='predictions_count',
                    description='Number of predictions added',
                    type=openapi.TYPE_INTEGER
                ),
                'duration': openapi.Schema(
                    title='duration',
                    description='Time in seconds to create',
                    type=openapi.TYPE_NUMBER
                ),
                'file_upload_ids': openapi.Schema(
                    title='file_upload_ids',
                    description='Database IDs of uploaded files',
                    type=openapi.TYPE_ARRAY,
                    items=openapi.Schema(title="File Upload IDs", type=openapi.TYPE_INTEGER)
                ),
                'could_be_tasks_list': openapi.Schema(
                    title='could_be_tasks_list',
                    description='Whether uploaded files can contain lists of tasks, like CSV/TSV files',
                    type=openapi.TYPE_BOOLEAN
                ),
                'found_formats': openapi.Schema(
                    title='found_formats',
                    description='The list of found file formats',
                    type=openapi.TYPE_ARRAY,
                    items=openapi.Schema(title="File format", type=openapi.TYPE_STRING)
                ),
                'data_columns': openapi.Schema(
                    title='data_columns',
                    description='The list of found data columns',
                    type=openapi.TYPE_ARRAY,
                    items=openapi.Schema(title="Data column name", type=openapi.TYPE_STRING)
                )
            })
    ),
    400: openapi.Schema(
        title='Incorrect task data',
        description="String with error description",
        type=openapi.TYPE_STRING
    )
}


@method_decorator(name='post', decorator=swagger_auto_schema(
        tags=['Import'],
        responses=task_create_response_scheme,
        manual_parameters=[
            openapi.Parameter(
                name='id',
                type=openapi.TYPE_INTEGER,
                in_=openapi.IN_PATH,
                description='A unique integer value identifying this project.'),
        ],
        operation_summary='Import tasks',
        operation_description="""
            Import data as labeling tasks in bulk using this API endpoint. You can use this API endpoint to import multiple tasks.
            One POST request is limited at 250K tasks and 200 MB.

            **Note:** Imported data is verified against a project *label_config* and must
            include all variables that were used in the *label_config*. For example,
            if the label configuration has a *$text* variable, then each item in a data object
            must include a "text" field.
            <br>

            ## POST requests
            <hr style="opacity:0.3">

            There are three possible ways to import tasks with this endpoint:

            ### 1\. **POST with data**
            Send JSON tasks as POST data. Only JSON is supported for POSTing files directly.
            Update this example to specify your authorization token and Label Studio instance host, then run the following from
            the command line.

            ```bash
            curl -H 'Content-Type: application/json' -H 'Authorization: Token abc123' \\
            -X POST '{host}/api/projects/1/import' --data '[{{"text": "Some text 1"}}, {{"text": "Some text 2"}}]'
            ```

            ### 2\. **POST with files**
            Send tasks as files. You can attach multiple files with different names.

            - **JSON**: text files in JavaScript object notation format
            - **CSV**: text files with tables in Comma Separated Values format
            - **TSV**: text files with tables in Tab Separated Value format
            - **TXT**: simple text files are similar to CSV with one column and no header, supported for projects with one source only

            Update this example to specify your authorization token, Label Studio instance host, and file name and path,
            then run the following from the command line:

            ```bash
            curl -H 'Authorization: Token abc123' \\
            -X POST '{host}/api/projects/1/import' -F ‘file=@path/to/my_file.csv’
            ```

            ### 3\. **POST with URL**
            You can also provide a URL to a file with labeling tasks. Supported file formats are the same as in option 2.

            ```bash
            curl -H 'Content-Type: application/json' -H 'Authorization: Token abc123' \\
            -X POST '{host}/api/projects/1/import' \\
            --data '[{{"url": "http://example.com/test1.csv"}}, {{"url": "http://example.com/test2.csv"}}]'
            ```

            <br>
        """.format(host=(settings.HOSTNAME or 'https://localhost:8080'))
    ))
# Import
class ImportAPI(generics.CreateAPIView):
    permission_required = all_permissions.projects_change
    parser_classes = (JSONParser, MultiPartParser, FormParser)
    serializer_class = ImportApiSerializer
    queryset = Task.objects.all()

    def get_serializer_context(self):
        project_id = self.kwargs.get('pk')
        if project_id:
            project = generics.get_object_or_404(Project.objects.for_user(self.request.user), pk=project_id)
        else:
            project = None
        return {'project': project, 'user': self.request.user}

    def post(self, *args, **kwargs):
        return super(ImportAPI, self).post(*args, **kwargs)

    def _save(self, tasks):
        serializer = self.get_serializer(data=tasks, many=True)
        serializer.is_valid(raise_exception=True)
        task_instances = serializer.save(project_id=self.kwargs['pk'])
        project = generics.get_object_or_404(Project.objects.for_user(self.request.user), pk=self.kwargs['pk'])
        emit_webhooks_for_instance(self.request.user.active_organization, project, WebhookAction.TASKS_CREATED, task_instances)
        return task_instances, serializer

    def sync_import(self, request, project, preannotated_from_fields, commit_to_project, return_task_ids):
        start = time.time()
        tasks = None
        # upload files from request, and parse all tasks
        # TODO: Stop passing request to load_tasks function, make all validation before
        parsed_data, file_upload_ids, could_be_tasks_list, found_formats, data_columns = load_tasks(request, project)

        if preannotated_from_fields:
            # turn flat task JSONs {"column1": value, "column2": value} into {"data": {"column1"..}, "predictions": [{..."column2"}]  # noqa
            parsed_data = reformat_predictions(parsed_data, preannotated_from_fields)

        if commit_to_project:
            # Immediately create project tasks and update project states and counters
            tasks, serializer = self._save(parsed_data)
            task_count = len(tasks)
            annotation_count = len(serializer.db_annotations)
            prediction_count = len(serializer.db_predictions)

            recalculate_stats_counts = {
                'task_count': task_count,
                'annotation_count': annotation_count,
                'prediction_count': prediction_count,
            }

            # Update counters (like total_annotations) for new tasks and after bulk update tasks stats. It should be a
            # single operation as counters affect bulk is_labeled update
            project.update_tasks_counters_and_task_states(tasks_queryset=tasks, maximum_annotations_changed=False,
                                                          overlap_cohort_percentage_changed=False,
                                                          tasks_number_changed=True, recalculate_stats_counts=recalculate_stats_counts)
            logger.info('Tasks bulk_update finished (sync import)')

            project.summary.update_data_columns(parsed_data)
            # TODO: project.summary.update_created_annotations_and_labels
        else:
            # Do nothing - just output file upload ids for further use
            task_count = len(parsed_data)
            annotation_count = None
            prediction_count = None

        duration = time.time() - start

        response = {
            'task_count': task_count,
            'annotation_count': annotation_count,
            'prediction_count': prediction_count,
            'duration': duration,
            'file_upload_ids': file_upload_ids,
            'could_be_tasks_list': could_be_tasks_list,
            'found_formats': found_formats,
            'data_columns': data_columns
        }
        if tasks and return_task_ids:
            response['task_ids'] = [task.id for task in tasks]

        return Response(response, status=status.HTTP_201_CREATED)

    @timeit
    def async_import(self, request, project, preannotated_from_fields, commit_to_project, return_task_ids):

        project_import = ProjectImport.objects.create(
            project=project,
            preannotated_from_fields=preannotated_from_fields,
            commit_to_project=commit_to_project,
            return_task_ids=return_task_ids,
        )

        if len(request.FILES):
            logger.debug(f'Import from files: {request.FILES}')
            file_upload_ids, could_be_tasks_list = create_file_uploads(request.user, project, request.FILES)
            project_import.file_upload_ids = file_upload_ids
            project_import.could_be_tasks_list = could_be_tasks_list
            project_import.save(update_fields=['file_upload_ids', 'could_be_tasks_list'])
        elif 'application/x-www-form-urlencoded' in request.content_type:
            logger.debug(f'Import from url: {request.data.get("url")}')
            # empty url
            url = request.data.get('url')
            if not url:
                raise ValidationError('"url" is not found in request data')
            project_import.url = url
            project_import.save(update_fields=['url'])
        # take one task from request DATA
        elif 'application/json' in request.content_type and isinstance(request.data, dict):
            project_import.tasks = [request.data]
            project_import.save(update_fields=['tasks'])

        # take many tasks from request DATA
        elif 'application/json' in request.content_type and isinstance(request.data, list):
            project_import.tasks = request.data
            project_import.save(update_fields=['tasks'])

        # incorrect data source
        else:
            raise ValidationError('load_tasks: No data found in DATA or in FILES')

        start_job_async_or_sync(
            async_import_background,
            project_import.id,
            request.user.id,
            on_failure=set_import_background_failure,
            project_id=project.id,
            organization_id=request.user.active_organization.id,
        )

        response = {
            "import": project_import.id
        }
        return Response(response, status=status.HTTP_201_CREATED)

    def create(self, request, *args, **kwargs):
        commit_to_project = bool_from_request(request.query_params, 'commit_to_project', True)
        return_task_ids = bool_from_request(request.query_params, 'return_task_ids', False)
        preannotated_from_fields = list_of_strings_from_request(request.query_params, 'preannotated_from_fields', None)

        # check project permissions
        project = generics.get_object_or_404(Project.objects.for_user(self.request.user), pk=self.kwargs['pk'])

        if (flag_set('fflag_feat_all_lsdv_4915_async_task_import_13042023_short', request.user) and
            settings.VERSION_EDITION != 'Community'):
            return self.async_import(request, project, preannotated_from_fields, commit_to_project, return_task_ids)
        else:
            return self.sync_import(request, project, preannotated_from_fields, commit_to_project, return_task_ids)


# Import
class ImportPredictionsAPI(generics.CreateAPIView):
    permission_required = all_permissions.projects_change
    parser_classes = (JSONParser, MultiPartParser, FormParser)
    serializer_class = PredictionSerializer
    queryset = Project.objects.all()
    swagger_schema = None  # TODO: create API schema

    def create(self, request, *args, **kwargs):
        # check project permissions
        project = self.get_object()

<<<<<<< HEAD
        tasks_ids_and_project_ids = set(Task.objects.filter(project=project).values_list('id', 'project_id'))
        tasks_ids = {task_id_and_project_id[0] for task_id_and_project_id in tasks_ids_and_project_ids}
        task_to_project_mapping = {task_id: project_id for task_id, project_id in tasks_ids_and_project_ids}
=======
        tasks_ids = set(Task.objects.filter(project=project).values_list('id', flat=True))
>>>>>>> 65b70d26

        logger.debug(f'Importing {len(self.request.data)} predictions to project {project} with {len(tasks_ids)} tasks')
        predictions = []
        for item in self.request.data:
            if item.get('task') not in tasks_ids:
                raise LabelStudioValidationErrorSentryIgnored(
                    f'{item} contains invalid "task" field: corresponding task ID couldn\'t be retrieved '
                    f'from project {project} tasks')
            predictions.append(Prediction(
                task_id=item['task'],
<<<<<<< HEAD
                project_id=task_to_project_mapping[item['task']],
=======
                project_id=project.id,
>>>>>>> 65b70d26
                result=Prediction.prepare_prediction_result(item.get('result'), project),
                score=item.get('score'),
                model_version=item.get('model_version', 'undefined')
            ))
        predictions_obj = Prediction.objects.bulk_create(predictions, batch_size=settings.BATCH_SIZE)
        project.update_tasks_counters(Task.objects.filter(id__in=tasks_ids))
        return Response({'created': len(predictions_obj)}, status=status.HTTP_201_CREATED)


class TasksBulkCreateAPI(ImportAPI):
    # just for compatibility - can be safely removed
    swagger_schema = None


class ReImportAPI(ImportAPI):
    permission_required = all_permissions.projects_change

    def sync_reimport(self, project, file_upload_ids, files_as_tasks_list):
        start = time.time()
        tasks, found_formats, data_columns = FileUpload.load_tasks_from_uploaded_files(
            project, file_upload_ids, files_as_tasks_list=files_as_tasks_list
        )

        with transaction.atomic():
            project.remove_tasks_by_file_uploads(file_upload_ids)
            tasks, serializer = self._save(tasks)
        duration = time.time() - start

        task_count = len(tasks)
        annotation_count = len(serializer.db_annotations)
        prediction_count = len(serializer.db_predictions)

        # Update counters (like total_annotations) for new tasks and after bulk update tasks stats. It should be a
        # single operation as counters affect bulk is_labeled update
        project.update_tasks_counters_and_task_states(
            tasks_queryset=tasks,
            maximum_annotations_changed=False,
            overlap_cohort_percentage_changed=False,
            tasks_number_changed=True,
            recalculate_stats_counts={
                'task_count': task_count,
                'annotation_count': annotation_count,
                'prediction_count': prediction_count,
            },
        )
        logger.info('Tasks bulk_update finished (sync reimport)')

        project.summary.update_data_columns(tasks)
        # TODO: project.summary.update_created_annotations_and_labels

        return Response(
            {
                'task_count': task_count,
                'annotation_count': annotation_count,
                'prediction_count': prediction_count,
                'duration': duration,
                'file_upload_ids': file_upload_ids,
                'found_formats': found_formats,
                'data_columns': data_columns,
            },
            status=status.HTTP_201_CREATED,
        )

    def async_reimport(self, project, file_upload_ids, files_as_tasks_list, organization_id):

        project_reimport = ProjectReimport.objects.create(
            project=project, file_upload_ids=file_upload_ids, files_as_tasks_list=files_as_tasks_list
        )

        start_job_async_or_sync(
            async_reimport_background,
            project_reimport.id,
            organization_id,
            self.request.user,
            on_failure=set_reimport_background_failure,
            project_id=project.id,
        )

        response = {"reimport": project_reimport.id}
        return Response(response, status=status.HTTP_201_CREATED)

    @retry_database_locked()
    def create(self, request, *args, **kwargs):
        files_as_tasks_list = bool_from_request(request.data, 'files_as_tasks_list', True)
        file_upload_ids = self.request.data.get('file_upload_ids')

        # check project permissions
        project = generics.get_object_or_404(Project.objects.for_user(self.request.user), pk=self.kwargs['pk'])

        if not file_upload_ids:
            return Response(
                {
                    'task_count': 0,
                    'annotation_count': 0,
                    'prediction_count': 0,
                    'duration': 0,
                    'file_upload_ids': [],
                    'found_formats': {},
                    'data_columns': [],
                },
                status=status.HTTP_200_OK,
            )

        if (
            flag_set('fflag_fix_all_lsdv_4971_async_reimport_09052023_short', request.user)
            and settings.VERSION_EDITION != 'Community'
        ):
            return self.async_reimport(project, file_upload_ids, files_as_tasks_list, request.user.active_organization_id)
        else:
            return self.sync_reimport(project, file_upload_ids, files_as_tasks_list)

    @swagger_auto_schema(
        auto_schema=None,
        operation_summary='Re-import tasks',
        operation_description="""
        Re-import tasks using the specified file upload IDs for a specific project.
        """,
    )
    def post(self, *args, **kwargs):
        return super(ReImportAPI, self).post(*args, **kwargs)


@method_decorator(
    name='get',
    decorator=swagger_auto_schema(
        tags=['Import'],
        operation_summary='Get files list',
        manual_parameters=[
            openapi.Parameter(
                name='all',
                type=openapi.TYPE_BOOLEAN,
                in_=openapi.IN_QUERY,
                description='Set to "true" if you want to retrieve all file uploads'),
            openapi.Parameter(
                name='ids',
                type=openapi.TYPE_ARRAY,
                in_=openapi.IN_QUERY,
                items=openapi.Schema(title="File upload ID", type=openapi.TYPE_INTEGER),
                description='Specify the list of file upload IDs to retrieve, e.g. ids=[1,2,3]'),
        ],
        operation_description="""
        Retrieve the list of uploaded files used to create labeling tasks for a specific project.
        """
        ))
@method_decorator(name='delete', decorator=swagger_auto_schema(
        tags=['Import'],
        operation_summary='Delete files',
        operation_description="""
        Delete uploaded files for a specific project.
        """
        ))
class FileUploadListAPI(generics.mixins.ListModelMixin,
                        generics.mixins.DestroyModelMixin,
                        generics.GenericAPIView):
    parser_classes = (JSONParser, MultiPartParser, FormParser)
    serializer_class = FileUploadSerializer
    permission_required = ViewClassPermission(
        GET=all_permissions.projects_view,
        DELETE=all_permissions.projects_change,
    )
    queryset = FileUpload.objects.all()

    def get_queryset(self):
        project = generics.get_object_or_404(Project.objects.for_user(self.request.user), pk=self.kwargs.get('pk', 0))
        if project.is_draft or bool_from_request(self.request.query_params, 'all', False):
            # If project is in draft state, we return all uploaded files, ignoring queried ids
            logger.debug(f'Return all uploaded files for draft project {project}')
            return FileUpload.objects.filter(project_id=project.id, user=self.request.user)

        # If requested in regular import, only queried IDs are returned to avoid showing previously imported
        ids = json.loads(self.request.query_params.get('ids', '[]'))
        logger.debug(f'File Upload IDs found: {ids}')
        return FileUpload.objects.filter(project_id=project.id, id__in=ids, user=self.request.user)

    def get(self, request, *args, **kwargs):
        return self.list(request, *args, **kwargs)

    def delete(self, request, *args, **kwargs):
        project = generics.get_object_or_404(Project.objects.for_user(self.request.user),  pk=self.kwargs['pk'])
        ids = self.request.data.get('file_upload_ids')
        if ids is None:
            deleted, _ = FileUpload.objects.filter(project=project).delete()
        elif isinstance(ids, list):
            deleted, _ = FileUpload.objects.filter(project=project, id__in=ids).delete()
        else:
            raise ValueError('"file_upload_ids" parameter must be a list of integers')
        return Response({'deleted': deleted}, status=status.HTTP_200_OK)


@method_decorator(name='get', decorator=swagger_auto_schema(
        tags=['Import'],
        operation_summary='Get file upload',
        operation_description='Retrieve details about a specific uploaded file.'
    ))
@method_decorator(name='patch', decorator=swagger_auto_schema(
        tags=['Import'],
        operation_summary='Update file upload',
        operation_description='Update a specific uploaded file.',
        request_body=FileUploadSerializer
    ))
@method_decorator(name='delete', decorator=swagger_auto_schema(
        tags=['Import'],
        operation_summary='Delete file upload',
        operation_description='Delete a specific uploaded file.'))
class FileUploadAPI(generics.RetrieveUpdateDestroyAPIView):
    parser_classes = (JSONParser, MultiPartParser, FormParser)
    permission_classes = (IsAuthenticated, )
    serializer_class = FileUploadSerializer
    queryset = FileUpload.objects.all()

    def get(self, *args, **kwargs):
        return super(FileUploadAPI, self).get(*args, **kwargs)

    def patch(self, *args, **kwargs):
        return super(FileUploadAPI, self).patch(*args, **kwargs)

    def delete(self, *args, **kwargs):
        return super(FileUploadAPI, self).delete(*args, **kwargs)

    @swagger_auto_schema(auto_schema=None)
    def put(self, *args, **kwargs):
        return super(FileUploadAPI, self).put(*args, **kwargs)


class UploadedFileResponse(generics.RetrieveAPIView):
    permission_classes = (IsAuthenticated, )

    @swagger_auto_schema(auto_schema=None)
    def get(self, *args, **kwargs):
        request = self.request
        filename = kwargs['filename']
        # XXX needed, on windows os.path.join generates '\' which breaks FileUpload
        file = settings.UPLOAD_DIR + ('/' if not settings.UPLOAD_DIR.endswith('/') else '') + filename
        logger.debug(f'Fetch uploaded file by user {request.user} => {file}')
        file_upload = FileUpload.objects.filter(file=file).last()

        if not file_upload.has_permission(request.user):
            return Response(status=status.HTTP_403_FORBIDDEN)

        file = file_upload.file
        if file.storage.exists(file.name):
            content_type, encoding = mimetypes.guess_type(str(file.name))
            content_type = content_type or 'application/octet-stream'
            return RangedFileResponse(request, file.open(mode='rb'), content_type=content_type)
        else:
            return Response(status=status.HTTP_404_NOT_FOUND)


class DownloadStorageData(APIView):
    """ Check auth for nginx auth_request
    """
    swagger_schema = None
    http_method_names = ['get']
    permission_classes = (IsAuthenticated, )

    def get(self, request, *args, **kwargs):
        """ Get export files list
        """
        request = self.request
        filepath = request.GET.get('filepath')
        if filepath is None:
            return Response(status=status.HTTP_404_NOT_FOUND)

        filepath = unquote(request.GET['filepath'])

        url = None
        if filepath.startswith(settings.UPLOAD_DIR):
            logger.debug(f'Fetch uploaded file by user {request.user} => {filepath}')
            file_upload = FileUpload.objects.filter(file=filepath).last()

            if file_upload is not None and file_upload.has_permission(request.user):
                url = file_upload.file.storage.url(file_upload.file.name, storage_url=True)
        elif filepath.startswith(settings.AVATAR_PATH):
            user = User.objects.filter(avatar=filepath).first()
            if user is not None and request.user.active_organization.has_user(user):
                url = user.avatar.storage.url(user.avatar.name, storage_url=True)

        if url is None:
            return Response(status=status.HTTP_403_FORBIDDEN)

        protocol = urlparse(url).scheme

        # Let NGINX handle it
        response = HttpResponse()
        # The below header tells NGINX to catch it and serve, see docker-config/nginx-app.conf
        redirect = '/file_download/' + protocol + '/' + url.replace(protocol + '://', '')

        response['X-Accel-Redirect'] = redirect
        response['Content-Disposition'] = 'attachment; filename="{}"'.format(filepath)
        return response


class PresignStorageData(APIView):
    """ A file proxy to presign storage urls.
    """
    swagger_schema = None
    http_method_names = ['get']
    permission_classes = (IsAuthenticated, )

    def get(self, request, *args, **kwargs):
        """ Get the presigned url for a given fileuri
        """
        request = self.request
        task_id = kwargs.get('task_id')
        fileuri = request.GET.get('fileuri')

        if fileuri is None or task_id is None:
            return Response(status=status.HTTP_404_NOT_FOUND)

        try:
            task = Task.objects.get(pk=task_id)
        except Task.DoesNotExist:
            return Response(status=status.HTTP_404_NOT_FOUND)

        project = task.project

        if not project.has_permission(request.user):
            return Response(status=status.HTTP_403_FORBIDDEN)

        # Attempt to base64 decode the fileuri
        try:
            fileuri = base64.urlsafe_b64decode(fileuri.encode()).decode()
        # For backwards compatibility, try unquote if this fails
        except Exception as exc:
            logger.debug(f'Failed to decode base64 {fileuri} for task {task_id}: {exc} falling back to unquote')
            fileuri = unquote(fileuri)

        try:
            resolved = task.resolve_storage_uri(fileuri, project)
        except Exception as exc:
            logger.error(f'Failed to resolve storage uri {fileuri} for task {task_id}: {exc}')
            return Response(status=status.HTTP_404_NOT_FOUND)

        if resolved is None or resolved.get('url') is None:
            return Response(status=status.HTTP_404_NOT_FOUND)

        url = resolved['url']
        max_age = 0
        if resolved.get('presign_ttl'):
            max_age = resolved.get('presign_ttl') * 60

        # Proxy to presigned url
        response = HttpResponseRedirect(redirect_to=url, status=status.HTTP_303_SEE_OTHER)
        response.headers['Cache-Control'] = f"no-store, max-age={max_age}"

        return response<|MERGE_RESOLUTION|>--- conflicted
+++ resolved
@@ -335,13 +335,7 @@
         # check project permissions
         project = self.get_object()
 
-<<<<<<< HEAD
-        tasks_ids_and_project_ids = set(Task.objects.filter(project=project).values_list('id', 'project_id'))
-        tasks_ids = {task_id_and_project_id[0] for task_id_and_project_id in tasks_ids_and_project_ids}
-        task_to_project_mapping = {task_id: project_id for task_id, project_id in tasks_ids_and_project_ids}
-=======
         tasks_ids = set(Task.objects.filter(project=project).values_list('id', flat=True))
->>>>>>> 65b70d26
 
         logger.debug(f'Importing {len(self.request.data)} predictions to project {project} with {len(tasks_ids)} tasks')
         predictions = []
@@ -352,11 +346,7 @@
                     f'from project {project} tasks')
             predictions.append(Prediction(
                 task_id=item['task'],
-<<<<<<< HEAD
-                project_id=task_to_project_mapping[item['task']],
-=======
                 project_id=project.id,
->>>>>>> 65b70d26
                 result=Prediction.prepare_prediction_result(item.get('result'), project),
                 score=item.get('score'),
                 model_version=item.get('model_version', 'undefined')
