--- conflicted
+++ resolved
@@ -134,9 +134,6 @@
         data=json.dumps(payload),
         content_type="application/json",
     )
-<<<<<<< HEAD
-    assert response.status_code == 200
-=======
     assert response.status_code == 200
 
 
@@ -159,5 +156,4 @@
         data=json.dumps(payload),
         content_type="application/json",
     )
-    assert response.status_code == 400
->>>>>>> 5b843637
+    assert response.status_code == 400