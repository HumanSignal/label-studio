--- conflicted
+++ resolved
@@ -1,11 +1,5 @@
 """This file and its contents are licensed under the Apache License 2.0. Please see the included NOTICE for copyright information and LICENSE for a copy of the license.
 """
-<<<<<<< HEAD
-from requests._internal_utils import HEADER_VALIDATORS
-from tavern.util.formatted_str import FormattedString
-
-HEADER_VALIDATORS[FormattedString] = HEADER_VALIDATORS[str]
-=======
 
 try:
     from requests._internal_utils import HEADER_VALIDATORS
@@ -13,5 +7,4 @@
 
     HEADER_VALIDATORS[FormattedString] = HEADER_VALIDATORS[str]
 except ImportError:
-    print('\n Your requests version is under 2.28 and it does not support HEADER_VALIDATORS. \n')
->>>>>>> 1e4b825a
+    print('\n Your requests version is under 2.28 and it does not support HEADER_VALIDATORS. \n')