"""This file and its contents are licensed under the Apache License 2.0. Please see the included NOTICE for copyright information and LICENSE for a copy of the license.
"""
import pytest
import json
import requests_mock

from rest_framework.authtoken.models import Token
from rest_framework.test import APIClient
from .utils import ml_backend_mock

from projects.models import Project
from ml.models import MLBackendTrainJob
from tasks.models import Annotation, Task


@pytest.fixture
def client_and_token(business_client):
    token = Token.objects.get(user=business_client.business.admin)
    client = APIClient()
    client.credentials(HTTP_AUTHORIZATION='Token ' + token.key)
    client.organization_pk = business_client.organization.pk
    return client, token


@pytest.fixture(params=['business_authorized', 'user_with_token'])
def any_api_client(request, client_and_token, business_client):
    client, token = client_and_token
    result = {
        'type': request.param,
        'token': token
    }
    if request.param == 'business_authorized':
        result['client'] = business_client
    elif request.param == 'user_with_token':
        result['client'] = client
    return result


@pytest.mark.parametrize('payload, response, status_code', [
    # status OK
    (
        {"title": "111", "label_config": "<View><Text name=\"my_text\" value=\"$text\"/><Choices name=\"my_class\" toName=\"my_text\"><Choice value=\"pos\"/><Choice value=\"neg\"/></Choices></View>"},  # noqa
        None,
        201
    ),
    # invalid label config: unexisted toName
    (
        {"title": "111", "label_config": "<View><Text name=\"my_text\" value=\"$text\"/><Choices name=\"my_class\" toName=\"unexisted\"><Choice value=\"pos\"/><Choice value=\"neg\"/></Choices></View>"},  # noqa
        {"label_config": ["toName=\"unexisted\" not found in names: ['my_class', 'my_text']"]},
        400
    ),
    # invalid label config: missed toName
    (
        {"title": "111", "label_config": "<View><Text name=\"my_text\" value=\"$text\"/><Choices name=\"my_class\"><Choice value=\"pos\"/><Choice value=\"neg\"/></Choices></View>"},  # noqa
        {'label_config': ["Validation failed on : 'toName' is a required property"]},  # noqa
        400
    ),
    # empty label config
    (
        {"title": "111", "label_config": None},
        {'label_config': ['can only parse strings']},
        400
    )
])
@pytest.mark.django_db
def test_create_project(client_and_token, payload, response, status_code):
    client, token = client_and_token
    payload['organization_pk'] = client.organization_pk
    with ml_backend_mock():
        r = client.post(
            '/api/projects/',
            data=json.dumps(payload),
            content_type='application/json',
            headers={'Authorization': f'Token {token}'}
        )
    assert r.status_code == status_code
    if response:
        response_data = r.json()
        if r.status_code == 400:
            assert response_data['validation_errors'] == response
        else:
            assert response_data == response


@pytest.mark.parametrize('payload, response, status_code', [
    # status OK
    (
        {"label_config": "<View><Text name=\"my_text\" value=\"$text\"/><Choices name=\"my_class\" toName=\"my_text\"><Choice value=\"pos\"/><Choice value=\"neg\"/></Choices></View>"},  # noqa
        None,
        200
    ),
    # TODO: this should instead of next one, but "configured_project" fixture doesn't update project.summary with data columns
    # invalid column
    # (
    #     {"label_config": "<View><Text name=\"my_text\" value=\"$text\"/><Choices name=\"my_class\" toName=\"my_text\"><Choice value=\"pos\"/><Choice value=\"neg\"/></Choices></View>"},
    #     # noqa
    #     {'label_config': ['These fields are not found in data: text']},
    #     400
    # ),
    # invalid label config: unexisted toName
    (
        {"label_config": "<View><Text name=\"my_text\" value=\"$text\"/><Choices name=\"my_class\" toName=\"unexisted\"><Choice value=\"pos\"/><Choice value=\"neg\"/></Choices></View>"},  # noqa
        {"label_config": ["toName=\"unexisted\" not found in names: ['my_class', 'my_text']"]},
        400
    ),
    # invalid label config: missed toName
    (
        {"label_config": "<View><Text name=\"my_text\" value=\"$text\"/><Choices name=\"my_class\"><Choice value=\"pos\"/><Choice value=\"neg\"/></Choices></View>"}, # noqa
        {'label_config': ["Validation failed on : 'toName' is a required property"]},  # noqa
        400
    )
])
@pytest.mark.django_db
def test_patch_project(client_and_token, configured_project, payload, response, status_code):
    client, token = client_and_token
    payload['organization_pk'] = client.organization_pk
    r = client.patch(
        f'/api/projects/{configured_project.id}/',
        data=json.dumps(payload),
        content_type='application/json',
        headers={'Authorization': f'Token {token}'}
    )
    assert r.status_code == status_code
    if response:
        response_data = r.json()
        if r.status_code == 400:
            assert response_data['validation_errors'] == response
        else:
            assert response_data == response


@pytest.mark.parametrize('external_status_code, current_active_ml_backend_url, ml_backend_call_count', [
    (201, 'http://my.super.ai', 4),
])
@pytest.mark.django_db
def test_creating_activating_new_ml_backend(
    client_and_token, configured_project, external_status_code, current_active_ml_backend_url,
    ml_backend_call_count
):
    business_client, token = client_and_token
    with requests_mock.Mocker() as m:
        my_url = 'http://my.super.ai'
        m.post(f'{my_url}/setup', text=json.dumps({'model_version': 'Version from My Super AI'}))
        m.get(f'{my_url}/health', text=json.dumps({'status': 'UP'}))
        r = business_client.post(
            '/api/ml',
            data=json.dumps({
                'project': configured_project.id,
                'title': 'My Super AI',
                'url': my_url
            }),
            content_type='application/json',
            headers={'Authorization': f'Token {token}'}
        )
        assert r.status_code == external_status_code
        assert m.called
        assert m.call_count == ml_backend_call_count
        project = Project.objects.get(id=configured_project.id)
        all_urls = [m.url for m in project.ml_backends.all()]
        connected_ml = [url for url in all_urls if url == current_active_ml_backend_url]
        assert len(connected_ml) == 1, '\n'.join(all_urls)


@pytest.mark.django_db
def test_delete_annotations(business_client, configured_project):
    business_client.delete(f'/api/projects/{configured_project.id}/annotations/')
    assert not Annotation.objects.filter(task__project=configured_project.id).exists()


# --- TaskAPI ---

@pytest.mark.parametrize('response, status_code', [
    # status OK
    (
        {"annotations": [], 'predictions': [], 'drafts': [],
         "data": {"text": "text B", "meta_info": "meta info B"}, "meta": {},
         "created_at": "", "updated_at": "", 'updated_by': [], "is_labeled": False, "project": 0,
         'overlap': 1, 'file_upload': None, 'annotations_ids': '', 'annotations_results': '',
         'annotators': [], 'completed_at': None, 'predictions_model_versions': '',
         'predictions_results': '', 'predictions_score': None, 'total_annotations': 0, 'total_predictions': 0,
<<<<<<< HEAD
         'avg_lead_time': None, 'cancelled_annotations': 0},
=======
         'avg_lead_time': None, 'inner_id': 0},
>>>>>>> 3239a3d0
        200
    )
])
@pytest.mark.django_db
def test_get_task(client_and_token, configured_project, response, status_code):
    client, token = client_and_token
    task = configured_project.tasks.order_by('-id').all()[0]
    response['project'] = configured_project.id
    response['created_at'] = task.created_at.isoformat().replace('+00:00', 'Z')
    response['updated_at'] = task.updated_at.isoformat().replace('+00:00', 'Z')
    response['id'] = task.id
    r = client.get(
        f'/api/tasks/{task.id}/',
        content_type='application/json',
        headers={'Authorization': f'Token {token}'}
    )
    assert r.status_code == status_code
    if response:
        assert r.json() == response


@pytest.mark.parametrize('payload, response, status_code', [
    # status OK
    (
        {"annotations": [], 'predictions': [],
         "data": {"text": "TEST1", "meta_info": "TEST2"}, "meta": {},
         "created_at": "", "updated_at": "", "updated_by": None, "is_labeled": False,
         "project": 0, 'file_upload': None},
        {"id": 0, "annotations": [], 'predictions': [],
         "data": {"text": "TEST1", "meta_info": "TEST2"}, "meta": {},
         "created_at": "", "updated_at": "", "updated_by": None, "is_labeled": False, "project": 0,
         'overlap': 1, 'file_upload': None, "inner_id": 1},
        200
    )
])
@pytest.mark.django_db
def test_patch_task(client_and_token, configured_project, payload, response, status_code):
    client, token = client_and_token
    task = configured_project.tasks.all()[0]
    payload['project'] = configured_project.id

    r = client.patch(
        f'/api/tasks/{task.id}/',
        data=json.dumps(payload),
        content_type='application/json',
        headers={'Authorization': f'Token {token}'}
    )

    task = configured_project.tasks.all()[0]  # call DB again after update
    response['project'] = configured_project.id
    response['created_at'] = task.created_at.isoformat().replace('+00:00', 'Z')
    response['updated_at'] = task.updated_at.isoformat().replace('+00:00', 'Z')
    response['id'] = task.id
    response['total_annotations'] = 0
    response['cancelled_annotations'] = 0
    response['total_predictions'] = 0

    assert r.status_code == status_code
    if response:
        assert r.json() == response<|MERGE_RESOLUTION|>--- conflicted
+++ resolved
@@ -178,11 +178,7 @@
          'overlap': 1, 'file_upload': None, 'annotations_ids': '', 'annotations_results': '',
          'annotators': [], 'completed_at': None, 'predictions_model_versions': '',
          'predictions_results': '', 'predictions_score': None, 'total_annotations': 0, 'total_predictions': 0,
-<<<<<<< HEAD
-         'avg_lead_time': None, 'cancelled_annotations': 0},
-=======
-         'avg_lead_time': None, 'inner_id': 0},
->>>>>>> 3239a3d0
+         'avg_lead_time': None, 'cancelled_annotations': 0, 'inner_id': 0},
         200
     )
 ])
