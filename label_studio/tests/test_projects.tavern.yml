--- conflicted
+++ resolved
@@ -37,16 +37,162 @@
       status_code: 200
       json:
         id: !int "{project_pk}"
-<<<<<<< HEAD
+---
+
+test_name: test_project_ids_filter
+
+strict: False
+
+marks:
+  - usefixtures:
+       - django_live_url
+
+stages:
+  - id: signup
+    type: ref
+  - id: get_user_token
+    type: ref
+  - id: create_project1
+    name: Create project
+    request:
+      url: "{django_live_url}/api/projects"
+      json:
+        title: create_batch_tasks_assignments
+        label_config: <View><Text name="text" value="$text"/><Choices name="label" toName="text"><Choice value="pos"/><Choice value="neg"/></Choices></View>
+        is_published: true
+      method: POST
+      headers:
+        content-type: application/json
+    response:
+      status_code: 201
+      save:
+        json:
+          project_pk1: id
+  - id: create_project2
+    name: Create project
+    request:
+      url: "{django_live_url}/api/projects"
+      json:
+        title: create_batch_tasks_assignments
+        label_config: <View><Text name="text" value="$text"/><Choices name="label" toName="text"><Choice value="pos"/><Choice value="neg"/></Choices></View>
+        is_published: true
+      method: POST
+      headers:
+        content-type: application/json
+    response:
+      status_code: 201
+      save:
+        json:
+          project_pk2: id
+  - name: get_first
+    request:
+      method: GET
+      url: '{django_live_url}/api/projects?ids={project_pk1}'
+    response:
+      status_code: 200
+      json:
+        results:
+          - id: !int "{project_pk1}"
+  - name: get_both
+    request:
+      method: GET
+      url: '{django_live_url}/api/projects?ids={project_pk1},{project_pk2}&ordering=created_at'
+    response:
+      status_code: 200
+      json:
+        results:
+          - id: !int "{project_pk1}"
+          - id: !int "{project_pk2}"
+---
+
+test_name: test_project_pinned_at
+
+strict: False
+
+marks:
+  - usefixtures:
+       - django_live_url
+
+stages:
+  - id: signup
+    type: ref
+  - id: get_user_token
+    type: ref
+  - id: create_project1
+    name: Create project
+    request:
+      url: "{django_live_url}/api/projects"
+      json:
+        title: create_batch_tasks_assignments
+        label_config: <View><Text name="text" value="$text"/><Choices name="label" toName="text"><Choice value="pos"/><Choice value="neg"/></Choices></View>
+        is_published: true
+        pinned_at: '2022-06-17T18:20:09.707589Z'
+      method: POST
+      headers:
+        content-type: application/json
+    response:
+      status_code: 201
+      save:
+        json:
+          project_pk1: id
+  - id: create_project2
+    name: Create project
+    request:
+      url: "{django_live_url}/api/projects"
+      json:
+        title: create_batch_tasks_assignments
+        label_config: <View><Text name="text" value="$text"/><Choices name="label" toName="text"><Choice value="pos"/><Choice value="neg"/></Choices></View>
+        is_published: true
+      method: POST
+      headers:
+        content-type: application/json
+    response:
+      status_code: 201
+      save:
+        json:
+          project_pk2: id
+  - name: get_first
+    request:
+      method: GET
+      url: '{django_live_url}/api/projects?filter=pinned_only'
+    response:
+      status_code: 200
+      json:
+        results:
+          - id: !int "{project_pk1}"
+  - name: get_second
+    request:
+      method: GET
+      url: '{django_live_url}/api/projects?filter=exclude_pinned'
+    response:
+      status_code: 200
+      json:
+        results:
+          - id: !int "{project_pk2}"
+  - name: get_both
+    request:
+      method: GET
+      url: '{django_live_url}/api/projects?filter=all'
+    response:
+      status_code: 200
+      json:
+        results:
+          - id: !int "{project_pk1}"
+          - id: !int "{project_pk2}"
+  - name: get_both_without_params
+    request:
+      method: GET
+      url: '{django_live_url}/api/projects'
+    response:
+      status_code: 200
+      json:
+        results:
+          - id: !int "{project_pk1}"
+          - id: !int "{project_pk2}"
 
 ---
 
 test_name: test_overlap_change_to_1
-=======
----
-
-test_name: test_project_ids_filter
->>>>>>> 2b1a1f88
 
 strict: False
 
@@ -59,31 +205,22 @@
     type: ref
   - id: get_user_token
     type: ref
-<<<<<<< HEAD
   - id: create_project
-=======
-  - id: create_project1
->>>>>>> 2b1a1f88
-    name: Create project
-    request:
-      url: "{django_live_url}/api/projects"
-      json:
-        title: create_batch_tasks_assignments
-<<<<<<< HEAD
+    name: Create project
+    request:
+      url: "{django_live_url}/api/projects"
+      json:
+        title: create_batch_tasks_assignments
         label_config: <View><Image name="image" value="$image"/><RectangleLabels name="objects" toName="image" choices="multiple"><Label
           value="Cat"/><Label value="Dog"/></RectangleLabels></View>
-=======
-        label_config: <View><Text name="text" value="$text"/><Choices name="label" toName="text"><Choice value="pos"/><Choice value="neg"/></Choices></View>
->>>>>>> 2b1a1f88
-        is_published: true
-      method: POST
-      headers:
-        content-type: application/json
-    response:
-      status_code: 201
-      save:
-        json:
-<<<<<<< HEAD
+        is_published: true
+      method: POST
+      headers:
+        content-type: application/json
+    response:
+      status_code: 201
+      save:
+        json:
           project_pk: id
   - name: update_project
     request:
@@ -104,76 +241,10 @@
         content-type: multipart/form-data
       method: POST
       url: '{django_live_url}/api/projects/{project_pk}/import?return_task_ids=true&preannotated_from_fields=bbox'
-=======
-          project_pk1: id
-  - id: create_project2
-    name: Create project
-    request:
-      url: "{django_live_url}/api/projects"
-      json:
-        title: create_batch_tasks_assignments
-        label_config: <View><Text name="text" value="$text"/><Choices name="label" toName="text"><Choice value="pos"/><Choice value="neg"/></Choices></View>
-        is_published: true
-      method: POST
-      headers:
-        content-type: application/json
-    response:
-      status_code: 201
-      save:
-        json:
-          project_pk2: id
-  - name: get_first
-    request:
-      method: GET
-      url: '{django_live_url}/api/projects?ids={project_pk1}'
-    response:
-      status_code: 200
-      json:
-        results:
-          - id: !int "{project_pk1}"
-  - name: get_both
-    request:
-      method: GET
-      url: '{django_live_url}/api/projects?ids={project_pk1},{project_pk2}&ordering=created_at'
-    response:
-      status_code: 200
-      json:
-        results:
-          - id: !int "{project_pk1}"
-          - id: !int "{project_pk2}"
----
-
-test_name: test_project_pinned_at
-
-strict: False
-
-marks:
-  - usefixtures:
-       - django_live_url
-
-stages:
-  - id: signup
-    type: ref
-  - id: get_user_token
-    type: ref
-  - id: create_project1
-    name: Create project
-    request:
-      url: "{django_live_url}/api/projects"
-      json:
-        title: create_batch_tasks_assignments
-        label_config: <View><Text name="text" value="$text"/><Choices name="label" toName="text"><Choice value="pos"/><Choice value="neg"/></Choices></View>
-        is_published: true
-        pinned_at: '2022-06-17T18:20:09.707589Z'
-      method: POST
-      headers:
-        content-type: application/json
->>>>>>> 2b1a1f88
-    response:
-      status_code: 201
-      save:
-        json:
-<<<<<<< HEAD
+    response:
+      status_code: 201
+      save:
+        json:
           first_task: "task_ids[0]"
           second_task: "task_ids[1]"
   - name: update_project_to_1
@@ -206,61 +277,4 @@
       ]
       status_code: 200
       headers:
-        content-type: application/json
-=======
-          project_pk1: id
-  - id: create_project2
-    name: Create project
-    request:
-      url: "{django_live_url}/api/projects"
-      json:
-        title: create_batch_tasks_assignments
-        label_config: <View><Text name="text" value="$text"/><Choices name="label" toName="text"><Choice value="pos"/><Choice value="neg"/></Choices></View>
-        is_published: true
-      method: POST
-      headers:
-        content-type: application/json
-    response:
-      status_code: 201
-      save:
-        json:
-          project_pk2: id
-  - name: get_first
-    request:
-      method: GET
-      url: '{django_live_url}/api/projects?filter=pinned_only'
-    response:
-      status_code: 200
-      json:
-        results:
-          - id: !int "{project_pk1}"
-  - name: get_second
-    request:
-      method: GET
-      url: '{django_live_url}/api/projects?filter=exclude_pinned'
-    response:
-      status_code: 200
-      json:
-        results:
-          - id: !int "{project_pk2}"
-  - name: get_both
-    request:
-      method: GET
-      url: '{django_live_url}/api/projects?filter=all'
-    response:
-      status_code: 200
-      json:
-        results:
-          - id: !int "{project_pk1}"
-          - id: !int "{project_pk2}"
-  - name: get_both_without_params
-    request:
-      method: GET
-      url: '{django_live_url}/api/projects'
-    response:
-      status_code: 200
-      json:
-        results:
-          - id: !int "{project_pk1}"
-          - id: !int "{project_pk2}"
->>>>>>> 2b1a1f88
+        content-type: application/json