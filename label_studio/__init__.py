"""This file and its contents are licensed under the Apache License 2.0. Please see the included NOTICE for copyright information and LICENSE for a copy of the license.
"""
# Package name
package_name = 'label-studio'

# Package version
<<<<<<< HEAD
__version__ = '1.4rc1'
=======
__version__ = '1.4'
>>>>>>> 694df098

# pypi info
__latest_version__ = None
__current_version_is_outdated__ = False
__latest_version_upload_time__ = None
__latest_version_check_time__ = None<|MERGE_RESOLUTION|>--- conflicted
+++ resolved
@@ -4,11 +4,7 @@
 package_name = 'label-studio'
 
 # Package version
-<<<<<<< HEAD
-__version__ = '1.4rc1'
-=======
 __version__ = '1.4'
->>>>>>> 694df098
 
 # pypi info
 __latest_version__ = None
