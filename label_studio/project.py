--- conflicted
+++ resolved
@@ -16,10 +16,6 @@
 
 from label_studio.utils.misc import (
     config_line_stripped, config_comments_free, parse_config, timestamp_now)
-<<<<<<< HEAD
-=======
-from label_studio.utils.analytics import Analytics
->>>>>>> e415d319
 from label_studio.utils.models import ProjectObj, MLBackend
 from label_studio.utils.exceptions import ValidationError
 from label_studio.utils.io import find_file, delete_dir_content, json_load
@@ -61,14 +57,6 @@
         self.update_derived_input_schema()
         self.update_derived_output_schema()
 
-<<<<<<< HEAD
-=======
-        self.analytics = None
-        self.load_analytics()
-
-        self.ml_backends = []
-
->>>>>>> e415d319
         self.converter = None
         self.load_converter()
         self.max_tasks_file_size = 250
@@ -287,10 +275,6 @@
         # reload everything that depends on label config
         self.load_label_config()
         self.update_derived_output_schema()
-<<<<<<< HEAD
-=======
-        self.load_analytics()
->>>>>>> e415d319
         self.load_project_and_ml_backends()
         self.load_converter()
 
@@ -505,11 +489,7 @@
         :return: json dict with completion
         """
         data = self.target_storage.get(task_id)
-<<<<<<< HEAD
         logger.debug('Get task ' + str(task_id) + ' from target storage')
-=======
-        logger.debug('Get task ' + str(task_id) + ' from target storaget')
->>>>>>> e415d319
 
         if data:
             logger.debug('Get predictions ' + str(task_id) + ' from source storage')
@@ -610,7 +590,9 @@
         return os.path.join(args.root_dir, project_name)
 
     @classmethod
-    def get_project_ids(cls, project_name):
+    def get_sibling_projects(cls, project_name):
+        """ Get project in root dir relative project_name project
+        """
         return os.listdir(os.path.dirname(project_name))
 
     @classmethod
