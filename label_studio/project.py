import os
import io
import logging
import json
import urllib
import orjson
import random

from shutil import copy2
from collections import OrderedDict, defaultdict
from datetime import datetime
from operator import itemgetter

from label_studio_converter import Converter

from label_studio.utils.misc import LabelConfigParser, config_line_stripped, config_comments_free, parse_config
from label_studio.utils.analytics import Analytics
from label_studio.utils.models import ProjectObj, MLBackend
from label_studio.utils.exceptions import ValidationError
from label_studio.utils.io import find_file, delete_dir_content


logger = logging.getLogger(__name__)


class Project(object):

    _storage = {}

    _allowed_extensions = {
        'Text': ('.txt',),
        'Image': ('.png', '.jpg', '.jpeg', '.tiff', '.bmp', '.gif'),
        'Audio': ('.wav', '.aiff', '.mp3', '.au', '.flac')
    }

    def __init__(self, config, name, context=None):
        self.config = config
        self.name = name

        self.tasks = None
        self.derived_input_schema = []
        self.derived_output_schema = {
            'from_name_to_name_type': set(),
            'labels': defaultdict(set)
        }
        self.label_config_line = None
        self.label_config_full = None
        self.ml_backend = None
        self.project_obj = None
        self.analytics = None
        self.converter = None
        self.on_boarding = {}
        self.context = context or {}
        self.reload()

    @property
    def id(self):
        return self.project_obj.id

    @property
    def data_types(self):
        return self.project_obj.data_types

    @property
    def label_config(self):
        return self.project_obj.label_config

    def extract_data_types(self, config):
        return self.project_obj.extract_data_types(config)

    def validate_label_config(self, config_string):
        self.project_obj.validate_label_config(config_string)

        parsed_config = parse_config(config_string)
        self.validate_label_config_on_derived_input_schema(parsed_config)
        self.validate_label_config_on_derived_output_schema(parsed_config)

    def update_label_config(self, new_label_config):
        label_config_file = self.config['label_config']
        # save xml label config to file
        with io.open(label_config_file, mode='w') as f:
            f.write(new_label_config)

        # save project config state
        default_config_path = os.path.join(os.path.dirname(label_config_file), 'config.json')
        self.config['label_config_updated'] = True
        with io.open(self.config.get('config_path', default_config_path), mode='w') as f:
            json.dump(self.config, f)
        logger.info('Label config saved to: {path}'.format(path=label_config_file))

    def _get_single_input_value(self, input_data_tags):
        if len(input_data_tags) > 1:
            val = ",".join(tag.attrib.get("name") for tag in input_data_tags)
            print('Warning! Multiple input data tags found: ' +
                  val + '. Only first one is used.')
        input_data_tag = input_data_tags[0]
        data_key = input_data_tag.attrib.get('value').lstrip('$')
        return data_key

    def _create_task_with_local_uri(self, filepath, data_key, task_id):
        """ Convert filepath to task with flask serving URL
        """
        filename = os.path.basename(self, filepath)
        params = urllib.parse.urlencode({'d': os.path.dirname(filepath)})
        base_url = 'http://localhost:{port}/'.format(port=self.config.get("port"))
        image_url_path = base_url + urllib.parse.quote('data/' + filename)
        image_local_url = '{image_url_path}?{params}'.format(image_url_path=image_url_path, params=params)
        return {
            'id': task_id,
            'task_path': filepath,
            'data': {data_key: image_local_url}
        }

    def is_text_annotation(self, input_data_tags, filepath):
        return (
            len(input_data_tags) == 1 and input_data_tags[0].tag == 'Text'
            and filepath.endswith(self._allowed_extensions['Text'])
        )

    def is_image_annotation(self, input_data_tags, filepath):
        return (
            len(input_data_tags) == 1 and input_data_tags[0].tag == 'Image'
            and filepath.lower().endswith(self._allowed_extensions['Image'])
        )

    def is_audio_annotation(self, input_data_tags, filepath):
        return (
            len(input_data_tags) == 1 and input_data_tags[0].tag in ('Audio', 'AudioPlus')
            and filepath.lower().endswith(self._allowed_extensions['Audio'])
        )

    def _update_derived_output_schema(self, completion):
        """
        Given completion, output schema is updated. Output schema consists of unique tuples (from_name, to_name, type)
        and list of unique labels derived from existed completions
        :param completion:
        :return:
        """
        for result in completion['result']:
            self.derived_output_schema['from_name_to_name_type'].add((
                result['from_name'], result['to_name'], result['type']
            ))
            for label in result['value'][result['type']]:
                self.derived_output_schema['labels'][result['from_name']].add(label)

    def validate_label_config_on_derived_input_schema(self, config_string_or_parsed_config):
        """
        Validate label config on input schemas (tasks types and data keys) derived from imported tasks
        :param config_string_or_parsed_config: label config string or parsed config object
        :return: True if config match already imported tasks
        """
        input_schema = self.derived_input_schema

        # check if schema exists, i.e. at least one task has been uploaded
        if not input_schema:
            return

        config = config_string_or_parsed_config
        if isinstance(config, str):
            config = parse_config(config)
        input_types, input_values = set(), set()
        for input_items in map(itemgetter('inputs'), config.values()):
            for input_item in input_items:
                input_types.add(input_item['type'])
                input_values.add(input_item['value'])

        input_schema_types = set([item['type'] for item in input_schema])
        input_schema_values = set([item['value'] for item in input_schema])

        # check input data types: they must be in schema
        for item in input_types:
            if item not in input_schema_types:
                raise ValidationError(
                    'You have already imported tasks and they are incompatible with a new config. '
                    'Can\'t find type "{item}" among already imported tasks with types {input_schema_types}'
                        .format(item=item, input_schema_types=list(input_schema_types)))

        # check input data values: they must be in schema
        for item in input_values:
            if item not in input_schema_values:
                raise ValidationError(
                    'You have already imported tasks and they are incompatible with a new config. '
                    'Can\t find key "{item}" among already imported tasks with keys {input_schema_values}'
                        .format(item=item, input_schema_values=list(input_schema_types)))

    def validate_label_config_on_derived_output_schema(self, config_string_or_parsed_config):
        """
        Validate label config on output schema (from_names, to_names and labeling types) derived from completions
        :param config_string_or_parsed_config: label config string or parsed config object
        :return: True if config match already created completions
        """
        output_schema = self.derived_output_schema

        # check if schema exists, i.e. at least one completion has been created
        if not output_schema['from_name_to_name_type']:
            return

        config = config_string_or_parsed_config
        if isinstance(config, str):
            config = parse_config(config)

        completion_tuples = set()

        for from_name, to in config.items():
            completion_tuples.add((from_name, to['to_name'][0], to['type'].lower()))

        for from_name, to_name, type in output_schema['from_name_to_name_type']:
            if (from_name, to_name, type) not in completion_tuples:
                raise ValidationError(
                    'You\'ve already completed some tasks, but some of them couldn\'t be loaded with this config: '
                    'name={from_name}, toName={to_name}, type={type} are expected'
                    .format(from_name=from_name, to_name=to_name, type=type)
                )
        for from_name, expected_label_set in output_schema['labels'].items():
            if from_name not in config:
                raise ValidationError(
                    'You\'ve already completed some tasks, but some of them couldn\'t be loaded with this config: '
                    'name=' + from_name + ' is expected'
                )
            found_labels = set(config[from_name]['labels'])
            extra_labels = list(expected_label_set - found_labels)
            if extra_labels:
                raise ValidationError(
                    'You\'ve already completed some tasks, but some of them couldn\'t be loaded with this config: '
                    'there are labels already created for "{from_name}":\n{extra_labels}'
                    .format(from_name=from_name, extra_labels=extra_labels)
                )

    def tasks_from_json_file(self, path):
        """ Prepare tasks from json

        :param path: path to json with list or dict
        :param tasks: main db instance of tasks
        :return: new task id
        """
        def push_task(root):
            task_id = len(self.tasks) + 1
            data = root['data'] if 'data' in root else root
            self.tasks[task_id] = {'id': task_id, 'task_path': path, 'data': data}
            if 'predictions' in data:
                self.tasks[task_id]['predictions'] = data['predictions']
                self.tasks[task_id]['data'].pop('predictions', None)
            if 'predictions' in root:
                self.tasks[task_id]['predictions'] = root['predictions']

        logger.debug('Reading tasks from JSON file ' + path)
        with open(path) as f:
            json_body = orjson.loads(f.read())

            # multiple tasks in file
            if isinstance(json_body, list):
                [push_task(data) for data in json_body]

            # one task in file
            elif isinstance(json_body, dict):
                push_task(json_body)

            # unsupported task type
            else:
                raise Exception('Unsupported task data:', path)

    def _init(self):
        label_config = LabelConfigParser(self.config['label_config'])

        if not os.path.exists(self.config['output_dir']):
            os.mkdir(self.config['output_dir'])

        task_id = 0
        data_key = None

        input_data_tags = label_config.get_input_data_tags()

        # load at first start
        self.tasks = OrderedDict()

        # file
        if os.path.isfile(self.config['input_path']):
            files = [os.path.basename(self.config['input_path'])]
            root_dir = os.path.normpath(os.path.dirname(self.config['input_path']))

        # directory
        else:
            root_dir = os.path.normpath(self.config['input_path'])
            files = [os.path.join(root, f) for root, _, files in os.walk(root_dir) for f in files \
                     if 'completion' not in f and 'completion' not in root]

        # walk over all the files
        for f in files:
            norm_f = os.path.normpath(f)
            path = os.path.join(root_dir, norm_f) if not norm_f.startswith(root_dir) else f

            # load tasks from json
            if f.endswith('.json'):
                self.tasks_from_json_file(path)

            # load tasks from txt: line by line, task by task
            elif self.is_text_annotation(input_data_tags, f):
                if data_key is None:
                    data_key = self._get_single_input_value(input_data_tags)
                with io.open(path) as fin:
                    for line in fin:
                        task_id = len(self.tasks) + 1
                        self.tasks[task_id] = {'id': task_id, 'task_path': path, 'data': {data_key: line.strip()}}

            # load tasks from files: creating URI to local resources
            elif self.is_image_annotation(input_data_tags, f) or self.is_audio_annotation(input_data_tags, f):
                if data_key is None:
                    data_key = self._get_single_input_value(input_data_tags)
                task_id = len(self.tasks) + 1
                self.tasks[task_id] = self._create_task_with_local_uri(f, data_key, task_id)
            else:
                logger.warning('Unrecognized file format for file ' + f)

        num_tasks_loaded = len(self.tasks)

        # make derived input schema
        if num_tasks_loaded > 0:
            for tag in input_data_tags:
                self.derived_input_schema.append({
                    'type': tag.tag,
                    'value': tag.attrib['value'].lstrip('$')
                })

        # for all already completed tasks we update derived output schema for further label config validation
        for task_id in self.get_task_ids():
            task_with_completions = self.get_task_with_completions(task_id)
            if task_with_completions and 'completions' in task_with_completions:
                completions = task_with_completions['completions']
                for completion in completions:
                    self._update_derived_output_schema(completion)

        print(str(len(self.tasks)) + ' tasks loaded from: ' + self.config['input_path'])

    def get_tasks(self):
        """ Load tasks from JSON files in input_path directory

        :return: file list
        """
        return self.tasks

    def delete_tasks(self):
        """
        Deletes all tasks & completions from filesystem, then reloads clean project
        :return:
        """
        delete_dir_content(self.config['output_dir'])
        with io.open(self.config['input_path'], mode='w') as f:
            json.dump([], f)
        self.reload()

    def iter_tasks(self):
        sampling = self.config.get('sampling', 'sequential')
        if sampling == 'sequential':
            return self.tasks.items()
        elif sampling == 'uniform':
            keys = list(self.tasks.keys())
            random.shuffle(keys)
            return ((k, self.tasks[k]) for k in keys)
        else:
            raise NotImplementedError('Unknown sampling method ' + sampling)

    def get_task_ids(self):
        """ Get task ids only

        :return: list of task ids
        """
        return list(self.tasks.keys())

    def get_task(self, task_id):
        """ Get one task

        :param task_id:
        :return: task
        """
        try:
            task_id = int(task_id)
        except ValueError:
            return None
        return self.tasks.get(task_id)

    def get_completions_ids(self):
        """ List completion ids from output_dir directory

        :return: filenames without extensions and directories
        """
        root_dir = self.config['output_dir']
        os.mkdir(root_dir) if not os.path.exists(root_dir) else ()
        files = os.listdir(root_dir)
        completions = [int(os.path.splitext(f)[0]) for f in files if f.endswith('.json')]
        logger.debug('{num} completions found in {output_dir}'.format(
            num=len(completions), output_dir=self.config["output_dir"]))
        return sorted(completions)

    def get_completed_at(self, task_ids):
        """ Get completed time for list of task ids

        :param task_ids: list of task ids
        :return: list of string with formatted datetime
        """
        root_dir = self.config['output_dir']
        existing_completions = set(self.get_completions_ids())
        ids = existing_completions.intersection(task_ids)
        times = {i: os.path.getmtime(os.path.join(root_dir, str(i) + '.json')) for i in ids}
        times = {i: datetime.fromtimestamp(t).strftime('%Y-%m-%d %H:%M:%S') for i, t in times.items()}
        return times

    def get_task_with_completions(self, task_id):
        """ Get task with completions

        :param task_id: task ids
        :return: json dict with completion
        """
        try:
            task_id = int(task_id)  # check task_id is int (disallow to escape from output_dir)
        except ValueError:
            return None

        filename = os.path.join(self.config['output_dir'], str(task_id) + '.json')

        if os.path.exists(filename):
            data = json.load(open(filename))
            # tasks can hold the newest version of predictions, so task it from tasks
            data['predictions'] = self.tasks[task_id].get('predictions', [])
        else:
            data = None
        return data

    def save_completion(self, task_id, completion):
        """ Save completion

        :param task_id: task id
        :param completion: json data from label (editor)
        """

        # try to get completions with task first
        task = self.get_task_with_completions(task_id)

        # init task if completions with task not exists
        if not task:
            task = self.get_task(task_id)
            task['completions'] = []

        # update old completion
        updated = False
        if 'id' in completion:
            for i, item in enumerate(task['completions']):
                if item['id'] == completion['id']:
                    task['completions'][i].update(completion)
                    updated = True

        # write new completion
        if not updated:
            completion['id'] = task['id'] * 1000 + len(task['completions']) + 1
            task['completions'].append(completion)

        self._update_derived_output_schema(completion)

        # write task + completions to file
        filename = os.path.join(self.config['output_dir'], str(task_id) + '.json')
        os.mkdir(self.config['output_dir']) if not os.path.exists(self.config['output_dir']) else ()
        json.dump(task, open(filename, 'w'), indent=4, sort_keys=True)
        return completion['id']

    def delete_completion(self, task_id):
        """ Delete completion from disk

        :param task_id: task id
        """
        filename = os.path.join(self.config['output_dir'], str(task_id) + '.json')
        os.remove(filename)

    def reload(self):
        self.tasks = None
        self.derived_input_schema = []
        self.derived_output_schema = {
            'from_name_to_name_type': set(),
            'labels': defaultdict(set)
        }

        self._init()

        self.label_config_full = config_comments_free(open(self.config['label_config']).read())
        self.label_config_line = config_line_stripped(self.label_config_full)

        collect_analytics = os.getenv('collect_analytics')
        if collect_analytics is None:
            collect_analytics = self.config.get('collect_analytics', True)
        if self.analytics is None:
<<<<<<< HEAD
            self.analytics = Analytics(self.label_config_line, self.config.get('collect_analytics', True), self.name,
                                       self.context)
        else:
            self.analytics.update_info(self.label_config_line, self.config.get('collect_analytics', True), self.name,
                                       self.context)
=======
            self.analytics = Analytics(self.label_config_line, collect_analytics, self.name)
        else:
            self.analytics.update_info(self.label_config_line, collect_analytics, self.name)
>>>>>>> c34b9756

        # configure project
        self.project_obj = ProjectObj(label_config=self.label_config_line, label_config_full=self.label_config_full)

        # configure machine learning backend
        if self.ml_backend is None:
            ml_backend_params = self.config.get('ml_backend')
            if ml_backend_params:
                ml_backend = MLBackend.from_params(ml_backend_params)
                self.project_obj.connect(ml_backend)

        self.converter = Converter(self.label_config_full)

    @classmethod
    def get_project_dir(cls, project_name, args):
        return os.path.join(args.root_dir, project_name)

    @classmethod
    def create_project_dir(cls, project_name, args):
        """
        Create project directory in args.root_dir/project_name, and initialize there all required files
        If some files are missed, restore them from defaults.
        If config files are specified by args, copy them in project directory
        :param project_name:
        :param args:
        :return:
        """
        dir = cls.get_project_dir(project_name, args)
        os.makedirs(dir, exist_ok=True)
        label_config_name = 'config.xml'
        output_dir_name = 'completions'
        input_path_name = 'tasks.json'
        default_config_file = os.path.join(dir, 'config.json')
        default_label_config_file = os.path.join(dir, label_config_name)
        default_output_dir = os.path.join(dir, output_dir_name)
        default_input_path = os.path.join(dir, input_path_name)

        if hasattr(args, 'config_path') and args.config_path:
            copy2(args.config_path, default_config_file)
        if hasattr(args, 'input_path') and args.input_path:
            copy2(args.input_path, default_input_path)
        if hasattr(args, 'output_dir') and args.output_dir:
            if os.path.exists(args.output_dir):
                copy2(args.output_dir, default_output_dir)
        if hasattr(args, 'label_config') and args.label_config:
            copy2(args.label_config, default_label_config_file)

        default_config = {
            'title': 'Label Studio',
            'port': 8200,
            'debug': False,

            'label_config': label_config_name,
            'input_path': input_path_name,
            'output_dir': output_dir_name,

            'instruction': 'Type some <b>hypertext</b> for label experts!',
            'allow_delete_completions': True,
            'templates_dir': 'examples',

            'editor': {
                'debug': False
            },

            '!ml_backend': {
                'url': 'http://localhost:9090',
                'model_name': 'my_super_model'
            },
            'sampling': 'uniform'
        }

        # create input_path (tasks.json)
        if not os.path.exists(default_input_path):
            with io.open(default_input_path, mode='w') as fout:
                json.dump([], fout, indent=2)
            print(default_input_path + ' input path has been created.')
        else:
            print(default_input_path + ' input path already exists.')

        # create config file (config.json)
        if not os.path.exists(default_config_file):
            with io.open(default_config_file, mode='w') as fout:
                json.dump(default_config, fout, indent=2)
            print(default_config_file + ' config file has been created.')
        else:
            print(default_config_file + ' config file already exists.')

        # create label config (config.xml)
        if not os.path.exists(default_label_config_file):
            path = find_file('examples/image_polygons/config.xml')
            default_label_config = open(path).read()

            with io.open(default_label_config_file, mode='w') as fout:
                fout.write(default_label_config)
            print(default_label_config_file + ' label config file has been created.')
        else:
            print(default_label_config_file + ' label config file already exists.')

        # create output dir (completions)
        if not os.path.exists(default_output_dir):
            os.makedirs(default_output_dir)
            print(default_output_dir + ' output directory has been created.')
        else:
            print(default_output_dir + ' output directory already exists.')

        print('')
        print('Label Studio has been successfully initialized. Check project states in ' + dir)
        print('Start the server: label-studio start ' + dir)
        return dir

    @classmethod
    def _get_config(cls, project_dir, args):
        """
        Get config path from input args Namespace acquired by Argparser
        :param args:
        :param args:
        :return:
        """
        # if config is explicitly specified, just return it
        if args.config_path:
            config_path = args.config_path
        else:
            # check if project directory exists
            if not os.path.exists(project_dir):
                raise FileNotFoundError(
                    'Couldn\'t find directory ' + project_dir +
                    ', maybe you\'ve missed appending "--init" option:\nlabel-studio start ' +
                    args.project_name + ' --init'
                )

            # check config.json exists in directory
            config_path = os.path.join(project_dir, 'config.json')
            if not os.path.exists(config_path):
                raise FileNotFoundError(
                    'Couldn\'t find config file ' + config_path + ' in project directory ' + project_dir +
                    ', maybe you\'ve missed appending "--init" option:\nlabel-studio start ' + args.project_name + ' --init'
                )

        config_path = os.path.abspath(config_path)
        with io.open(config_path) as c:
            config = json.load(c)

        if args.port:
            config['port'] = args.port

        if args.label_config:
            config['label_config'] = args.label_config

        if args.input_path:
            config['input_path'] = args.input_path

        if args.output_dir:
            config['output_dir'] = args.output_dir

        if args.debug is not None:
            config['debug'] = args.debug

        if args.ml_backend_url:
            if 'ml_backend' not in config:
                config['ml_backend'] = {}
            config['ml_backend']['url'] = args.ml_backend_url

        if args.ml_backend_name:
            if 'ml_backend' not in config:
                config['ml_backend'] = {}
            config['ml_backend']['name'] = args.ml_backend_name

        # absolutize paths relative to config.json
        config_dir = os.path.dirname(config_path)
        config['label_config'] = os.path.join(config_dir, config['label_config'])
        config['input_path'] = os.path.join(config_dir, config['input_path'])
        config['output_dir'] = os.path.join(config_dir, config['output_dir'])
        config['config_path'] = config_path

        return config

    @classmethod
    def _load_from_dir(cls, project_dir, project_name, args, context):
        config = cls._get_config(project_dir, args)
        return cls(config, project_name, context)

    @classmethod
    def get(cls, project_name, args, context):

        # If project stored in memory, just return it
        if project_name in cls._storage:
            return cls._storage[project_name]

        # If project directory exists, load project from directory and update in-memory storage
        project_dir = cls.get_project_dir(project_name, args)
        if os.path.exists(project_dir):
            project = cls._load_from_dir(project_dir, project_name, args, context)
            cls._storage[project_name] = project

        raise KeyError('Project {p} doesn\'t exist'.format(p=project_name))

    @classmethod
    def create(cls, project_name, args, context):
        # "create" method differs from "get" as it can create new directory with project resources
        project_dir = cls.create_project_dir(project_name, args)
        project = cls._load_from_dir(project_dir, project_name, args, context)
        cls._storage[project_name] = project
        return project

    @classmethod
    def get_or_create(cls, project_name, args, context):
        try:
            project = cls.get(project_name, args, context)
            logger.info('Get project "' + project_name + '".')
        except KeyError:
            project = cls.create(project_name, args, context)
            logger.info('Project "' + project_name + '" created.')
        return project

    def update_on_boarding_state(self):
        self.on_boarding['setup'] = self.config.get('label_config_updated', False)
        self.on_boarding['import'] = len(self.tasks) > 0
        self.on_boarding['labeled'] = len(os.listdir(self.config['output_dir'])) > 0
        return self.on_boarding<|MERGE_RESOLUTION|>--- conflicted
+++ resolved
@@ -486,17 +486,9 @@
         if collect_analytics is None:
             collect_analytics = self.config.get('collect_analytics', True)
         if self.analytics is None:
-<<<<<<< HEAD
-            self.analytics = Analytics(self.label_config_line, self.config.get('collect_analytics', True), self.name,
-                                       self.context)
-        else:
-            self.analytics.update_info(self.label_config_line, self.config.get('collect_analytics', True), self.name,
-                                       self.context)
-=======
-            self.analytics = Analytics(self.label_config_line, collect_analytics, self.name)
-        else:
-            self.analytics.update_info(self.label_config_line, collect_analytics, self.name)
->>>>>>> c34b9756
+            self.analytics = Analytics(self.label_config_line, collect_analytics, self.name, self.context)
+        else:
+            self.analytics.update_info(self.label_config_line, collect_analytics, self.name, self.context)
 
         # configure project
         self.project_obj = ProjectObj(label_config=self.label_config_line, label_config_full=self.label_config_full)
