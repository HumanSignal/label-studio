--- conflicted
+++ resolved
@@ -134,19 +134,11 @@
 
     @classmethod
     def get_available_source_storages(cls):
-<<<<<<< HEAD
-        return ['tasks-json', 's3', 'gcs', "redis"]
+        return ['tasks-json', 's3', 'gcs', "redis", 'azure-blob']
 
     @classmethod
     def get_available_target_storages(cls):
-        return ['completions-dir', 's3-completions', 'gcs-completions', 'redis-completions']
-=======
-        return ['tasks-json', 's3', 'gcs', 'azure-blob']
-
-    @classmethod
-    def get_available_target_storages(cls):
-        return ['completions-dir', 's3-completions', 'gcs-completions', 'azure-blob-completions']
->>>>>>> c5b75106
+        return ['completions-dir', 's3-completions', 'gcs-completions', 'redis-completions', 'azure-blob-completions']
 
     def get_available_source_storage_names(self):
         names = OrderedDict()
