--- conflicted
+++ resolved
@@ -83,12 +83,8 @@
                   'total_annotations_number', 'total_predictions_number', 'sampling', 'show_ground_truth_first',
                   'show_overlap_first', 'overlap_cohort_percentage', 'task_data_login', 'task_data_password',
                   'control_weights', 'parsed_label_config', 'evaluate_predictions_automatically',
-<<<<<<< HEAD
-                  'config_has_control_tags', 'skip_queue', 'reveal_preannotations_interactively',
+                  'config_has_control_tags', 'skip_queue', 'reveal_preannotations_interactively', 'pinned_at',
                   'finished_task_number']
-=======
-                  'config_has_control_tags', 'skip_queue', 'reveal_preannotations_interactively', 'pinned_at']
->>>>>>> 452eea7b
 
     def validate_label_config(self, value):
         if self.instance is None:
