--- conflicted
+++ resolved
@@ -120,11 +120,7 @@
     
     ```bash
     curl -H Content-Type:application/json -H 'Authorization: Token abc123' -X POST '{}/api/projects' \
-<<<<<<< HEAD
-    --data '{{\"label_config\": \"<View>[...]</View>\"}}'
-=======
     --data '{{"label_config": "<View>[...]</View>"}}'
->>>>>>> 572d0e75
     ```
     """.format(settings.HOSTNAME or 'https://localhost:8080')
 ))
