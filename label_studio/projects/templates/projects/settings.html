--- conflicted
+++ resolved
@@ -3,9 +3,6 @@
 {% load i18n %}
 {% load static %}
 {% load rules %}
-<<<<<<< HEAD
-{% load filters %}
-=======
 {% load filters %}
 
 {% block frontend_settings %}
@@ -15,5 +12,4 @@
     projectDescription: "{{project.description|escapejs}}",
     projectInstruction: "{{project.expert_instruction|escapejs}}",
   }
-{% endblock %}
->>>>>>> 5ed514cc
+{% endblock %}