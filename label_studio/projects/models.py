"""This file and its contents are licensed under the Apache License 2.0. Please see the included NOTICE for copyright information and LICENSE for a copy of the license.
"""
import json
import logging

from django.db.models import Q, Avg, Count, Sum, Value, BooleanField, Case, When
from django.conf import settings
from django.utils.translation import gettext_lazy as _
from django.db.models import JSONField
from django.core.validators import MinLengthValidator, MaxLengthValidator
from django.db import transaction, models
from annoying.fields import AutoOneToOneField
from functools import lru_cache

from core.redis import start_job_async_or_sync
from data_manager.managers import TaskQuerySet
from tasks.models import Task, Prediction, Annotation, Q_task_finished_annotations, bulk_update_stats_project_tasks
from core.utils.common import create_hash, get_attr_or_item, load_func
from core.utils.exceptions import LabelStudioValidationErrorSentryIgnored
from core.label_config import (
    validate_label_config,
    extract_data_types,
    get_all_object_tag_names,
    config_line_stipped,
    get_sample_task,
    get_all_labels,
    get_all_control_tag_tuples,
    get_annotation_tuple, check_control_in_config_by_regex, check_toname_in_config_by_regex,
    get_original_fromname_by_regex, get_all_types,
)
from core.bulk_update_utils import bulk_update
from label_studio_tools.core.label_config import parse_config
from projects.functions import (
    annotate_task_number, annotate_finished_task_number, annotate_total_predictions_number,
    annotate_total_annotations_number, annotate_num_tasks_with_annotations,
    annotate_useful_annotation_number, annotate_ground_truth_number, annotate_skipped_annotations_number
)
from labels_manager.models import Label


logger = logging.getLogger(__name__)


class ProjectManager(models.Manager):
    def for_user(self, user):
        return self.filter(organization=user.active_organization)

    COUNTER_FIELDS = [
        'task_number',
        'finished_task_number',
        'total_predictions_number',
        'total_annotations_number',
        'num_tasks_with_annotations',
        'useful_annotation_number',
        'ground_truth_number',
        'skipped_annotations_number',
    ]

    def with_counts(self, fields=None):
        return self.with_counts_annotate(self, fields=fields)

    @staticmethod
    def with_counts_annotate(queryset, fields=None):
        available_fields = {
            'task_number': annotate_task_number,
            'finished_task_number': annotate_finished_task_number,
            'total_predictions_number': annotate_total_predictions_number,
            'total_annotations_number': annotate_total_annotations_number,
            'num_tasks_with_annotations': annotate_num_tasks_with_annotations,
            'useful_annotation_number': annotate_useful_annotation_number,
            'ground_truth_number': annotate_ground_truth_number,
            'skipped_annotations_number': annotate_skipped_annotations_number,
        }
        if fields is None:
            to_annotate = available_fields
        else:
            to_annotate = {field: available_fields[field] for field in fields if field in available_fields}

        for _, annotate_func in to_annotate.items():
            queryset = annotate_func(queryset)

        return queryset


ProjectMixin = load_func(settings.PROJECT_MIXIN)


class Project(ProjectMixin, models.Model):
    class SkipQueue(models.TextChoices):
        # requeue to the end of the same annotator’s queue => annotator gets this task at the end of the queue
        REQUEUE_FOR_ME = 'REQUEUE_FOR_ME', 'Requeue for me'
        # requeue skipped tasks back to the common queue, excluding skipping annotator [current default] => another annotator gets this task
        REQUEUE_FOR_OTHERS = 'REQUEUE_FOR_OTHERS', 'Requeue for others'
        # ignore skipped tasks => skip is a valid annotation, task is completed (finished=True)
        IGNORE_SKIPPED = 'IGNORE_SKIPPED', 'Ignore skipped'

    objects = ProjectManager()
    __original_label_config = None

    title = models.CharField(
        _('title'),
        null=True,
        blank=True,
        default='',
        max_length=settings.PROJECT_TITLE_MAX_LEN,
        help_text=f'Project name. Must be between {settings.PROJECT_TITLE_MIN_LEN} and {settings.PROJECT_TITLE_MAX_LEN} characters long.',
        validators=[
            MinLengthValidator(settings.PROJECT_TITLE_MIN_LEN),
            MaxLengthValidator(settings.PROJECT_TITLE_MAX_LEN),
        ],
    )
    description = models.TextField(
        _('description'), blank=True, null=True, default='', help_text='Project description'
    )

    organization = models.ForeignKey(
        'organizations.Organization', on_delete=models.CASCADE, related_name='projects', null=True
    )
    label_config = models.TextField(
        _('label config'),
        blank=True,
        null=True,
        default='<View></View>',
        help_text='Label config in XML format. See more about it in documentation',
    )
    parsed_label_config = models.JSONField(
        _('parsed label config'),
        blank=True,
        null=True,
        default=None,
        help_text='Parsed label config in JSON format. See more about it in documentation',
    )
    expert_instruction = models.TextField(
        _('expert instruction'), blank=True, null=True, default='', help_text='Labeling instructions in HTML format'
    )
    show_instruction = models.BooleanField(
        _('show instruction'), default=False, help_text='Show instructions to the annotator before they start'
    )

    show_skip_button = models.BooleanField(
        _('show skip button'),
        default=True,
        help_text='Show a skip button in interface and allow annotators to skip the task',
    )
    enable_empty_annotation = models.BooleanField(
        _('enable empty annotation'), default=True, help_text='Allow annotators to submit empty annotations'
    )

    reveal_preannotations_interactively = models.BooleanField(
        _('reveal_preannotations_interactively'), default=False, help_text='Reveal pre-annotations interactively'
    )
    show_annotation_history = models.BooleanField(
        _('show annotation history'), default=False, help_text='Show annotation history to annotator'
    )
    show_collab_predictions = models.BooleanField(
        _('show predictions to annotator'), default=True, help_text='If set, the annotator can view model predictions'
    )
    evaluate_predictions_automatically = models.BooleanField(
        _('evaluate predictions automatically'),
        default=False,
        help_text='Retrieve and display predictions when loading a task',
    )
    token = models.CharField(_('token'), max_length=256, default=create_hash, null=True, blank=True)
    result_count = models.IntegerField(
        _('result count'), default=0, help_text='Total results inside of annotations counter'
    )
    color = models.CharField(_('color'), max_length=16, default='#FFFFFF', null=True, blank=True)

    created_by = models.ForeignKey(
        settings.AUTH_USER_MODEL,
        related_name='created_projects',
        on_delete=models.SET_NULL,
        null=True,
        verbose_name=_('created by'),
    )
    maximum_annotations = models.IntegerField(
        _('maximum annotation number'),
        default=1,
        help_text='Maximum number of annotations for one task. '
        'If the number of annotations per task is equal or greater '
        'to this value, the task is completed (is_labeled=True)',
    )
    min_annotations_to_start_training = models.IntegerField(
        _('min_annotations_to_start_training'),
        default=0,
        help_text='Minimum number of completed tasks after which model training is started',
    )

    control_weights = JSONField(_('control weights'), null=True, default=dict, help_text="Dict of weights for each control tag in metric calculation. Each control tag (e.g. label or choice) will "
                                                                                         "have it's own key in control weight dict with weight for each label and overall weight." 
                                                                                         "For example, if bounding box annotation with control tag named my_bbox should be included with 0.33 weight in agreement calculation, "
                                                                                         "and the first label Car should be twice more important than Airplaine, then you have to need the specify: "
                                                                                         "{'my_bbox': {'type': 'RectangleLabels', 'labels': {'Car': 1.0, 'Airplaine': 0.5}, 'overall': 0.33}")
    model_version = models.TextField(
        _('model version'), blank=True, null=True, default='', help_text='Machine learning model version'
    )
    data_types = JSONField(_('data_types'), default=dict, null=True)

    is_draft = models.BooleanField(
        _('is draft'), default=False, help_text='Whether or not the project is in the middle of being created'
    )
    is_published = models.BooleanField(
        _('published'), default=False, help_text='Whether or not the project is published to annotators'
    )
    created_at = models.DateTimeField(_('created at'), auto_now_add=True)
    updated_at = models.DateTimeField(_('updated at'), auto_now=True)

    SEQUENCE = 'Sequential sampling'
    UNIFORM = 'Uniform sampling'
    UNCERTAINTY = 'Uncertainty sampling'

    SAMPLING_CHOICES = (
        (SEQUENCE, 'Tasks are ordered by Data manager ordering'),
        (UNIFORM, 'Tasks are chosen randomly'),
        (UNCERTAINTY, 'Tasks are chosen according to model uncertainty scores (active learning mode)'),
    )

    sampling = models.CharField(max_length=100, choices=SAMPLING_CHOICES, null=True, default=SEQUENCE)
    skip_queue = models.CharField(max_length=100, choices=SkipQueue.choices, null=True, default=SkipQueue.REQUEUE_FOR_OTHERS)
    show_ground_truth_first = models.BooleanField(_('show ground truth first'), default=False)
    show_overlap_first = models.BooleanField(_('show overlap first'), default=False)
    overlap_cohort_percentage = models.IntegerField(_('overlap_cohort_percentage'), default=100)

    task_data_login = models.CharField(
        _('task_data_login'), max_length=256, blank=True, null=True, help_text='Task data credentials: login'
    )
    task_data_password = models.CharField(
        _('task_data_password'), max_length=256, blank=True, null=True, help_text='Task data credentials: password'
    )

    pinned_at = models.DateTimeField(_('pinned at'), null=True, default=None, help_text='Pinned date and time')

    def __init__(self, *args, **kwargs):
        super(Project, self).__init__(*args, **kwargs)
        self.__original_label_config = self.label_config
        self.__maximum_annotations = self.maximum_annotations
        self.__overlap_cohort_percentage = self.overlap_cohort_percentage
        self.__skip_queue = self.skip_queue

        # TODO: once bugfix with incorrect data types in List
        # logging.warning('! Please, remove code below after patching of all projects (extract_data_types)')
        if self.label_config is not None:
            if self.data_types != extract_data_types(self.label_config):
                self.data_types = extract_data_types(self.label_config)

    @property
    def num_tasks(self):
        return self.tasks.count()

    def get_current_predictions(self):
        return Prediction.objects.filter(Q(task__project=self.id) & Q(model_version=self.model_version))

    @property
    def num_predictions(self):
        return self.get_current_predictions().count()

    @property
    def num_annotations(self):
        return Annotation.objects.filter(task__project=self).count()

    @property
    def has_predictions(self):
        return self.get_current_predictions().exists()

    @property
    def has_any_predictions(self):
        return Prediction.objects.filter(Q(task__project=self.id)).exists()

    @property
    def business(self):
        return self.created_by.business

    @property
    def is_private(self):
        return None

    @property
    def secure_mode(self):
        return False

    @property
    def one_object_in_label_config(self):
        return len(self.data_types) <= 1

    @property
    def only_undefined_field(self):
        return (
            self.one_object_in_label_config
            and self.summary.common_data_columns
            and self.summary.common_data_columns[0] == settings.DATA_UNDEFINED_NAME
        )

    @property
    def get_labeled_count(self):
        return self.tasks.filter(is_labeled=True).count()

    @property
    def get_collected_count(self):
        return self.tasks.count()

    @property
    def get_total_possible_count(self):
        """
            Tasks has overlap - how many tc should be accepted
            possible count = sum [ t.overlap for t in tasks]

        :return: N int total amount of Annotations that should be submitted
        """
        if self.tasks.count() == 0:
            return 0
        return self.tasks.aggregate(Sum('overlap'))['overlap__sum']

    @property
    def get_available_for_labeling(self):
        return self.get_collected_count - self.get_labeled_count

    @property
    def need_annotators(self):
        return self.maximum_annotations - self.num_annotators

    @classmethod
    def find_by_invite_url(cls, url):
        token = url.strip('/').split('/')[-1]
        if len(token):
            return Project.objects.get(token=token)
        else:
            raise KeyError(f'Can\'t find Project by invite URL: {url}')

    def reset_token(self):
        self.token = create_hash()
        self.save()

    def add_collaborator(self, user):
        created = False
        with transaction.atomic():
            try:
                ProjectMember.objects.get(user=user, project=self)
            except ProjectMember.DoesNotExist:
                ProjectMember.objects.create(user=user, project=self)
                created = True
            else:
                logger.debug(f'Project membership {self} for user {user} already exists')
        return created

    def has_collaborator(self, user):
        return ProjectMember.objects.filter(user=user, project=self).exists()

    def has_collaborator_enabled(self, user):
        membership = ProjectMember.objects.filter(user=user, project=self)
        return membership.exists() and membership.first().enabled

    def _update_tasks_states(
        self, maximum_annotations_changed, overlap_cohort_percentage_changed, tasks_number_changed
    ):
        # if only maximum annotations parameter is tweaked
        if maximum_annotations_changed and not overlap_cohort_percentage_changed:
            tasks_with_overlap = self.tasks.filter(overlap__gt=1)
            if tasks_with_overlap.exists():
                # if there is a part with overlaped tasks, affect only them
                tasks_with_overlap.update(overlap=self.maximum_annotations)
            else:
                # otherwise affect all tasks
                self.tasks.update(overlap=self.maximum_annotations)

        # if cohort slider is tweaked
        elif overlap_cohort_percentage_changed and self.maximum_annotations > 1:
            self._rearrange_overlap_cohort()

        # if adding/deleting tasks and cohort settings are applied
        elif tasks_number_changed and self.overlap_cohort_percentage < 100 and self.maximum_annotations > 1:
            self._rearrange_overlap_cohort()

        if maximum_annotations_changed or overlap_cohort_percentage_changed or tasks_number_changed:
            bulk_update_stats_project_tasks(
                self.tasks.filter(Q(annotations__isnull=False))
            )

    def update_tasks_states(
        self, maximum_annotations_changed, overlap_cohort_percentage_changed, tasks_number_changed
    ):
        start_job_async_or_sync(self._update_tasks_states, maximum_annotations_changed, overlap_cohort_percentage_changed, tasks_number_changed)


    def update_tasks_states_with_counters(
        self, maximum_annotations_changed, overlap_cohort_percentage_changed,
            tasks_number_changed, tasks_queryset
    ):
        start_job_async_or_sync(self._update_tasks_states_with_counters, maximum_annotations_changed,
                                overlap_cohort_percentage_changed, tasks_number_changed, tasks_queryset)


    def _update_tasks_states_with_counters(
        self, maximum_annotations_changed, overlap_cohort_percentage_changed,
            tasks_number_changed, tasks_queryset
    ):
        self._update_tasks_states(maximum_annotations_changed, overlap_cohort_percentage_changed,
            tasks_number_changed)
        self.update_tasks_counters(tasks_queryset)

    def _rearrange_overlap_cohort(self):
        """
        Rearrange overlap depending on annotation count in tasks
        """
        all_project_tasks = Task.objects.filter(project=self)
        max_annotations = self.maximum_annotations
        must_tasks = int(self.tasks.count() * self.overlap_cohort_percentage / 100 + 0.5)

        tasks_with_max_annotations = all_project_tasks.annotate(
            anno=Count('annotations', filter=Q_task_finished_annotations & Q(annotations__ground_truth=False))
        ).filter(anno__gte=max_annotations)

        tasks_with_min_annotations = all_project_tasks.exclude(
            id__in=tasks_with_max_annotations
        )

        # check how many tasks left to finish
        left_must_tasks = max(must_tasks - tasks_with_max_annotations.count(), 0)
        if left_must_tasks > 0:
            # if there are unfinished tasks update tasks with count(annotations) >= overlap
            tasks_with_max_annotations.update(overlap=max_annotations)
            # order other tasks by count(annotations)
            tasks_with_min_annotations = tasks_with_min_annotations.annotate(
                anno=Count('annotations')
            ).order_by('-anno')
            objs = []
            # assign overlap depending on annotation count
            for item in tasks_with_min_annotations[:left_must_tasks]:
                item.overlap = max_annotations
                objs.append(item)
            for item in tasks_with_min_annotations[left_must_tasks:]:
                item.overlap = 1
                objs.append(item)
            with transaction.atomic():
                bulk_update(objs, update_fields=['overlap'], batch_size=settings.BATCH_SIZE)
        else:
            tasks_with_max_annotations.update(overlap=max_annotations)
            tasks_with_min_annotations.update(overlap=1)

    def remove_tasks_by_file_uploads(self, file_upload_ids):
        self.tasks.filter(file_upload_id__in=file_upload_ids).delete()

    def advance_onboarding(self):
        """Move project to next onboarding step"""
        po_qs = self.steps_left.order_by('step__order')
        count = po_qs.count()

        if count:
            po = po_qs.first()
            po.finished = True
            po.save()

            return count != 1

    def created_at_prettify(self):
        return self.created_at.strftime("%d %b %Y %H:%M:%S")

    def onboarding_step_finished(self, step):
        """Mark specific step as finished"""
        pos = ProjectOnboardingSteps.objects.get(code=step)
        po = ProjectOnboarding.objects.get(project=self, step=pos)
        po.finished = True
        po.save()

        return po

    def data_types_json(self):
        return json.dumps(self.data_types)

    def available_data_keys(self):
        return sorted(list(self.data_types.keys()))

    @classmethod
    def validate_label_config(cls, config_string):
        validate_label_config(config_string)

    def validate_config(self, config_string, strict=False):
        self.validate_label_config(config_string)
        if not hasattr(self, 'summary'):
            return

        if self.num_tasks == 0:
            logger.debug(f'Project {self} has no tasks: nothing to validate here. Ensure project summary is empty')
            self.summary.reset()
            return

        # validate data columns consistency
        fields_from_config = get_all_object_tag_names(config_string)
        if not fields_from_config:
            logger.debug(f'Data fields not found in labeling config')
            return
        fields_from_config = {field.split('[')[0] for field in fields_from_config}  # Repeater tag support
        fields_from_data = set(self.summary.common_data_columns)
        fields_from_data.discard(settings.DATA_UNDEFINED_NAME)
        if fields_from_data and not fields_from_config.issubset(fields_from_data):
            different_fields = list(fields_from_config.difference(fields_from_data))
            raise LabelStudioValidationErrorSentryIgnored(
                f'These fields are not present in the data: {",".join(different_fields)}'
            )

        if self.num_annotations == 0:
            logger.debug(
                f'Project {self} has no annotations: nothing to validate here. '
                f'Ensure annotations-related project summary is empty'
            )
            self.summary.reset(tasks_data_based=False)
            return

        # validate annotations consistency
        annotations_from_config = set(get_all_control_tag_tuples(config_string))
        if not annotations_from_config:
            logger.debug(f'Annotation schema is not found in config')
            return
        annotations_from_data = set(self.summary.created_annotations)
        if annotations_from_data and not annotations_from_data.issubset(annotations_from_config):
            different_annotations = list(annotations_from_data.difference(annotations_from_config))
            diff_str = []
            for ann_tuple in different_annotations:
                from_name, to_name, t = ann_tuple.split('|')
                if not check_control_in_config_by_regex(config_string, from_name) or \
                not check_toname_in_config_by_regex(config_string, to_name) or \
                t not in get_all_types(config_string):
                    diff_str.append(
                        f'{self.summary.created_annotations[ann_tuple]} '
                        f'with from_name={from_name}, to_name={to_name}, type={t}'
                    )
            if len(diff_str) > 0:
                diff_str = '\n'.join(diff_str)
                raise LabelStudioValidationErrorSentryIgnored(
                    f'Created annotations are incompatible with provided labeling schema, we found:\n{diff_str}'
                )


        # validate labels consistency
        labels_from_config, dynamic_label_from_config = get_all_labels(config_string)
        created_labels = self.summary.created_labels
        for control_tag_from_data, labels_from_data in created_labels.items():
            # Check if labels created in annotations, and their control tag has been removed
<<<<<<< HEAD
            if labels_from_data and not check_control_in_config_by_regex(config_string, control_tag_from_data):
=======
            if labels_from_data and ((control_tag_from_data not in labels_from_config) and (
                    control_tag_from_data not in dynamic_label_from_config)):
>>>>>>> 4366ed17
                raise LabelStudioValidationErrorSentryIgnored(
                    f'There are {sum(labels_from_data.values(), 0)} annotation(s) created with tag '
                    f'"{control_tag_from_data}", you can\'t remove it'
                )
<<<<<<< HEAD
            labels_from_config_by_tag = set(labels_from_config[get_original_fromname_by_regex(config_string, control_tag_from_data)])
=======
            labels_from_config_by_tag = set(labels_from_config[control_tag_from_data])
            parsed_config = parse_config(config_string)
            tag_types = [tag_info['type'] for _, tag_info in parsed_config.items()]
            if 'Taxonomy' in tag_types:
                custom_tags = Label.objects.filter(links__project=self).values_list('value', flat=True)
                flat_custom_tags = set([item for sublist in custom_tags for item in sublist])
                labels_from_config_by_tag |= flat_custom_tags
>>>>>>> 4366ed17
            if not set(labels_from_data).issubset(set(labels_from_config_by_tag)):
                different_labels = list(set(labels_from_data).difference(labels_from_config_by_tag))
                diff_str = '\n'.join(f'{l} ({labels_from_data[l]} annotations)' for l in different_labels)
                if (strict is True) and (control_tag_from_data not in dynamic_label_from_config):
                    raise LabelStudioValidationErrorSentryIgnored(
                        f'These labels still exist in annotations:\n{diff_str}')
                else:
                    logger.warning(f'project_id={self.id} inconsistent labels in config and annotations: {diff_str}')

    def _label_config_has_changed(self):
        return self.label_config != self.__original_label_config

    def delete_predictions(self):
        predictions = Prediction.objects.filter(task__project=self)
        count = predictions.count()
        predictions.delete()
        return {'deleted_predictions': count}

    def get_updated_weights(self):
        outputs = self.get_parsed_config(autosave_cache=False)
        control_weights = {}
        exclude_control_types = ('Filter',)
        for control_name in outputs:
            control_type = outputs[control_name]['type']
            if control_type in exclude_control_types:
                continue
            control_weights[control_name] = {
                'overall': 1.0,
                'type': control_type,
                'labels': {label: 1.0 for label in outputs[control_name].get('labels', [])},
            }
        return control_weights

    def save(self, *args, recalc=True, **kwargs):
        exists = True if self.pk else False
        project_with_config_just_created = not exists and self.label_config

        if self._label_config_has_changed() or project_with_config_just_created:
            self.data_types = extract_data_types(self.label_config)
            self.parsed_label_config = parse_config(self.label_config)

        if self.label_config and (self._label_config_has_changed() or not exists or not self.control_weights):
            self.control_weights = self.get_updated_weights()

        if self._label_config_has_changed():
            self.__original_label_config = self.label_config

        super(Project, self).save(*args, **kwargs)

        if not exists:
            steps = ProjectOnboardingSteps.objects.all()
            objs = [ProjectOnboarding(project=self, step=step) for step in steps]
            ProjectOnboarding.objects.bulk_create(objs)

        # argument for recalculate project task stats
        if recalc:
            self.update_tasks_states(
                maximum_annotations_changed=self.__maximum_annotations != self.maximum_annotations,
                overlap_cohort_percentage_changed=self.__overlap_cohort_percentage != self.overlap_cohort_percentage,
                tasks_number_changed=False,
            )
            self.__maximum_annotations = self.maximum_annotations
            self.__overlap_cohort_percentage = self.overlap_cohort_percentage

        if self.__skip_queue != self.skip_queue:
            bulk_update_stats_project_tasks(
                self.tasks.filter(Q(annotations__isnull=False) & Q(annotations__ground_truth=False))
            )

        if hasattr(self, 'summary'):
            # Ensure project.summary is consistent with current tasks / annotations
            if self.num_tasks == 0:
                self.summary.reset()
            elif self.num_annotations == 0:
                self.summary.reset(tasks_data_based=False)

    def get_member_ids(self):
        if hasattr(self, 'team_link'):
            # project has defined team scope
            # TODO: avoid checking team but rather add all project members when creating a project
            return self.team_link.team.members.values_list('user', flat=True)
        else:
            from users.models import User

            # TODO: may want to return all users from organization
            return User.objects.none()

    def has_team_user(self, user):
        return hasattr(self, 'team_link') and self.team_link.team.has_user(user)

    def annotators(self):
        """Annotators connected to this project including team members"""
        from users.models import User

        member_ids = self.get_member_ids()
        team_members = User.objects.filter(id__in=member_ids).order_by('email')

        # add members from invited projects
        project_member_ids = self.members.values_list('user__id', flat=True)
        project_members = User.objects.filter(id__in=project_member_ids)

        annotators = team_members | project_members

        # set annotator.team_member=True if annotator is not an invited user
        annotators = annotators.annotate(
            team_member=Case(
                When(id__in=project_member_ids, then=Value(False)),
                default=Value(True),
                output_field=BooleanField(),
            )
        )
        return annotators

    def annotators_with_annotations(self, min_count=500):
        """Annotators with annotation number > min_number

        :param min_count: minimal annotation number to leave an annotators
        :return: filtered annotators
        """
        annotators = self.annotators()
        q = Q(annotations__task__project=self) & Q_task_finished_annotations & Q(annotations__ground_truth=False)
        annotators = annotators.annotate(annotation_count=Count('annotations', filter=q, distinct=True))
        return annotators.filter(annotation_count__gte=min_count)

    def labeled_tasks(self):
        return self.tasks.filter(is_labeled=True)

    def has_annotations(self):
        from tasks.models import Annotation  # prevent cycling imports

        return Annotation.objects.filter(Q(task__project=self) & Q(ground_truth=False)).count() > 0

    # [TODO] this should be a template tag or something like this
    @property
    def label_config_line(self):
        c = self.label_config
        return config_line_stipped(c)

    def get_sample_task(self, label_config=None):
        config = label_config or self.label_config
        task, _, _ = get_sample_task(config)
        return task

    def eta(self):
        """
            Show eta for project to be finished
            eta = avg task annotations finish time * remain annotations

            task has overlap = amount of task annotations to consider as finished (is_labeled)
            remain annotations = sum ( task annotations to be done to fulfill each unfinished task overlap)

        :return: time in seconds
        """
        # finished tasks * overlap
        finished_tasks = Task.objects.filter(project=self.id, is_labeled=True)
        # one could make more than need to overlap
        min_n_finished_annotations = sum([ft.overlap for ft in finished_tasks])

        annotations_unfinished_tasks = Annotation.objects.filter(
            task__project=self.id, task__is_labeled=False, ground_truth=False, result__isnull=False
        ).count()

        # get minimum remain annotations
        total_annotations_needed = self.get_total_possible_count
        annotations_remain = total_annotations_needed - min_n_finished_annotations - annotations_unfinished_tasks

        # get average time of all finished TC
        finished_annotations = Annotation.objects.filter(
            Q(task__project=self.id) & Q(ground_truth=False), result__isnull=False
        ).values('lead_time')
        avg_lead_time = finished_annotations.aggregate(avg_lead_time=Avg('lead_time'))['avg_lead_time']

        if avg_lead_time is None:
            return None
        return avg_lead_time * annotations_remain

    def finished(self):
        return not self.tasks.filter(is_labeled=False).exists()

    def annotations_lead_time(self):
        annotations = Annotation.objects.filter(Q(task__project=self.id) & Q(ground_truth=False))
        return annotations.aggregate(avg_lead_time=Avg('lead_time'))['avg_lead_time']

    @staticmethod
    def django_settings():
        return settings

    @staticmethod
    def max_tasks_file_size():
        return settings.TASKS_MAX_FILE_SIZE

    def get_parsed_config(self, autosave_cache=True):
        if self.parsed_label_config is None:
            self.parsed_label_config = parse_config(self.label_config)

            # if autosave_cache:
            #    Project.objects.filter(id=self.id).update(parsed_label_config=self.parsed_label_config)

        return self.parsed_label_config

    def get_counters(self):
        """Method to get extra counters data from Manager method with_counts()
        """
        result = {}
        for field in ProjectManager.COUNTER_FIELDS:
            value = getattr(self, field, None)
            if value is not None:
                result[field] = value
        return result

    def get_model_versions(self, with_counters=False):
        predictions = Prediction.objects.filter(task__project=self)
        # model_versions = set(predictions.values_list('model_version', flat=True).distinct())
        model_versions = predictions.values('model_version').annotate(count=Count('model_version'))
        output = {r['model_version']: r['count'] for r in model_versions}
        if self.model_version is not None and self.model_version not in output:
            output[self.model_version] = 0
        if with_counters:
            return output
        else:
            return list(output)

    def get_all_storage_objects(self, type_='import'):
        from io_storages.models import get_storage_classes

        if hasattr(self, '_storage_objects'):
            return self._storage_objects

        storage_objects = []
        for storage_class in get_storage_classes(type_):
            storage_objects += list(storage_class.objects.filter(project=self))

        self._storage_objects = storage_objects
        return storage_objects

    def update_tasks_counters(self, queryset, from_scratch=True):
        objs = []

        total_annotations = Count("annotations", distinct=True, filter=Q(annotations__was_cancelled=False))
        cancelled_annotations = Count("annotations", distinct=True, filter=Q(annotations__was_cancelled=True))
        total_predictions = Count("predictions", distinct=True)
        # construct QuerySet in case of list of Tasks
        if isinstance(queryset, list) and len(queryset) > 0 and isinstance(queryset[0], Task):
            queryset = Task.objects.filter(id__in=[task.id for task in queryset])
        # construct QuerySet in case annotated queryset
        if isinstance(queryset, TaskQuerySet) and queryset.exists() and isinstance(queryset[0], int):
            queryset = Task.objects.filter(id__in=queryset)

        if not from_scratch:
            queryset = queryset.exclude(
                Q(total_annotations__gt=0) |
                Q(cancelled_annotations__gt=0) |
                Q(total_predictions__gt=0)
            )

        # filter our tasks with 0 annotations and 0 predictions and update them with 0
        queryset.filter(annotations__isnull=True, predictions__isnull=True).\
            update(total_annotations=0, cancelled_annotations=0, total_predictions=0)

        # filter our tasks with 0 annotations and 0 predictions
        queryset = queryset.filter(Q(annotations__isnull=False) | Q(predictions__isnull=False))
        queryset = queryset.annotate(new_total_annotations=total_annotations,
                                     new_cancelled_annotations=cancelled_annotations,
                                     new_total_predictions=total_predictions)

        for task in queryset.only('id', 'total_annotations', 'cancelled_annotations', 'total_predictions'):
            task.total_annotations = task.new_total_annotations
            task.cancelled_annotations = task.new_cancelled_annotations
            task.total_predictions = task.new_total_predictions
            objs.append(task)

        with transaction.atomic():
            bulk_update(objs, update_fields=['total_annotations', 'cancelled_annotations', 'total_predictions'], batch_size=settings.BATCH_SIZE)
        return len(objs)

    def __str__(self):
        return f'{self.title} (id={self.id})' or _("Business number %d") % self.pk

    class Meta:
        db_table = 'project'


class ProjectOnboardingSteps(models.Model):
    """ """

    DATA_UPLOAD = "DU"
    CONF_SETTINGS = "CF"
    PUBLISH = "PB"
    INVITE_EXPERTS = "IE"

    STEPS_CHOICES = (
        (DATA_UPLOAD, "Import your data"),
        (CONF_SETTINGS, "Configure settings"),
        (PUBLISH, "Publish project"),
        (INVITE_EXPERTS, "Invite collaborators"),
    )

    code = models.CharField(max_length=2, choices=STEPS_CHOICES, null=True)

    title = models.CharField(_('title'), max_length=1000, null=False)
    description = models.TextField(_('description'), null=False)
    order = models.IntegerField(default=0)

    created_at = models.DateTimeField(_('created at'), auto_now_add=True)
    updated_at = models.DateTimeField(_('updated at'), auto_now=True)

    class Meta:
        ordering = ['order']


class ProjectOnboarding(models.Model):
    """ """

    step = models.ForeignKey(ProjectOnboardingSteps, on_delete=models.CASCADE, related_name="po_through")
    project = models.ForeignKey(Project, on_delete=models.CASCADE)

    finished = models.BooleanField(default=False)

    created_at = models.DateTimeField(_('created at'), auto_now_add=True)
    updated_at = models.DateTimeField(_('updated at'), auto_now=True)

    def save(self, *args, **kwargs):
        super(ProjectOnboarding, self).save(*args, **kwargs)
        if ProjectOnboarding.objects.filter(project=self.project, finished=True).count() == 4:
            self.project.skip_onboarding = True
            self.project.save(recalc=False)


class ProjectMember(models.Model):

    user = models.ForeignKey(
        settings.AUTH_USER_MODEL, on_delete=models.CASCADE, related_name='project_memberships', help_text='User ID'
    )  # noqa
    project = models.ForeignKey(Project, on_delete=models.CASCADE, related_name='members', help_text='Project ID')
    enabled = models.BooleanField(default=True, help_text='Project member is enabled')
    created_at = models.DateTimeField(_('created at'), auto_now_add=True)
    updated_at = models.DateTimeField(_('updated at'), auto_now=True)


class ProjectSummary(models.Model):

    project = AutoOneToOneField(Project, primary_key=True, on_delete=models.CASCADE, related_name='summary')
    created_at = models.DateTimeField(_('created at'), auto_now_add=True, help_text='Creation time')

    # { col1: task_count_with_col1, col2: task_count_with_col2 }
    all_data_columns = JSONField(
        _('all data columns'), null=True, default=dict, help_text='All data columns found in imported tasks'
    )
    # [col1, col2]
    common_data_columns = JSONField(
        _('common data columns'), null=True, default=list, help_text='Common data columns found across imported tasks'
    )
    # { (from_name, to_name, type): annotation_count }
    created_annotations = JSONField(
        _('created annotations'),
        null=True,
        default=dict,
        help_text='Unique annotation types identified by tuple (from_name, to_name, type)',
    )  # noqa
    # { from_name: {label1: task_count_with_label1, label2: task_count_with_label2} }
    created_labels = JSONField(_('created labels'), null=True, default=dict, help_text='Unique labels')

    def has_permission(self, user):
        return self.project.has_permission(user)

    def reset(self, tasks_data_based=True):
        if tasks_data_based:
            self.all_data_columns = {}
            self.common_data_columns = []
        self.created_annotations = {}
        self.created_labels = {}
        self.save()

    def update_data_columns(self, tasks):
        common_data_columns = set()
        all_data_columns = dict(self.all_data_columns)
        for task in tasks:
            try:
                task_data = get_attr_or_item(task, 'data')
            except KeyError:
                task_data = task
            task_data_keys = task_data.keys()
            for column in task_data_keys:
                all_data_columns[column] = all_data_columns.get(column, 0) + 1
            if not common_data_columns:
                common_data_columns = set(task_data_keys)
            else:
                common_data_columns &= set(task_data_keys)

        self.all_data_columns = all_data_columns
        if not self.common_data_columns:
            self.common_data_columns = list(sorted(common_data_columns))
        else:
            self.common_data_columns = list(sorted(set(self.common_data_columns) & common_data_columns))
        logger.debug(f'summary.all_data_columns = {self.all_data_columns}')
        logger.debug(f'summary.common_data_columns = {self.common_data_columns}')
        self.save(update_fields=['all_data_columns', 'common_data_columns'])

    def remove_data_columns(self, tasks):
        all_data_columns = dict(self.all_data_columns)
        keys_to_remove = []

        for task in tasks:
            task_data = get_attr_or_item(task, 'data')
            for key in task_data.keys():
                if key in all_data_columns:
                    all_data_columns[key] -= 1
                    if all_data_columns[key] == 0:
                        keys_to_remove.append(key)
                        all_data_columns.pop(key)
        self.all_data_columns = all_data_columns

        if keys_to_remove:
            common_data_columns = list(self.common_data_columns)
            for key in keys_to_remove:
                if key in common_data_columns:
                    common_data_columns.remove(key)
            self.common_data_columns = common_data_columns
        logger.debug(f'summary.all_data_columns = {self.all_data_columns}')
        logger.debug(f'summary.common_data_columns = {self.common_data_columns}')
        self.save(update_fields=['all_data_columns', 'common_data_columns', ])

    def _get_annotation_key(self, result):
        result_type = result.get('type', None)
        if result_type in ('relation', 'pairwise', None):
            return None
        if 'from_name' not in result or 'to_name' not in result:
            logger.error(
                'Unexpected annotation.result format: "from_name" or "to_name" not found in %r',
                result,
                extra={'sentry_skip': True},
            )
            return None
        result_from_name = result['from_name']
        key = get_annotation_tuple(result_from_name, result['to_name'], result_type or '')
        return key

    def _get_labels(self, result):
        result_type = result.get('type')
        result_value = result['value'].get(result_type)
        if not result_value or not isinstance(result_value, list) or result_type == 'text':
            # Non-list values are not labels. TextArea list values (texts) are not labels too.
            return []
        # Labels are stored in list
        labels = []
        for label in result_value:
            if result_type == 'taxonomy' and isinstance(label, list):
                for label_ in label:
                    labels.append(str(label_))
            else:
                labels.append(str(label))
        return labels

    def update_created_annotations_and_labels(self, annotations):
        created_annotations = dict(self.created_annotations)
        labels = dict(self.created_labels)
        for annotation in annotations:
            results = get_attr_or_item(annotation, 'result') or []
            if not isinstance(results, list):
                continue

            for result in results:
                # aggregate annotation types
                key = self._get_annotation_key(result)
                if not key:
                    continue
                created_annotations[key] = created_annotations.get(key, 0) + 1
                from_name = result['from_name']

                # aggregate labels
                if from_name not in self.created_labels:
                    labels[from_name] = dict()

                for label in self._get_labels(result):
                    labels[from_name][label] = labels[from_name].get(label, 0) + 1

        logger.debug(f'summary.created_annotations = {created_annotations}')
        logger.debug(f'summary.created_labels = {labels}')
        self.created_annotations = created_annotations
        self.created_labels = labels
        self.save(update_fields=['created_annotations', 'created_labels'])

    def remove_created_annotations_and_labels(self, annotations):
        created_annotations = dict(self.created_annotations)
        labels = dict(self.created_labels)
        for annotation in annotations:
            results = get_attr_or_item(annotation, 'result') or []
            if not isinstance(results, list):
                continue

            for result in results:
                # reduce annotation counters
                key = self._get_annotation_key(result)
                if key in created_annotations:
                    created_annotations[key] -= 1
                    if created_annotations[key] == 0:
                        created_annotations.pop(key)

                # reduce labels counters
                from_name = result.get('from_name', None)
                if from_name not in labels:
                    continue
                for label in self._get_labels(result):
                    label = str(label)
                    if label in labels[from_name]:
                        labels[from_name][label] -= 1
                        if labels[from_name][label] == 0:
                            labels[from_name].pop(label)
                if not labels[from_name]:
                    labels.pop(from_name)
        logger.debug(f'summary.created_annotations = {created_annotations}')
        logger.debug(f'summary.created_labels = {labels}')
        self.created_annotations = created_annotations
        self.created_labels = labels
        self.save(update_fields=['created_annotations', 'created_labels'])<|MERGE_RESOLUTION|>--- conflicted
+++ resolved
@@ -12,10 +12,8 @@
 from annoying.fields import AutoOneToOneField
 from functools import lru_cache
 
-from core.redis import start_job_async_or_sync
-from data_manager.managers import TaskQuerySet
 from tasks.models import Task, Prediction, Annotation, Q_task_finished_annotations, bulk_update_stats_project_tasks
-from core.utils.common import create_hash, get_attr_or_item, load_func
+from core.utils.common import create_hash, sample_query, get_attr_or_item, load_func
 from core.utils.exceptions import LabelStudioValidationErrorSentryIgnored
 from core.label_config import (
     validate_label_config,
@@ -216,7 +214,6 @@
     )
 
     sampling = models.CharField(max_length=100, choices=SAMPLING_CHOICES, null=True, default=SEQUENCE)
-    skip_queue = models.CharField(max_length=100, choices=SkipQueue.choices, null=True, default=SkipQueue.REQUEUE_FOR_OTHERS)
     show_ground_truth_first = models.BooleanField(_('show ground truth first'), default=False)
     show_overlap_first = models.BooleanField(_('show overlap first'), default=False)
     overlap_cohort_percentage = models.IntegerField(_('overlap_cohort_percentage'), default=100)
@@ -535,27 +532,19 @@
         created_labels = self.summary.created_labels
         for control_tag_from_data, labels_from_data in created_labels.items():
             # Check if labels created in annotations, and their control tag has been removed
-<<<<<<< HEAD
-            if labels_from_data and not check_control_in_config_by_regex(config_string, control_tag_from_data):
-=======
             if labels_from_data and ((control_tag_from_data not in labels_from_config) and (
                     control_tag_from_data not in dynamic_label_from_config)):
->>>>>>> 4366ed17
                 raise LabelStudioValidationErrorSentryIgnored(
                     f'There are {sum(labels_from_data.values(), 0)} annotation(s) created with tag '
                     f'"{control_tag_from_data}", you can\'t remove it'
                 )
-<<<<<<< HEAD
             labels_from_config_by_tag = set(labels_from_config[get_original_fromname_by_regex(config_string, control_tag_from_data)])
-=======
-            labels_from_config_by_tag = set(labels_from_config[control_tag_from_data])
             parsed_config = parse_config(config_string)
             tag_types = [tag_info['type'] for _, tag_info in parsed_config.items()]
             if 'Taxonomy' in tag_types:
                 custom_tags = Label.objects.filter(links__project=self).values_list('value', flat=True)
                 flat_custom_tags = set([item for sublist in custom_tags for item in sublist])
                 labels_from_config_by_tag |= flat_custom_tags
->>>>>>> 4366ed17
             if not set(labels_from_data).issubset(set(labels_from_config_by_tag)):
                 different_labels = list(set(labels_from_data).difference(labels_from_config_by_tag))
                 diff_str = '\n'.join(f'{l} ({labels_from_data[l]} annotations)' for l in different_labels)
