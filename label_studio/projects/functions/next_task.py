--- conflicted
+++ resolved
@@ -1,14 +1,11 @@
+from collections import Counter
 import logging
 
 from collections import Counter
 from django.db.models import BooleanField, Case, Count, Exists, Max, OuterRef, Value, When, Q
 from django.db.models.fields import DecimalField
 from django.conf import settings
-<<<<<<< HEAD
-=======
-from core.feature_flags import flag_set
 import numpy as np
->>>>>>> ac98f53f
 
 from core.feature_flags import flag_set
 from core.utils.common import conditional_atomic
