--- conflicted
+++ resolved
@@ -9,15 +9,11 @@
 from django.db.models.functions import Cast
 from django.db.models.fields.json import KeyTextTransform
 
-
+from tasks.models import Annotation
 from data_manager.functions import DataManagerException
-<<<<<<< HEAD
-from tasks.models import Annotation
-=======
 from core.utils.common import timestamp_now
 from core.permissions import AllPermissions
 
->>>>>>> 4b0b5231
 
 logger = logging.getLogger(__name__)
 all_permissions = AllPermissions()
@@ -60,7 +56,6 @@
     return {'response_code': 200}
 
 
-<<<<<<< HEAD
 def predictions_to_annotations(project, queryset, **kwargs):
     count = 0
     for task in queryset:
@@ -95,8 +90,6 @@
     return {'response_code': 200, 'detail': f'Removed {len(removing)} tasks'}
 
 
-=======
->>>>>>> 4b0b5231
 actions = [
     # {
     #     'entry_point': propagate_annotations,
@@ -121,21 +114,15 @@
     # },
 
     {
-<<<<<<< HEAD
-        'entry_point': predictions_to_annotations,
-        'title': 'Predictions => annotations',
-=======
         'entry_point': propagate_annotations,
         'permission': all_permissions.tasks_change,
         'title': 'Propagate Annotations',
->>>>>>> 4b0b5231
         'order': 1,
-        'experimental': False,
+        'experimental': True,
         'dialog': {
             'text': 'This action will create a new annotation from the last task prediction for each selected task.',
             'type': 'confirm'
         }
-<<<<<<< HEAD
     },
 
     {
@@ -147,7 +134,5 @@
             'text': 'This action will remove duplicated tasks by their data fields (in case of full matches).',
             'type': 'confirm'
         }
-=======
->>>>>>> 4b0b5231
     }
 ]