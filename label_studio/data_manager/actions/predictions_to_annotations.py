--- conflicted
+++ resolved
@@ -49,14 +49,11 @@
     db_annotations = [Annotation(**annotation) for annotation in annotations]
     db_annotations = Annotation.objects.bulk_create(db_annotations)
     Task.objects.filter(id__in=tasks_ids).update(updated_at=now(), updated_by=request.user)
-<<<<<<< HEAD
-=======
 
     if db_annotations:
         TaskSerializerBulk.post_process_annotations(db_annotations)
         # Execute webhook for created annotations
         emit_webhooks_for_instance(user.active_organization, project, WebhookAction.ANNOTATIONS_CREATED, db_annotations)
->>>>>>> b2aa62dc
 
     return {'response_code': 200, 'detail': f'Created {count} annotations'}
 
