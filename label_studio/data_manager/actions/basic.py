--- conflicted
+++ resolved
@@ -78,19 +78,14 @@
     task_ids = queryset.values_list('id', flat=True)
     annotations = Annotation.objects.filter(task__id__in=task_ids)
     count = annotations.count()
-    
+
     # take only tasks where annotations were deleted
     real_task_ids = set(list(annotations.values_list('task__id', flat=True)))
     annotations_ids = list(annotations.values('id'))
     annotations.delete()
-
     emit_webhooks_for_instance(project.organization, project, WebhookAction.ANNOTATIONS_DELETED, annotations_ids)
-<<<<<<< HEAD
     start_job_async_or_sync(bulk_update_stats_project_tasks, queryset.filter(is_labeled=True))
-=======
-    bulk_update_stats_project_tasks(queryset)
     Task.objects.filter(id__in=real_task_ids).update(updated_at=datetime.now())
->>>>>>> dbae3a06
     return {'processed_items': count,
             'detail': 'Deleted ' + str(count) + ' annotations'}
 
@@ -105,7 +100,6 @@
     predictions = Prediction.objects.filter(task__id__in=task_ids)
     count = predictions.count()
     predictions.delete()
-    queryset.update(updated_at=datetime.now())
     return {'processed_items': count, 'detail': 'Deleted ' + str(count) + ' predictions'}
 
 
