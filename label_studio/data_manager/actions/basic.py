--- conflicted
+++ resolved
@@ -3,15 +3,14 @@
 import logging
 
 from django.db.models import signals
+from datetime import datetime
 
 from core.permissions import AllPermissions
 from core.utils.common import temporary_disconnect_signal, temporary_disconnect_all_signals
-<<<<<<< HEAD
-from tasks.models import Annotation, Prediction, update_is_labeled_after_removing_annotation, Task
-=======
-from tasks.models import Annotation, Prediction, update_is_labeled_after_removing_annotation, \
+from tasks.models import (
+    Annotation, Prediction, Task, update_is_labeled_after_removing_annotation,
     bulk_update_stats_project_tasks
->>>>>>> ccfd95d8
+)
 from webhooks.utils import emit_webhooks_for_instance
 from webhooks.models import WebhookAction
 from data_manager.functions import evaluate_predictions
@@ -78,10 +77,15 @@
     task_ids = queryset.values_list('id', flat=True)
     annotations = Annotation.objects.filter(task__id__in=task_ids)
     count = annotations.count()
+    
+    # take only tasks where annotations were deleted
+    real_task_ids = set(list(annotations.values_list('task__id', flat=True)))
     annotations_ids = list(annotations.values('id'))
     annotations.delete()
+
     emit_webhooks_for_instance(project.organization, project, WebhookAction.ANNOTATIONS_DELETED, annotations_ids)
     bulk_update_stats_project_tasks(queryset)
+    Task.objects.filter(id__in=real_task_ids).update(updated_at=datetime.now())
     return {'processed_items': count,
             'detail': 'Deleted ' + str(count) + ' annotations'}
 
@@ -96,6 +100,7 @@
     predictions = Prediction.objects.filter(task__id__in=task_ids)
     count = predictions.count()
     predictions.delete()
+    queryset.update(updated_at=datetime.now())
     return {'processed_items': count, 'detail': 'Deleted ' + str(count) + ' predictions'}
 
 
