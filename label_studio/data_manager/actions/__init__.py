--- conflicted
+++ resolved
@@ -46,13 +46,7 @@
         and check_permissions(user, action)
     ]
     # remove experimental features if they are disabled
-<<<<<<< HEAD
-    if settings.EXPERIMENTAL_FEATURES:
-        logger.info('=> Experimental features are enabled')
-    else:
-=======
     if not settings.EXPERIMENTAL_FEATURES:
->>>>>>> 4b0b5231
         actions = [action for action in actions if not action.get('experimental', False)]
 
     # generate form if function is passed
