--- conflicted
+++ resolved
@@ -158,7 +158,6 @@
 
 
 class DataManagerTaskSerializer(TaskSerializer):
-<<<<<<< HEAD
     predictions = serializers.SerializerMethodField(required=False, read_only=True)
     annotations = serializers.SerializerMethodField(required=False, read_only=True)
     drafts = serializers.SerializerMethodField(required=False, read_only=True)
@@ -172,24 +171,9 @@
     predictions_results = serializers.SerializerMethodField(required=False)
     predictions_score = serializers.FloatField(required=False)
     file_upload = serializers.SerializerMethodField(required=False)
+    annotations_ids = serializers.SerializerMethodField(required=False)
 
     CHAR_LIMITS = 500
-=======
-    predictions = PredictionSerializer(many=True, default=[], read_only=True)
-    annotations = AnnotationSerializer(many=True, default=[], read_only=True)
-    drafts = serializers.SerializerMethodField()
-
-    cancelled_annotations = serializers.SerializerMethodField()
-    completed_at = serializers.SerializerMethodField()
-    annotations_ids = serializers.SerializerMethodField()
-    annotations_results = serializers.SerializerMethodField()
-    predictions_results = serializers.SerializerMethodField()
-    predictions_score = serializers.SerializerMethodField()
-    total_annotations = serializers.SerializerMethodField()
-    total_predictions = serializers.SerializerMethodField()
-    file_upload = serializers.ReadOnlyField(source='file_upload_name')
-    annotators = serializers.SerializerMethodField()
->>>>>>> 595935e3
 
     class Meta:
         model = Task
@@ -215,15 +199,18 @@
             "project"
         ]
 
-    def _pretty_results(self, task, field):
-        if not hasattr(task, field):
+    def _pretty_results(self, task, field, unique=False):
+        if not hasattr(task, field) or getattr(task, field) is None:
             return ''
 
         result = getattr(task, field)
         if isinstance(result, str):
             output = result
+        elif isinstance(result, int):
+            output = str(result)
         else:
             result = [r for r in result if r is not None]
+            # if unique:
             result = round_floats(result)
             output = json.dumps(result, ensure_ascii=False)[1:-1]  # remove brackets [ ]
 
@@ -256,12 +243,10 @@
     def get_annotators(obj):
         # result = obj.annotations.values_list('completed_by', flat=True).distinct()
         # result = [r for r in result if r is not None]
-        return [obj.annotators] if hasattr(obj, 'annotators') and obj.annotators else []
+        return [int(v) for v in obj.annotators.split(',')] if hasattr(obj, 'annotators') and obj.annotators else []
 
     def get_annotations_ids(self, task):
-        out = str(task.annotations_ids)[1:-1]\
-            .replace('[', '').replace(']', '').replace('None,', '').replace('None', '')
-        return out
+        return self._pretty_results(task, 'annotations_ids')
 
     def get_drafts(self, task):
         """Return drafts only for the current user"""
