--- conflicted
+++ resolved
@@ -78,13 +78,8 @@
     return result
 
 
-<<<<<<< HEAD
 def get_fields_for_evaluation(prepare_params, user, skip_regular=True):
-    """ Collecting field names to annotate them
-=======
-def get_fields_for_evaluation(prepare_params, user):
     """Collecting field names to annotate them
->>>>>>> eece1c8d
 
     :param prepare_params: structure with filters and ordering
     :param user: user
@@ -115,18 +110,11 @@
     result = set(result)
 
     # we don't need to annotate regular model fields, so we skip them
-<<<<<<< HEAD
     if skip_regular:
         skipped_fields = [field.attname for field in Task._meta.fields]
-        skipped_fields.append("id")
+        skipped_fields.append('id')
         result = [f for f in result if f not in skipped_fields]
-    result = [f for f in result if not f.startswith("data.")]
-=======
-    skipped_fields = [field.attname for field in Task._meta.fields]
-    skipped_fields.append('id')
-    result = [f for f in result if f not in skipped_fields]
     result = [f for f in result if not f.startswith('data.')]
->>>>>>> eece1c8d
 
     return result
 
