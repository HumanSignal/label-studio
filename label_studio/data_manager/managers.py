"""This file and its contents are licensed under the Apache License 2.0. Please see the included NOTICE for copyright information and LICENSE for a copy of the license.
"""
import re
import ujson as json
import logging


from pydantic import BaseModel

from django.db import models
<<<<<<< HEAD
from django.db.models import Aggregate, Count, Exists, OuterRef, Subquery, Avg, Q, F, Value, When, Case
=======
from django.db.models import Aggregate, OuterRef, Subquery, Avg, Q, F, Value
>>>>>>> 6e201333
from django.contrib.postgres.aggregates import ArrayAgg
from django.contrib.postgres.fields.jsonb import KeyTextTransform
from django.db.models.functions import Coalesce
from django.conf import settings
from django.db.models.functions import Cast
from django.db.models import FloatField, Count
from datetime import datetime

from data_manager.prepare_params import ConjunctionEnum
from label_studio.core.utils.params import cast_bool_from_str
from label_studio.core.utils.common import load_func
from core.feature_flags import flag_set

logger = logging.getLogger(__name__)

DATETIME_FORMAT = '%Y-%m-%dT%H:%M:%S.%fZ'


class _Operator(BaseModel):
    EQUAL = "equal"
    NOT_EQUAL = "not_equal"
    LESS = "less"
    GREATER = "greater"
    LESS_OR_EQUAL = "less_or_equal"
    GREATER_OR_EQUAL = "greater_or_equal"
    IN = "in"
    NOT_IN = "not_in"
    IN_LIST = "in_list"
    NOT_IN_LIST = "not_in_list"
    EMPTY = "empty"
    CONTAINS = "contains"
    NOT_CONTAINS = "not_contains"
    REGEX = "regex"


Operator = _Operator()

operators = {
    Operator.EQUAL: "",
    Operator.NOT_EQUAL: "",
    Operator.LESS: "__lt",
    Operator.GREATER: "__gt",
    Operator.LESS_OR_EQUAL: "__lte",
    Operator.GREATER_OR_EQUAL: "__gte",
    Operator.IN: "",
    Operator.NOT_IN: "",
    Operator.IN_LIST: "",
    Operator.NOT_IN_LIST: "",
    Operator.EMPTY: "__isnull",
    Operator.CONTAINS: "__icontains",
    Operator.NOT_CONTAINS: "__icontains",
    Operator.REGEX: "__regex"
}


def get_fields_for_filter_ordering(prepare_params):
    result = []
    if prepare_params is None:
        return result

    # collect fields from ordering
    if prepare_params.ordering:
        ordering_field_name = prepare_params.ordering[0].replace("tasks:", "").replace("-", "")
        result.append(ordering_field_name)

    # collect fields from filters
    if prepare_params.filters:
        for _filter in prepare_params.filters.items:
            filter_field_name = _filter.filter.replace("filter:tasks:", "")
            result.append(filter_field_name)
    return result


def get_fields_for_evaluation(prepare_params, user):
    """ Collecting field names to annotate them

    :param prepare_params: structure with filters and ordering
    :param user: user
    :return: list of field names
    """
    from tasks.models import Task
    from projects.models import Project

    result = []
    result += get_fields_for_filter_ordering(prepare_params)

    # visible fields calculation
    fields = prepare_params.data.get('hiddenColumns', None)
    if fields:
        from label_studio.data_manager.functions import TASKS
        GET_ALL_COLUMNS = load_func(settings.DATA_MANAGER_GET_ALL_COLUMNS)
        all_columns = GET_ALL_COLUMNS(Project.objects.get(id=prepare_params.project), user)
        all_columns = set([TASKS + ('data.' if c.get('parent', None) == 'data' else '') + c['id']
                           for c in all_columns['columns']])
        hidden = set(fields['explore']) & set(fields['labeling'])
        shown = all_columns - hidden
        shown = {c[len(TASKS):] for c in shown} - {'data'}  # remove tasks:
        result = set(result) | shown

    # remove duplicates
    result = set(result)

    # we don't need to annotate regular model fields, so we skip them
    skipped_fields = [field.attname for field in Task._meta.fields]
    skipped_fields.append("id")
    result = [f for f in result if f not in skipped_fields]
    result = [f for f in result if not f.startswith("data.")]

    return result


def apply_ordering(queryset, ordering, project):
    if ordering:
        preprocess_field_name = load_func(settings.PREPROCESS_FIELD_NAME)
        field_name, ascending = preprocess_field_name(ordering[0], only_undefined_field=project.only_undefined_field)

        if field_name.startswith('data__'):
            # annotate task with data field for float/int/bool ordering support
            json_field = field_name.replace('data__', '')
            queryset = queryset.annotate(ordering_field=KeyTextTransform(json_field, 'data'))
            f = F('ordering_field').asc(nulls_last=True) if ascending else F('ordering_field').desc(nulls_last=True)

        else:
            f = F(field_name).asc(nulls_last=True) if ascending else F(field_name).desc(nulls_last=True)

        queryset = queryset.order_by(f)
    else:
        queryset = queryset.order_by("id")

    return queryset


def cast_value(_filter):
    # range (is between)
    if hasattr(_filter.value, 'max'):
        if _filter.type == 'Number':
            _filter.value.min = float(_filter.value.min)
            _filter.value.max = float(_filter.value.max)
        elif _filter.type == 'Datetime':
            _filter.value.min = datetime.strptime(_filter.value.min, DATETIME_FORMAT)
            _filter.value.max = datetime.strptime(_filter.value.max, DATETIME_FORMAT)
    # one value
    else:
        if _filter.type == 'Number':
            _filter.value = float(_filter.value)
        elif _filter.type == 'Datetime':
            _filter.value = datetime.strptime(_filter.value, DATETIME_FORMAT)
        elif _filter.type == 'Boolean':
            _filter.value = cast_bool_from_str(_filter.value)


def add_result_filter(field_name, _filter, filter_expressions, project):
    from django.db.models.expressions import RawSQL
    from tasks.models import Annotation, Prediction

    # new approach with contain instead of icontains
    if flag_set('ff_back_2214_annotation_result_12052022_short', project.organization.created_by):
        _class = Annotation if field_name == 'annotations_results' else Prediction
        subquery = Exists(
            _class.objects
            .annotate(json_str=RawSQL('cast(result as text)', ''))
            .filter(Q(task=OuterRef('pk')) & Q(json_str__contains=_filter.value))
        )

        if _filter.operator in [Operator.EQUAL, Operator.NOT_EQUAL]:
            try:
                value = json.loads(_filter.value)
            except:
                return 'exit'

            q = Exists(_class.objects.filter(Q(task=OuterRef('pk')) & Q(result=value)))
            filter_expressions.append(q if _filter.operator == Operator.EQUAL else ~q)
            return 'continue'
        elif _filter.operator == Operator.CONTAINS:
            filter_expressions.append(Q(subquery))
            return 'continue'
        elif _filter.operator == Operator.NOT_CONTAINS:
            filter_expressions.append(~Q(subquery))
            return 'continue'

    # old approach
    else:
        name = 'annotations__result' if field_name == 'annotations_results' else 'predictions__result'
        if _filter.operator in [Operator.EQUAL, Operator.NOT_EQUAL]:
            try:
                value = json.loads(_filter.value)
            except:
                return 'exit'

            q = Q(**{name: value})
            filter_expressions.append(q if _filter.operator == Operator.EQUAL else ~q)
            return 'continue'
        elif _filter.operator == Operator.CONTAINS:
            filter_expressions.append(Q(**{name + '__icontains': _filter.value}))
            return 'continue'
        elif _filter.operator == Operator.NOT_CONTAINS:
            filter_expressions.append(~Q(**{name + '__icontains': _filter.value}))
            return 'continue'


def apply_filters(queryset, filters, project):
    if not filters:
        return queryset

    # convert conjunction to orm statement
    filter_expressions = []

    for _filter in filters.items:

        # we can also have annotations filters
        if not _filter.filter.startswith("filter:tasks:") or _filter.value is None:
            continue

        # django orm loop expression attached to column name
        preprocess_field_name = load_func(settings.PREPROCESS_FIELD_NAME)
        field_name, _ = preprocess_field_name(_filter.filter, project.only_undefined_field)

        # filter preprocessing, value type conversion, etc..
        preprocess_filter = load_func(settings.DATA_MANAGER_PREPROCESS_FILTER)
        _filter = preprocess_filter(_filter, field_name)

        # custom expressions for enterprise
        custom_filter_expressions = load_func(settings.DATA_MANAGER_CUSTOM_FILTER_EXPRESSIONS)
        filter_expression = custom_filter_expressions(_filter, field_name)
        if filter_expression:
            filter_expressions.append(filter_expression)
            continue

        # annotators
        if field_name == 'annotators' and _filter.operator == Operator.CONTAINS:
            filter_expressions.append(Q(annotations__completed_by=int(_filter.value)))
            continue
        elif field_name == 'annotators' and _filter.operator == Operator.NOT_CONTAINS:
            filter_expressions.append(~Q(annotations__completed_by=int(_filter.value)))
            continue
        elif field_name == 'annotators' and _filter.operator == Operator.EMPTY:
            value = cast_bool_from_str(_filter.value)
            filter_expressions.append(Q(annotations__completed_by__isnull=value))
            continue

        # annotations results & predictions results
        if field_name in ['annotations_results', 'predictions_results']:
            result = add_result_filter(field_name, _filter, filter_expressions, project)
            if result == 'exit':
                return queryset.none()
            elif result == 'continue':
                continue

        # annotation ids
        if field_name == 'annotations_ids':
            field_name = 'annotations__id'
            if 'contains' in _filter.operator:
                # convert string like "1 2,3" => [1,2,3]
                _filter.value = [int(value)
                                 for value in re.split(',|;| ', _filter.value)
                                 if value and value.isdigit()]
                _filter.operator = 'in_list' if _filter.operator == 'contains' else 'not_in_list'
            elif 'equal' in _filter.operator:
                if not _filter.value.isdigit():
                    _filter.value = 0

        # annotators
        if field_name == 'annotators' and _filter.operator == Operator.CONTAINS:
            filter_expressions.append(Q(annotations__completed_by=int(_filter.value)))
            continue
        elif field_name == 'annotators' and _filter.operator == Operator.NOT_CONTAINS:
            filter_expressions.append(~Q(annotations__completed_by=int(_filter.value)))
            continue
        elif field_name == 'annotators' and _filter.operator == Operator.EMPTY:
            value = cast_bool_from_str(_filter.value)
            filter_expressions.append(Q(annotations__completed_by__isnull=value))
            continue

        # predictions model versions
        if field_name == 'predictions_model_versions' and _filter.operator == Operator.CONTAINS:
            q = Q()
            for value in _filter.value:
                q |= Q(predictions__model_version__contains=value)
            filter_expressions.append(q)
            continue
        elif field_name == 'predictions_model_versions' and _filter.operator == Operator.NOT_CONTAINS:
            q = Q()
            for value in _filter.value:
                q &= ~Q(predictions__model_version__contains=value)
            filter_expressions.append(q)
            continue
        elif field_name == 'predictions_model_versions' and _filter.operator == Operator.EMPTY:
            value = cast_bool_from_str(_filter.value)
            filter_expressions.append(Q(predictions__model_version__isnull=value))
            continue

        # use other name because of model names conflict
        if field_name == 'file_upload':
            field_name = 'file_upload_field'

        # annotate with cast to number if need
        if _filter.type == 'Number' and field_name.startswith('data__'):
            json_field = field_name.replace('data__', '')
            queryset = queryset.annotate(**{
                f'filter_{json_field.replace("$undefined$", "undefined")}':
                    Cast(KeyTextTransform(json_field, 'data'), output_field=FloatField())
            })
            clean_field_name = f'filter_{json_field.replace("$undefined$", "undefined")}'
        else:
            clean_field_name = field_name

        # special case: predictions, annotations, cancelled --- for them 0 is equal to is_empty=True
        if clean_field_name in ('total_predictions', 'total_annotations', 'cancelled_annotations') and \
                _filter.operator == 'empty':
            _filter.operator = 'equal' if cast_bool_from_str(_filter.value) else 'not_equal'
            _filter.value = 0

        # get type of annotated field
        value_type = 'str'
        if queryset.exists():
            value_type = type(queryset.values_list(field_name, flat=True)[0]).__name__

        if (value_type == 'list' or value_type == 'tuple') and 'equal' in _filter.operator:
            raise Exception('Not supported filter type')

        # special case: for strings empty is "" or null=True
        if _filter.type in ('String', 'Unknown') and _filter.operator == 'empty':
            value = cast_bool_from_str(_filter.value)
            if value:  # empty = true
                q = Q(
                    Q(**{field_name: None}) | Q(**{field_name+'__isnull': True})
                )
                if value_type == 'str':
                    q |= Q(**{field_name: ''})
                if value_type == 'list':
                    q = Q(**{field_name: [None]})

            else:  # empty = false
                q = Q(
                    ~Q(**{field_name: None}) & ~Q(**{field_name+'__isnull': True})
                )
                if value_type == 'str':
                    q &= ~Q(**{field_name: ''})
                if value_type == 'list':
                    q = ~Q(**{field_name: [None]})

            filter_expressions.append(q)
            continue

        # regex pattern check
        elif _filter.operator == 'regex':
            try:
                re.compile(pattern=str(_filter.value))
            except Exception as e:
                logger.info('Incorrect regex for filter: %s: %s', _filter.value, str(e))
                return queryset.none()

        # append operator
        field_name = f"{clean_field_name}{operators.get(_filter.operator, '')}"

        # in
        if _filter.operator == "in":
            cast_value(_filter)
            filter_expressions.append(
                Q(
                    **{
                        f"{field_name}__gte": _filter.value.min,
                        f"{field_name}__lte": _filter.value.max,
                    }
                ),

            )

        # not in
        elif _filter.operator == "not_in":
            cast_value(_filter)
            filter_expressions.append(
                ~Q(
                    **{
                        f"{field_name}__gte": _filter.value.min,
                        f"{field_name}__lte": _filter.value.max,
                    }
                ),

            )

        # in list
        elif _filter.operator == "in_list":
            filter_expressions.append(
                Q(**{f"{field_name}__in": _filter.value}),

            )

        # not in list
        elif _filter.operator == "not_in_list":
            filter_expressions.append(
                ~Q(**{f"{field_name}__in": _filter.value}),

            )

        # empty
        elif _filter.operator == 'empty':
            if cast_bool_from_str(_filter.value):
                filter_expressions.append(Q(**{field_name: True}))
            else:
                filter_expressions.append(~Q(**{field_name: True}))

        # starting from not_
        elif _filter.operator.startswith("not_"):
            cast_value(_filter)
            filter_expressions.append(~Q(**{field_name: _filter.value}))

        # all others
        else:
            cast_value(_filter)
            filter_expressions.append(Q(**{field_name: _filter.value}))

    logger.debug(f'Apply filter: {filter_expressions}')
    if filters.conjunction == ConjunctionEnum.OR:
        result_filter = Q()
        for filter_expression in filter_expressions:
            result_filter.add(filter_expression, Q.OR)
        queryset = queryset.filter(result_filter)
    else:
        for filter_expression in filter_expressions:
            queryset = queryset.filter(filter_expression)
    return queryset


class TaskQuerySet(models.QuerySet):
    def prepared(self, prepare_params=None):
        """ Apply filters, ordering and selected items to queryset

        :param prepare_params: prepare params with project, filters, orderings, etc
        :return: ordered and filtered queryset
        """
        from projects.models import Project

        queryset = self

        if prepare_params is None:
            return queryset

        project = Project.objects.get(pk=prepare_params.project)

        queryset = apply_filters(queryset, prepare_params.filters, project)
        queryset = apply_ordering(queryset, prepare_params.ordering, project)

        if not prepare_params.selectedItems:
            return queryset

        # included selected items
        if prepare_params.selectedItems.all is False and prepare_params.selectedItems.included:
            queryset = queryset.filter(id__in=prepare_params.selectedItems.included)

        # excluded selected items
        elif prepare_params.selectedItems.all is True and prepare_params.selectedItems.excluded:
            queryset = queryset.exclude(id__in=prepare_params.selectedItems.excluded)

        return queryset


class GroupConcat(Aggregate):
    function = "GROUP_CONCAT"
    template = "%(function)s(%(distinct)s%(expressions)s)"

    def __init__(self, expression, distinct=False, output_field=None, **extra):
        output_field = models.JSONField() if output_field is None else output_field
        super().__init__(
            expression, distinct="DISTINCT " if distinct else "", output_field=output_field, **extra
        )


def annotate_completed_at(queryset):
    from tasks.models import Annotation

    newest = Annotation.objects.filter(task=OuterRef("pk")).order_by("-id")[:1]
    return queryset.annotate(
        completed_at=Case(
            When(is_labeled=True, then=Subquery(newest.values("created_at")))
        )
    )


def annotate_annotations_results(queryset):
    if settings.DJANGO_DB == settings.DJANGO_DB_SQLITE:
        return queryset.annotate(annotations_results=Coalesce(
            GroupConcat("annotations__result"), Value(''), output_field=models.CharField()))
    else:
        return queryset.annotate(annotations_results=ArrayAgg("annotations__result", distinct=True))


def annotate_predictions_results(queryset):
    if settings.DJANGO_DB == settings.DJANGO_DB_SQLITE:
        return queryset.annotate(predictions_results=Coalesce(
            GroupConcat("predictions__result"), Value(''), output_field=models.CharField()))
    else:
        return queryset.annotate(predictions_results=ArrayAgg("predictions__result", distinct=True))


def annotate_annotators(queryset):
    if settings.DJANGO_DB == settings.DJANGO_DB_SQLITE:
        return queryset.annotate(annotators=Coalesce(
            GroupConcat("annotations__completed_by"), Value(''), output_field=models.CharField()))
    else:
        return queryset.annotate(annotators=ArrayAgg("annotations__completed_by", distinct=True))


def annotate_predictions_score(queryset):
    first_task = queryset.first()
    if not first_task:
        return queryset

    model_version = first_task.project.model_version
    if model_version is None:
        return queryset.annotate(predictions_score=Avg("predictions__score"))

    else:
        return queryset.annotate(predictions_score=Avg(
            "predictions__score", filter=Q(predictions__model_version=model_version)
        ))


def annotate_annotations_ids(queryset):
    if settings.DJANGO_DB == settings.DJANGO_DB_SQLITE:
        return queryset.annotate(annotations_ids=GroupConcat('annotations__id', output_field=models.CharField()))
    else:
        return queryset.annotate(annotations_ids=ArrayAgg('annotations__id'))


def annotate_predictions_model_versions(queryset):
    if settings.DJANGO_DB == settings.DJANGO_DB_SQLITE:
        return queryset.annotate(predictions_model_versions=GroupConcat('predictions__model_version',
                                                                        output_field=models.CharField()))
    else:
        return queryset.annotate(predictions_model_versions=ArrayAgg('predictions__model_version'))


def annotate_avg_lead_time(queryset):
    return queryset.annotate(avg_lead_time=Avg('annotations__lead_time'))


def file_upload(queryset):
    return queryset.annotate(file_upload_field=F('file_upload__file'))


def dummy(queryset):
    return queryset


settings.DATA_MANAGER_ANNOTATIONS_MAP = {
    "avg_lead_time": annotate_avg_lead_time,
    "completed_at": annotate_completed_at,
    "annotations_results": annotate_annotations_results,
    "predictions_results": annotate_predictions_results,
    "predictions_model_versions": annotate_predictions_model_versions,
    "predictions_score": annotate_predictions_score,
    "annotators": annotate_annotators,
    "annotations_ids": annotate_annotations_ids,
    "file_upload": file_upload,
}


def get_annotations_map():
    return settings.DATA_MANAGER_ANNOTATIONS_MAP


def update_annotation_map(obj):
    settings.DATA_MANAGER_ANNOTATIONS_MAP.update(obj)


class PreparedTaskManager(models.Manager):
    @staticmethod
    def annotate_queryset(queryset, fields_for_evaluation=None, all_fields=False):
        annotations_map = get_annotations_map()

        if fields_for_evaluation is None:
            fields_for_evaluation = []

        first_task = queryset.first()
        project = None if first_task is None else first_task.project

        # db annotations applied only if we need them in ordering or filters
        for field in annotations_map.keys():
            if field in fields_for_evaluation or all_fields:
                queryset.project = project
                function = annotations_map[field]
                queryset = function(queryset)

        return queryset

    def get_queryset(self, fields_for_evaluation=None, prepare_params=None, all_fields=False):
        """
        :param fields_for_evaluation: list of annotated fields in task
        :param prepare_params: filters, ordering, selected items
        :param all_fields: evaluate all fields for task
        :return: task queryset with annotated fields
        """
        queryset = self.only_filtered(prepare_params=prepare_params)
        return self.annotate_queryset(queryset, fields_for_evaluation=fields_for_evaluation, all_fields=all_fields)

    def only_filtered(self, prepare_params=None):
        queryset = TaskQuerySet(self.model).filter(project=prepare_params.project)
        fields_for_filter_ordering = get_fields_for_filter_ordering(prepare_params)
        queryset = self.annotate_queryset(queryset, fields_for_evaluation=fields_for_filter_ordering)
        return queryset.prepared(prepare_params=prepare_params)


class TaskManager(models.Manager):
    def for_user(self, user):
        return self.filter(project__organization=user.active_organization)<|MERGE_RESOLUTION|>--- conflicted
+++ resolved
@@ -8,11 +8,7 @@
 from pydantic import BaseModel
 
 from django.db import models
-<<<<<<< HEAD
-from django.db.models import Aggregate, Count, Exists, OuterRef, Subquery, Avg, Q, F, Value, When, Case
-=======
-from django.db.models import Aggregate, OuterRef, Subquery, Avg, Q, F, Value
->>>>>>> 6e201333
+from django.db.models import Aggregate, OuterRef, Subquery, Avg, Q, F, Value, Exists, When, Case
 from django.contrib.postgres.aggregates import ArrayAgg
 from django.contrib.postgres.fields.jsonb import KeyTextTransform
 from django.db.models.functions import Coalesce
