"""This file and its contents are licensed under the Apache License 2.0. Please see the included NOTICE for copyright information and LICENSE for a copy of the license.
"""
import logging
import re

from django.db import models
from django.db.models import Aggregate, Count, Exists, OuterRef, Subquery, Avg, Q, F, Value
from django.contrib.postgres.aggregates import ArrayAgg
from django.contrib.postgres.fields.jsonb import KeyTextTransform
from django.db.models.functions import Coalesce
from django.conf import settings
from django.db.models.functions import Cast
from django.db.models import FloatField
from datetime import datetime

from data_manager.prepare_params import ConjunctionEnum
from label_studio.core.utils.params import cast_bool_from_str
from label_studio.core.utils.common import load_func


DATETIME_FORMAT = '%Y-%m-%dT%H:%M:%S.%fZ'

logger = logging.getLogger(__name__)

operators = {
    "equal": "",
    "not_equal": "",
    "less": "__lt",
    "greater": "__gt",
    "less_or_equal": "__lte",
    "greater_or_equal": "__gte",
    "in": "",
    "not_in": "",
    "in_list": "",
    "not_in_list": "",
    "empty": "__isnull",
    "contains": "__icontains",
    "not_contains": "__icontains",
    "regex": "__regex"
}


def preprocess_field_name(raw_field_name, only_undefined_field=False):
    field_name = raw_field_name.replace("filter:tasks:", "")
    if field_name.startswith("data."):
        if only_undefined_field:
            field_name = f'data__{settings.DATA_UNDEFINED_NAME}'
        else:
            field_name = field_name.replace("data.", "data__")

    return field_name


def get_fields_for_evaluation(prepare_params, request):
    """ Collecting field names to annotate them

    :param prepare_params: structure with filters and ordering
    :param request: django request
    :return: list of field names
    """
    from tasks.models import Task
    from projects.models import Project

    result = []
    # collect fields from ordering
    if prepare_params.ordering:
        ordering_field_name = prepare_params.ordering[0].replace("tasks:", "").replace("-", "")
        result.append(ordering_field_name)

    # collect fields from filters
    if prepare_params.filters:
        for _filter in prepare_params.filters.items:
            filter_field_name = _filter.filter.replace("filter:tasks:", "")
            result.append(filter_field_name)

<<<<<<< HEAD
    # visible fields calculation
    fields = prepare_params.data.get('hiddenColumns', None)
    if fields:
        from label_studio.data_manager.functions import TASKS
        GET_ALL_COLUMNS = load_func(settings.DATA_MANAGER_GET_ALL_COLUMNS)
        # we need to have a request here to detect user role
        all_columns = GET_ALL_COLUMNS(request, Project.objects.get(id=prepare_params.project))
        all_columns = set([TASKS + ('data.' if c.get('parent', None) == 'data' else '') + c['id']
                           for c in all_columns['columns']])
        hidden = set(fields['explore']) & set(fields['labeling'])
        shown = all_columns - hidden
        shown = {c[len(TASKS):] for c in shown} - {'data'}  # remove tasks:
        result = set(result) | shown
=======
    if prepare_params.data:
        pass
>>>>>>> 595935e3

    # remove duplicates
    result = set(result)

    # we don't need to annotate regular model fields, so we skip them
    skipped_fields = [field.attname for field in Task._meta.fields]
    skipped_fields.append("id")
    result = [f for f in result if f not in skipped_fields]
    result = [f for f in result if not f.startswith("data.")]

    return result


def apply_ordering(queryset, ordering, only_undefined_field=False):
    if ordering:
        field_name = ordering[0].replace("tasks:", "")
        ascending = False if field_name[0] == '-' else True  # detect direction
        field_name = field_name[1:] if field_name[0] == '-' else field_name  # remove direction

        if "data." in field_name:
            field_name = field_name.replace(".", "__", 1)
            if only_undefined_field:
                field_name = re.sub('data__\w+', f'data__{settings.DATA_UNDEFINED_NAME}', field_name)

            # annotate task with data field for float/int/bool ordering support
            json_field = field_name.replace('data__', '')
            queryset = queryset.annotate(ordering_field=KeyTextTransform(json_field, 'data'))
            f = F('ordering_field').asc(nulls_last=True) if ascending else F('ordering_field').desc(nulls_last=True)

        else:
            f = F(field_name).asc(nulls_last=True) if ascending else F(field_name).desc(nulls_last=True)

        queryset = queryset.order_by(f)
    else:
        queryset = queryset.order_by("id")

    return queryset


def cast_value(_filter):
    # range (is between)
    if hasattr(_filter.value, 'max'):
        if _filter.type == 'Number':
            _filter.value.min = float(_filter.value.min)
            _filter.value.max = float(_filter.value.max)
        elif _filter.type == 'Datetime':
            _filter.value.min = datetime.strptime(_filter.value.min, DATETIME_FORMAT)
            _filter.value.max = datetime.strptime(_filter.value.max, DATETIME_FORMAT)
    # one value
    else:
        if _filter.type == 'Number':
            _filter.value = float(_filter.value)
        elif _filter.type == 'Datetime':
            _filter.value = datetime.strptime(_filter.value, DATETIME_FORMAT)
        elif _filter.type == 'Boolean':
            _filter.value = cast_bool_from_str(_filter.value)


def apply_filters(queryset, filters, only_undefined_field=False):
    if not filters:
        return queryset

    # convert conjunction to orm statement
    filter_expression = Q()
    if filters.conjunction == ConjunctionEnum.OR:
        conjunction = Q.OR
    else:
        conjunction = Q.AND

    for _filter in filters.items:
        # we can also have annotations filters
        if not _filter.filter.startswith("filter:tasks:") or _filter.value is None:
            continue

        # django orm loop expression attached to column name
        field_name = preprocess_field_name(_filter.filter, only_undefined_field)

        # annotation ids
        if field_name == 'annotations_ids':
            field_name = 'annotations__id'
            if 'contains' in _filter.operator:
                # convert string like "1 2,3" => [1,2,3]
                _filter.value = [int(value)
                                 for value in re.split(',|;| ', _filter.value)
                                 if value and value.isdigit()]
                _filter.operator = 'in_list' if _filter.operator == 'contains' else 'not_in_list'
            elif 'equal' in _filter.operator:
                if not _filter.value.isdigit():
                    _filter.value = 0

        # use other name because of model names conflict
        if field_name == 'file_upload':
            field_name = 'file_upload_field'

        # annotate with cast to number if need
        if _filter.type == 'Number' and field_name.startswith('data__'):
            json_field = field_name.replace('data__', '')
            queryset = queryset.annotate(**{
                f'filter_{json_field.replace("$undefined$", "undefined")}':
                    Cast(KeyTextTransform(json_field, 'data'), output_field=FloatField())
            })
            clean_field_name = f'filter_{json_field.replace("$undefined$", "undefined")}'
        else:
            clean_field_name = field_name

        # special case: predictions, annotations, cancelled --- for them 0 is equal to is_empty=True
        if clean_field_name in ('total_predictions', 'total_annotations', 'cancelled_annotations') and \
                _filter.operator == 'empty':
            _filter.operator = 'equal' if cast_bool_from_str(_filter.value) else 'not_equal'
            _filter.value = 0

        # get type of annotated field
        value_type = 'str'
        if queryset.exists():
            value_type = type(queryset.values_list(field_name, flat=True)[0]).__name__

        if (value_type == 'list' or value_type == 'tuple') and 'equal' in _filter.operator:
            _filter.value = '{' + _filter.value + '}'

        # special case: for strings empty is "" or null=True
        if _filter.type in ('String', 'Unknown') and _filter.operator == 'empty':
            value = cast_bool_from_str(_filter.value)
            if value:  # empty = true
                q = Q(
                    Q(**{field_name: None}) | Q(**{field_name+'__isnull': True})
                )
                if value_type == 'str':
                    q |= Q(**{field_name: ''})
                if value_type == 'list':
                    q = Q(**{field_name: [None]})

            else:  # empty = false
                q = Q(
                    ~Q(**{field_name: None}) & ~Q(**{field_name+'__isnull': True})
                )
                if value_type == 'str':
                    q &= ~Q(**{field_name: ''})
                if value_type == 'list':
                    q = ~Q(**{field_name: [None]})

            filter_expression.add(q, conjunction)
            continue

        # regex pattern check
        elif _filter.operator == 'regex':
            try:
                re.compile(pattern=str(_filter.value))
            except Exception as e:
                logger.info('Incorrect regex for filter: %s: %s', _filter.value, str(e))
                return queryset.none()

        # append operator
        field_name = f"{clean_field_name}{operators.get(_filter.operator, '')}"

        # in
        if _filter.operator == "in":
            cast_value(_filter)
            filter_expression.add(
                Q(
                    **{
                        f"{field_name}__gte": _filter.value.min,
                        f"{field_name}__lte": _filter.value.max,
                    }
                ),
                conjunction,
            )

        # not in
        elif _filter.operator == "not_in":
            cast_value(_filter)
            filter_expression.add(
                ~Q(
                    **{
                        f"{field_name}__gte": _filter.value.min,
                        f"{field_name}__lte": _filter.value.max,
                    }
                ),
                conjunction,
            )

        # in list
        elif _filter.operator == "in_list":
            filter_expression.add(
                Q(**{f"{field_name}__in": _filter.value}),
                conjunction,
            )

        # not in list
        elif _filter.operator == "not_in_list":
            filter_expression.add(
                ~Q(**{f"{field_name}__in": _filter.value}),
                conjunction,
            )

        # empty
        elif _filter.operator == 'empty':
            if cast_bool_from_str(_filter.value):
                filter_expression.add(Q(**{field_name: True}), conjunction)
            else:
                filter_expression.add(~Q(**{field_name: True}), conjunction)

        # starting from not_
        elif _filter.operator.startswith("not_"):
            cast_value(_filter)
            filter_expression.add(~Q(**{field_name: _filter.value}), conjunction)

        # all others
        else:
            cast_value(_filter)
            filter_expression.add(Q(**{field_name: _filter.value}), conjunction)
    
    logger.debug(f'Apply filter: {filter_expression}')
    queryset = queryset.filter(filter_expression)
    return queryset


class TaskQuerySet(models.QuerySet):
    def prepared(self, prepare_params=None):
        """ Apply filters, ordering and selected items to queryset

        :param prepare_params: prepare params with project, filters, orderings, etc
        :return: ordered and filtered queryset
        """
        from projects.models import Project

        queryset = self

        # project filter
        if prepare_params.project is not None:
            queryset = queryset.filter(project=prepare_params.project)

        project = Project.objects.get(pk=prepare_params.project)

        queryset = apply_filters(queryset, prepare_params.filters, only_undefined_field=project.only_undefined_field)
        queryset = apply_ordering(queryset, prepare_params.ordering, only_undefined_field=project.only_undefined_field)

        if not prepare_params.selectedItems:
            return queryset

        # included selected items
        if prepare_params.selectedItems.all is False and prepare_params.selectedItems.included:
            queryset = queryset.filter(id__in=prepare_params.selectedItems.included)

        # excluded selected items
        elif prepare_params.selectedItems.all is True and prepare_params.selectedItems.excluded:
            queryset = queryset.exclude(id__in=prepare_params.selectedItems.excluded)

        return queryset


class GroupConcat(Aggregate):
    function = "GROUP_CONCAT"
    template = "%(function)s(%(distinct)s%(expressions)s)"

    def __init__(self, expression, distinct=False, **extra):
        super().__init__(
            expression, distinct="DISTINCT " if distinct else "", output_field=models.JSONField(), **extra
        )


def annotate_completed_at(queryset):
    from tasks.models import Annotation

    newest = Annotation.objects.filter(task=OuterRef("pk"), task__is_labeled=True).distinct().order_by("-created_at")
    return queryset.annotate(completed_at=Subquery(newest.values("created_at")[:1]))


def annotate_annotations_results(queryset):
    if settings.DJANGO_DB == settings.DJANGO_DB_SQLITE:
        return queryset.annotate(annotations_results=Coalesce(
            GroupConcat("annotations__result"), Value('')))
    else:
        return queryset.annotate(annotations_results=ArrayAgg("annotations__result", distinct=True))


def annotate_predictions_results(queryset):
    if settings.DJANGO_DB == settings.DJANGO_DB_SQLITE:
        return queryset.annotate(predictions_results=Coalesce(
            GroupConcat("predictions__result"), Value('')))
    else:
        return queryset.annotate(predictions_results=ArrayAgg("predictions__result", distinct=True))


def annotate_annotators(queryset):
    if settings.DJANGO_DB == settings.DJANGO_DB_SQLITE:
        return queryset.annotate(annotators=Coalesce(GroupConcat("annotations__completed_by"), Value(None)))
    else:
        return queryset.annotate(annotators=ArrayAgg("annotations__completed_by", distinct=True))


def annotate_predictions_score(queryset):
    return queryset.annotate(predictions_score=Avg("predictions__score"))


def annotate_annotations_ids(queryset):
    if settings.DJANGO_DB == settings.DJANGO_DB_SQLITE:
        return queryset.annotate(annotations_ids=GroupConcat('annotations__id'))
    else:
        return queryset.annotate(annotations_ids=ArrayAgg('annotations__id'))


def file_upload(queryset):
    return queryset.annotate(file_upload_field=F('file_upload__file'))


def dummy(queryset):
    return queryset


settings.DATA_MANAGER_ANNOTATIONS_MAP = {
    "completed_at": annotate_completed_at,
    "annotations_results": annotate_annotations_results,
    "predictions_results": annotate_predictions_results,
    "predictions_score": annotate_predictions_score,
    "annotators": annotate_annotators,
    "annotations_ids": annotate_annotations_ids,
    "file_upload": file_upload,
    "cancelled_annotations": dummy,
    "total_annotations": dummy,
    "total_predictions": dummy
}


def get_annotations_map():
    return settings.DATA_MANAGER_ANNOTATIONS_MAP


def update_annotation_map(obj):
    settings.DATA_MANAGER_ANNOTATIONS_MAP.update(obj)


class PreparedTaskManager(models.Manager):
    def get_queryset(self, fields_for_evaluation=None):
        """
        :param fields_for_evaluation: list of annotated fields in task or 'all' or None
        :return: task queryset with annotated fields
        """
        queryset = TaskQuerySet(self.model)
        annotations_map = get_annotations_map()

<<<<<<< HEAD
        all_fields = fields_for_evaluation == 'all'
        if fields_for_evaluation is None:
=======
        if not fields_for_evaluation:
>>>>>>> 595935e3
            fields_for_evaluation = []
        fields_for_evaluation += ['annotations_ids']

        # default annotations for calculating total values in pagination output
        if 'total_annotations' in fields_for_evaluation or 'annotators' in fields_for_evaluation or all_fields:
            queryset = queryset.annotate(
                total_annotations=Count("annotations", distinct=True, filter=Q(annotations__was_cancelled=False))
            )
        if 'cancelled_annotations' in fields_for_evaluation or all_fields:
            queryset = queryset.annotate(
                cancelled_annotations=Count("annotations", distinct=True, filter=Q(annotations__was_cancelled=True))
            )
        if 'total_predictions' in fields_for_evaluation or all_fields:
            queryset = queryset.annotate(
                total_predictions=Count("predictions", distinct=True)
            )

        # db annotations applied only if we need them in ordering or filters
        for field in annotations_map.keys():
            if field in fields_for_evaluation or all_fields:
                function = annotations_map[field]
                queryset = function(queryset)

        return queryset

    def all(self, prepare_params=None, request=None, fields_for_evaluation=None):
        """ Make a task queryset with filtering, ordering, annotations

        :param prepare_params: prepare params with filters, orderings, etc
        :param request: django request instance from API
        :param fields_for_evaluation - 'all' or None for auto-evaluation by enabled filters, ordering, fields
        :return: TaskQuerySet with filtered, ordered, annotated tasks
        """
        if prepare_params is None:
            return self.get_queryset()

        fields = fields_for_evaluation or get_fields_for_evaluation(prepare_params, request)
        return self.get_queryset(
            fields_for_evaluation=fields
        ).prepared(prepare_params=prepare_params)


class TaskManager(models.Manager):
    def for_user(self, user):
        return self.filter(project__organization=user.active_organization)<|MERGE_RESOLUTION|>--- conflicted
+++ resolved
@@ -73,7 +73,6 @@
             filter_field_name = _filter.filter.replace("filter:tasks:", "")
             result.append(filter_field_name)
 
-<<<<<<< HEAD
     # visible fields calculation
     fields = prepare_params.data.get('hiddenColumns', None)
     if fields:
@@ -87,10 +86,6 @@
         shown = all_columns - hidden
         shown = {c[len(TASKS):] for c in shown} - {'data'}  # remove tasks:
         result = set(result) | shown
-=======
-    if prepare_params.data:
-        pass
->>>>>>> 595935e3
 
     # remove duplicates
     result = set(result)
@@ -345,9 +340,10 @@
     function = "GROUP_CONCAT"
     template = "%(function)s(%(distinct)s%(expressions)s)"
 
-    def __init__(self, expression, distinct=False, **extra):
+    def __init__(self, expression, distinct=False, output_field=None, **extra):
+        output_field = models.JSONField() if output_field is None else output_field
         super().__init__(
-            expression, distinct="DISTINCT " if distinct else "", output_field=models.JSONField(), **extra
+            expression, distinct="DISTINCT " if distinct else "", output_field=output_field, **extra
         )
 
 
@@ -361,7 +357,7 @@
 def annotate_annotations_results(queryset):
     if settings.DJANGO_DB == settings.DJANGO_DB_SQLITE:
         return queryset.annotate(annotations_results=Coalesce(
-            GroupConcat("annotations__result"), Value('')))
+            GroupConcat("annotations__result"), Value(''), output_field=models.CharField()))
     else:
         return queryset.annotate(annotations_results=ArrayAgg("annotations__result", distinct=True))
 
@@ -369,14 +365,15 @@
 def annotate_predictions_results(queryset):
     if settings.DJANGO_DB == settings.DJANGO_DB_SQLITE:
         return queryset.annotate(predictions_results=Coalesce(
-            GroupConcat("predictions__result"), Value('')))
+            GroupConcat("predictions__result"), Value(''), output_field=models.CharField()))
     else:
         return queryset.annotate(predictions_results=ArrayAgg("predictions__result", distinct=True))
 
 
 def annotate_annotators(queryset):
     if settings.DJANGO_DB == settings.DJANGO_DB_SQLITE:
-        return queryset.annotate(annotators=Coalesce(GroupConcat("annotations__completed_by"), Value(None)))
+        return queryset.annotate(annotators=Coalesce(
+            GroupConcat("annotations__completed_by"), Value(''), output_field=models.CharField()))
     else:
         return queryset.annotate(annotators=ArrayAgg("annotations__completed_by", distinct=True))
 
@@ -387,7 +384,7 @@
 
 def annotate_annotations_ids(queryset):
     if settings.DJANGO_DB == settings.DJANGO_DB_SQLITE:
-        return queryset.annotate(annotations_ids=GroupConcat('annotations__id'))
+        return queryset.annotate(annotations_ids=GroupConcat('annotations__id', output_field=models.CharField()))
     else:
         return queryset.annotate(annotations_ids=ArrayAgg('annotations__id'))
 
@@ -431,14 +428,9 @@
         queryset = TaskQuerySet(self.model)
         annotations_map = get_annotations_map()
 
-<<<<<<< HEAD
         all_fields = fields_for_evaluation == 'all'
         if fields_for_evaluation is None:
-=======
-        if not fields_for_evaluation:
->>>>>>> 595935e3
             fields_for_evaluation = []
-        fields_for_evaluation += ['annotations_ids']
 
         # default annotations for calculating total values in pagination output
         if 'total_annotations' in fields_for_evaluation or 'annotators' in fields_for_evaluation or all_fields:
