"""This file and its contents are licensed under the Apache License 2.0. Please see the included NOTICE for copyright information and LICENSE for a copy of the license.
"""
import logging
import re

from django.db import models
from django.db.models import Aggregate, Count, Exists, OuterRef, Subquery, Avg, Q, F, Value
from django.contrib.postgres.aggregates import ArrayAgg
from django.contrib.postgres.fields.jsonb import KeyTextTransform
from django.db.models.functions import Coalesce
from django.conf import settings
from django.db.models.functions import Cast
from django.db.models import FloatField
from datetime import datetime

from data_manager.prepare_params import ConjunctionEnum
from label_studio.core.utils.params import cast_bool_from_str


DATETIME_FORMAT = '%Y-%m-%dT%H:%M:%S.%fZ'

logger = logging.getLogger(__name__)

operators = {
    "equal": "",
    "not_equal": "",
    "less": "__lt",
    "greater": "__gt",
    "less_or_equal": "__lte",
    "greater_or_equal": "__gte",
    "in": "",
    "not_in": "",
    "empty": "__isnull",
    "contains": "__icontains",
    "not_contains": "__icontains",
    "regex": "__regex"
}


def preprocess_field_name(raw_field_name, only_undefined_field=False):
    field_name = raw_field_name.replace("filter:tasks:", "")
    if field_name.startswith("data."):
        if only_undefined_field:
            field_name = f'data__{settings.DATA_UNDEFINED_NAME}'
        else:
            field_name = field_name.replace("data.", "data__")

    return field_name


def get_fields_for_annotation(prepare_params):
    """ Collecting field names to annotate them

    :param prepare_params: structure with filters and ordering
    :return: list of field names
    """
    from tasks.models import Task

    result = []
    # collect fields from ordering
    if prepare_params.ordering:
        ordering_field_name = prepare_params.ordering[0].replace("tasks:", "").replace("-", "")
        result.append(ordering_field_name)

    # collect fields from filters
    if prepare_params.filters:
        for _filter in prepare_params.filters.items:
            filter_field_name = _filter.filter.replace("filter:tasks:", "")
            result.append(filter_field_name)

    # remove duplicates
    result = set(result)

    # we don't need to annotate regular model fields, so we skip them
    skipped_fields = [field.attname for field in Task._meta.fields]
    skipped_fields.append("id")
    skipped_fields.append("file_upload")
    result = [f for f in result if f not in skipped_fields]
    result = [f for f in result if not f.startswith("data.")]

    return result


def apply_ordering(queryset, ordering):
    if ordering:
        field_name = ordering[0].replace("tasks:", "")
        ascending = False if field_name[0] == '-' else True  # detect direction
        field_name = field_name[1:] if field_name[0] == '-' else field_name  # remove direction

        if "data." in field_name:
            field_name = field_name.replace(".", "__", 1)
            only_undefined_field = queryset.exists() and queryset.first().project.only_undefined_field
            if only_undefined_field:
                field_name = re.sub('data__\w+', f'data__{settings.DATA_UNDEFINED_NAME}', field_name)

            # annotate task with data field for float/int/bool ordering support
            json_field = field_name.replace('data__', '')
            queryset = queryset.annotate(ordering_field=KeyTextTransform(json_field, 'data'))
            f = F('ordering_field').asc(nulls_last=True) if ascending else F('ordering_field').desc(nulls_last=True)

        else:
            f = F(field_name).asc(nulls_last=True) if ascending else F(field_name).desc(nulls_last=True)

        queryset = queryset.order_by(f)
    else:
        queryset = queryset.order_by("id")

    return queryset


def cast_value(_filter):
    # range (is between)
    if hasattr(_filter.value, 'max'):
        if _filter.type == 'Number':
            _filter.value.min = float(_filter.value.min)
            _filter.value.max = float(_filter.value.max)
        elif _filter.type == 'Datetime':
            _filter.value.min = datetime.strptime(_filter.value.min, DATETIME_FORMAT)
            _filter.value.max = datetime.strptime(_filter.value.max, DATETIME_FORMAT)
    # one value
    else:
        if _filter.type == 'Number':
            _filter.value = float(_filter.value)
        elif _filter.type == 'Datetime':
            _filter.value = datetime.strptime(_filter.value, DATETIME_FORMAT)
        elif _filter.type == 'Boolean':
            _filter.value = cast_bool_from_str(_filter.value)


def apply_filters(queryset, filters):
    if not filters:
        return queryset

    # convert conjunction to orm statement
    filter_expression = Q()
    if filters.conjunction == ConjunctionEnum.OR:
        conjunction = Q.OR
    else:
        conjunction = Q.AND

    only_undefined_field = queryset.exists() and queryset.first().project.only_undefined_field

    for _filter in filters.items:
        # we can also have annotations filters
        if not _filter.filter.startswith("filter:tasks:") or not _filter.value:
            continue

        # django orm loop expression attached to column name
        field_name = preprocess_field_name(_filter.filter, only_undefined_field)

        # annotate with cast to number if need
        if _filter.type == 'Number' and field_name.startswith('data__'):
            json_field = field_name.replace('data__', '')
            queryset = queryset.annotate(**{
                f'filter_{json_field.replace("$undefined$", "undefined")}':
                    Cast(KeyTextTransform(json_field, 'data'), output_field=FloatField())
            })
            clean_field_name = f'filter_{json_field.replace("$undefined$", "undefined")}'
        else:
            clean_field_name = field_name

        # special case: predictions, annotations, cancelled --- for them 0 is equal to is_empty=True
        if clean_field_name in ('total_predictions', 'total_annotations', 'cancelled_annotations') and \
                _filter.operator == 'empty':
            _filter.operator = 'equal' if cast_bool_from_str(_filter.value) else 'not_equal'
            _filter.value = 0

        # special case: for strings empty is "" or null=True
        if _filter.type in ('String', 'Unknown') and _filter.operator == 'empty':
            value = cast_bool_from_str(_filter.value)
            if value:  # empty = true
                q = Q(
                    Q(**{field_name: ''}) | Q(**{field_name: None}) | Q(**{field_name+'__isnull': True})
                )
            else:  # empty = false
                q = Q(
                    ~Q(**{field_name: ''}) & ~Q(**{field_name: None}) & ~Q(**{field_name+'__isnull': True})
                )
            filter_expression.add(q, conjunction)
            continue

<<<<<<< HEAD
        if _filter.operator == 'regex':
            try:
                re.compile(pattern=str(_filter.value))
            except Exception as e:
                logger.info('Incorrect regex for filter: %s: %s', _filter.value, str(e))
                return queryset.none()

=======
>>>>>>> 33eb5795
        # append operator
        field_name = f"{clean_field_name}{operators.get(_filter.operator, '')}"

        # in
        if _filter.operator == "in":
            cast_value(_filter)
            filter_expression.add(
                Q(
                    **{
                        f"{field_name}__gte": _filter.value.min,
                        f"{field_name}__lte": _filter.value.max,
                    }
                ),
                conjunction,
            )

        # not in
        elif _filter.operator == "not_in":
            cast_value(_filter)
            filter_expression.add(
                ~Q(
                    **{
                        f"{field_name}__gte": _filter.value.min,
                        f"{field_name}__lte": _filter.value.max,
                    }
                ),
                conjunction,
            )

        # empty
        elif _filter.operator == 'empty':
            if cast_bool_from_str(_filter.value):
                filter_expression.add(Q(**{field_name: True}), conjunction)
            else:
                filter_expression.add(~Q(**{field_name: True}), conjunction)

        # starting from not_
        elif _filter.operator.startswith("not_"):
            cast_value(_filter)
            filter_expression.add(~Q(**{field_name: _filter.value}), conjunction)

        # all others
        else:
            cast_value(_filter)
            filter_expression.add(Q(**{field_name: _filter.value}), conjunction)
    
    logger.debug(f'Apply filter: {filter_expression}')
    queryset = queryset.filter(filter_expression)
    return queryset


class TaskQuerySet(models.QuerySet):
    def prepared(self, prepare_params=None):
        """ Apply filters, ordering and selected items to queryset

        :param prepare_params: prepare params with project, filters, orderings, etc
        :return: ordered and filtered queryset
        """
        queryset = self

        # project filter
        if prepare_params.project is not None:
            queryset = queryset.filter(project=prepare_params.project)

        queryset = apply_filters(queryset, prepare_params.filters)
        queryset = apply_ordering(queryset, prepare_params.ordering)

        if not prepare_params.selectedItems:
            return queryset

        # included selected items
        if prepare_params.selectedItems.all is False and prepare_params.selectedItems.included:
            queryset = queryset.filter(id__in=prepare_params.selectedItems.included)

        # excluded selected items
        elif prepare_params.selectedItems.all is True and prepare_params.selectedItems.excluded:
            queryset = queryset.exclude(id__in=prepare_params.selectedItems.excluded)

        return queryset


class GroupConcat(Aggregate):
    function = "GROUP_CONCAT"
    template = "%(function)s(%(distinct)s%(expressions)s)"

    def __init__(self, expression, distinct=False, **extra):
        super().__init__(
            expression, distinct="DISTINCT " if distinct else "", output_field=models.CharField(), **extra
        )


def annotate_completed_at(queryset):
    from tasks.models import Annotation

    newest = Annotation.objects.filter(task=OuterRef("pk"), task__is_labeled=True).distinct().order_by("-created_at")
    return queryset.annotate(completed_at=Subquery(newest.values("created_at")[:1]))


def annotate_annotations_results(queryset):
    if settings.DJANGO_DB == settings.DJANGO_DB_SQLITE:
        return queryset.annotate(annotations_results=Coalesce(GroupConcat("annotations__result"), Value('')))
    else:
        return queryset.annotate(annotations_results=ArrayAgg("annotations__result"))


def annotate_predictions_results(queryset):
    if settings.DJANGO_DB == settings.DJANGO_DB_SQLITE:
        return queryset.annotate(predictions_results=Coalesce(GroupConcat("predictions__result"), Value('')))
    else:
        return queryset.annotate(predictions_results=ArrayAgg("predictions__result"))


def annotate_annotators(queryset):
    if settings.DJANGO_DB == settings.DJANGO_DB_SQLITE:
        return queryset.annotate(annotators=Coalesce(GroupConcat("annotations__completed_by"), Value(None)))
    else:
        return queryset.annotate(annotators=ArrayAgg("annotations__completed_by"))


def annotate_predictions_score(queryset):
    return queryset.annotate(predictions_score=Avg("predictions__score"))


def dummy(queryset):
    return queryset


settings.DATA_MANAGER_ANNOTATIONS_MAP = {
    "completed_at": annotate_completed_at,
    "annotations_results": annotate_annotations_results,
    "predictions_results": annotate_predictions_results,
    "predictions_score": annotate_predictions_score,
    "annotators": annotate_annotators,
    "cancelled_annotations": dummy,
    "total_annotations": dummy,
    "total_predictions": dummy
}


def get_annotations_map():
    return settings.DATA_MANAGER_ANNOTATIONS_MAP


def update_annotation_map(obj):
    settings.DATA_MANAGER_ANNOTATIONS_MAP.update(obj)


class PreparedTaskManager(models.Manager):
    def get_queryset(self, fields_for_evaluation=None):
        queryset = TaskQuerySet(self.model)
        annotations_map = get_annotations_map()

        if fields_for_evaluation is None:
            fields_for_evaluation = []

        # default annotations for calculating total values in pagination output
        queryset = queryset.annotate(
            total_annotations=Count("annotations", distinct=True, filter=Q(annotations__was_cancelled=False)),
            cancelled_annotations=Count("annotations", distinct=True, filter=Q(annotations__was_cancelled=True)),
            total_predictions=Count("predictions", distinct=True),
        )

        # db annotations applied only if we need them in ordering or filters
        for field in fields_for_evaluation:
            function = annotations_map[field]
            queryset = function(queryset)

        return queryset

    def all(self, prepare_params=None):
        """ Make a task queryset with filtering, ordering, annotations

        :param prepare_params: prepare params with filters, orderings, etc
        :return: TaskQuerySet with filtered, ordered, annotated tasks
        """
        if prepare_params is None:
            return self.get_queryset()

        fields_for_annotation = get_fields_for_annotation(prepare_params)
        return self.get_queryset(fields_for_annotation).prepared(prepare_params=prepare_params)


class TaskManager(models.Manager):
    def for_user(self, user):
        return self.filter(project__organization=user.active_organization)<|MERGE_RESOLUTION|>--- conflicted
+++ resolved
@@ -179,7 +179,6 @@
             filter_expression.add(q, conjunction)
             continue
 
-<<<<<<< HEAD
         if _filter.operator == 'regex':
             try:
                 re.compile(pattern=str(_filter.value))
@@ -187,8 +186,20 @@
                 logger.info('Incorrect regex for filter: %s: %s', _filter.value, str(e))
                 return queryset.none()
 
-=======
->>>>>>> 33eb5795
+        # special case: for strings empty is "" or null=True
+        if _filter.type in ('String', 'Unknown') and _filter.operator == 'empty':
+            value = cast_bool_from_str(_filter.value)
+            if value:  # empty = true
+                q = Q(
+                    Q(**{field_name: ''}) | Q(**{field_name: None}) | Q(**{field_name+'__isnull': True})
+                )
+            else:  # empty = false
+                q = Q(
+                    ~Q(**{field_name: ''}) & ~Q(**{field_name: None}) & ~Q(**{field_name+'__isnull': True})
+                )
+            filter_expression.add(q, conjunction)
+            continue
+
         # append operator
         field_name = f"{clean_field_name}{operators.get(_filter.operator, '')}"
 
