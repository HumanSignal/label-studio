--- conflicted
+++ resolved
@@ -540,8 +540,6 @@
         if fields_for_evaluation is None:
             fields_for_evaluation = []
 
-<<<<<<< HEAD
-=======
         # default annotations for calculating total values in pagination output
         if 'total_annotations' in fields_for_evaluation or 'annotators' in fields_for_evaluation or all_fields:
             queryset = queryset.annotate(
@@ -559,7 +557,6 @@
         first_task = queryset.first()
         project = None if first_task is None else first_task.project
 
->>>>>>> fca2de5c
         # db annotations applied only if we need them in ordering or filters
         for field in annotations_map.keys():
             if field in fields_for_evaluation or all_fields:
