"""This file and its contents are licensed under the Apache License 2.0. Please see the included NOTICE for copyright information and LICENSE for a copy of the license.
"""
import logging

from django_filters.rest_framework import DjangoFilterBackend
from django.utils.decorators import method_decorator
from rest_framework import viewsets, generics
from rest_framework.decorators import action
from rest_framework.pagination import PageNumberPagination
from rest_framework.response import Response
from rest_framework.views import APIView
from drf_yasg.utils import swagger_auto_schema
from drf_yasg import openapi
from django.db.models import Sum, Count
from django.conf import settings
from ordered_set import OrderedSet

<<<<<<< HEAD
from core.utils.common import get_object_with_check_and_log, int_from_request, bool_from_request, get_bool_env
from core.permissions import all_permissions, HasObjectPermission, ViewClassPermission
from core.decorators import permission_required
=======
from core.utils.common import get_object_with_check_and_log, int_from_request, bool_from_request, find_first_many_to_one_related_field_by_prefix, load_func
from core.permissions import all_permissions, ViewClassPermission
>>>>>>> 4b0b5231
from projects.models import Project
from projects.serializers import ProjectSerializer
from tasks.models import Task, Annotation, Prediction
from tasks.serializers import TaskIDOnlySerializer

from data_manager.functions import get_prepared_queryset, evaluate_predictions, get_prepare_params
from data_manager.models import View, PrepareParams
from data_manager.managers import get_fields_for_evaluation
from data_manager.serializers import ViewSerializer, DataManagerTaskSerializer, SelectedItemsSerializer, ViewResetSerializer
from data_manager.actions import get_all_actions, perform_action


logger = logging.getLogger(__name__)


@method_decorator(name='list', decorator=swagger_auto_schema(
    tags=['Data Manager'], operation_summary="List views",
    operation_description="List all views for a specific project.",
    manual_parameters=[
        openapi.Parameter(
            name='project',
            type=openapi.TYPE_INTEGER,
            in_=openapi.IN_QUERY,
            description='Project ID'),
    ],
))
@method_decorator(name='create', decorator=swagger_auto_schema(
    tags=['Data Manager'], operation_summary="Create view",
    operation_description="Create a view for a specific project.",
))
@method_decorator(name='retrieve', decorator=swagger_auto_schema(
    tags=['Data Manager'],
    operation_summary="Get view details",
    operation_description="Get the details about a specific view in the data manager",
    manual_parameters=[
        openapi.Parameter(
            name='id',
            type=openapi.TYPE_STRING,
            in_=openapi.IN_PATH,
            description='View ID'),
    ],
))
@method_decorator(name='update', decorator=swagger_auto_schema(
    tags=['Data Manager'], operation_summary="Put view",
    operation_description="Overwrite view data with updated filters and other information for a specific project.",
    manual_parameters=[
        openapi.Parameter(
            name='id',
            type=openapi.TYPE_STRING,
            in_=openapi.IN_PATH,
            description='View ID'),
    ],
))
@method_decorator(name='partial_update', decorator=swagger_auto_schema(
    tags=['Data Manager'], operation_summary="Update view",
    operation_description="Update view data with additional filters and other information for a specific project.",
    manual_parameters=[
        openapi.Parameter(
            name='id',
            type=openapi.TYPE_STRING,
            in_=openapi.IN_PATH,
            description='View ID'),
    ],
))
@method_decorator(name='destroy', decorator=swagger_auto_schema(
    tags=['Data Manager'], operation_summary="Delete view",
    operation_description="Delete a specific view by ID.",
    manual_parameters=[
        openapi.Parameter(
            name='id',
            type=openapi.TYPE_STRING,
            in_=openapi.IN_PATH,
            description='View ID'),
    ],
))
class ViewAPI(viewsets.ModelViewSet):
    serializer_class = ViewSerializer
    filter_backends = [DjangoFilterBackend]
    filterset_fields = ["project"]
    permission_required = ViewClassPermission(
        GET=all_permissions.tasks_view,
        POST=all_permissions.tasks_change,
        PATCH=all_permissions.tasks_change,
        PUT=all_permissions.tasks_change,
        DELETE=all_permissions.tasks_delete,
    )

    def perform_create(self, serializer):
        serializer.save(user=self.request.user)

    @swagger_auto_schema(
        tags=['Data Manager'],
        operation_summary="Reset project views",
        operation_description="Reset all views for a specific project.",
        request_body=ViewResetSerializer,
    )
    @action(detail=False, methods=["delete"])
    def reset(self, request):
        serializer = ViewResetSerializer(data=request.data)
        serializer.is_valid(raise_exception=True)
        project = generics.get_object_or_404(Project.objects.for_user(request.user), pk=serializer.validated_data['project'].id)
        queryset = self.filter_queryset(self.get_queryset()).filter(project=project)
        queryset.all().delete()
        return Response(status=204)

    def get_queryset(self):
        return View.objects.filter(project__organization=self.request.user.active_organization)


class TaskPagination(PageNumberPagination):
    page_size = 100
    page_size_query_param = "page_size"
    total_annotations = 0
    total_predictions = 0

    def paginate_queryset(self, queryset, request, view=None):
        self.total_predictions = Prediction.objects.filter(task_id__in=queryset).count()
        self.total_annotations = Annotation.objects.filter(task_id__in=queryset, was_cancelled=False).count()
        return super().paginate_queryset(queryset, request, view)

    def get_paginated_response(self, data):
        return Response(
            {
                "total_annotations": self.total_annotations,
                "total_predictions": self.total_predictions,
                "total": self.page.paginator.count,
                "tasks": data,
            }
        )


@method_decorator(name='get', decorator=swagger_auto_schema(
    tags=['Data Manager'],
    operation_summary='Get tasks list',
    operation_description="""
    Retrieve a list of tasks with pagination for a specific view or project, by using filters and ordering.
    """,
    # responses={200: DataManagerTaskSerializer(many=True)},
    manual_parameters=[
        openapi.Parameter(
            name='view',
            type=openapi.TYPE_INTEGER,
            in_=openapi.IN_QUERY,
            description='View ID'),
        openapi.Parameter(
            name='project',
            type=openapi.TYPE_INTEGER,
            in_=openapi.IN_QUERY,
            description='Project ID'),
    ],
))
class TaskListAPI(generics.ListAPIView):
    task_serializer_class = DataManagerTaskSerializer
    permission_required = ViewClassPermission(
        GET=all_permissions.tasks_view,
        POST=all_permissions.tasks_change,
        PATCH=all_permissions.tasks_change,
        PUT=all_permissions.tasks_change,
        DELETE=all_permissions.tasks_delete,
    )

    @staticmethod
    def get_task_serializer_context(request, project):
        storage = find_first_many_to_one_related_field_by_prefix(project, '.*io_storages.*')
        resolve_uri = True
        if not storage and not project.task_data_login and not project.task_data_password:
            resolve_uri = False

        all_fields = request.GET.get('fields', None) == 'all'  # false by default

        return {
            'proxy': bool_from_request(request.GET, 'proxy', True),
            'resolve_uri': resolve_uri,
            'request': request,
            'project': project,
            'drafts': all_fields,
            'predictions': all_fields,
            'annotations': all_fields
        }

    def get_task_queryset(self, request, prepare_params):
        return Task.prepared.only_filtered(prepare_params=prepare_params)

    def get(self, request):
        # get project
        view_pk = int_from_request(request.GET, 'view', 0) or int_from_request(request.data, 'view', 0)
        project_pk = int_from_request(request.GET, 'project', 0) or int_from_request(request.data, 'project', 0)
        if project_pk:
            project = get_object_with_check_and_log(request, Project, pk=project_pk)
            self.check_object_permissions(request, project)
        elif view_pk:
            view = get_object_with_check_and_log(request, View, pk=view_pk)
            project = view.project
            self.check_object_permissions(request, project)
        else:
            return Response({'detail': 'Neither project nor view id specified'}, status=404)

        # get prepare params (from view or from payload directly)
        prepare_params = get_prepare_params(request, project)
        queryset = self.get_task_queryset(request, prepare_params)
        context = self.get_task_serializer_context(self.request, project)

        # paginated tasks
        self.pagination_class = TaskPagination
        page = self.paginate_queryset(queryset)
        all_fields = 'all' if request.GET.get('fields', None) == 'all' else None
        fields_for_evaluation = get_fields_for_evaluation(prepare_params, request.user)
        if page is not None:
            ids = [task.id for task in page]  # page is a list already
            tasks = list(
                Task.prepared.annotate_queryset(
                    Task.objects.filter(id__in=ids),
                    fields_for_evaluation=fields_for_evaluation,
                    all_fields=all_fields,
                )
            )
            tasks_by_ids = {task.id: task for task in tasks}

            # keep ids ordering
            page = [tasks_by_ids[_id] for _id in ids]

            # retrieve ML predictions if tasks don't have them
            if project.evaluate_predictions_automatically:
                tasks_for_predictions = Task.objects.filter(id__in=ids, predictions__isnull=True)
                evaluate_predictions(tasks_for_predictions)

            serializer = self.task_serializer_class(page, many=True, context=context)
            return self.get_paginated_response(serializer.data)

        # all tasks
        if project.evaluate_predictions_automatically:
            evaluate_predictions(queryset.filter(predictions__isnull=True))
        queryset = Task.prepared.annotate_queryset(
            queryset, fields_for_evaluation=fields_for_evaluation, all_fields=all_fields
        )
        serializer = self.task_serializer_class(queryset, many=True, context=context)
        return Response(serializer.data)


@method_decorator(name='get', decorator=swagger_auto_schema(
    tags=['Data Manager'],
    operation_summary='Get task by ID',
    operation_description='Retrieve a specific task by ID.',
    manual_parameters=[
        openapi.Parameter(
            name='id',
            type=openapi.TYPE_INTEGER,
            in_=openapi.IN_PATH,
            description='Task ID'),
    ],
))
class TaskAPI(generics.RetrieveAPIView):
    permission_required = all_permissions.projects_view

    def get_serializer_class(self):
        return DataManagerTaskSerializer

    @staticmethod
    def get_serializer_context(request):
        return {
            'proxy': bool_from_request(request.GET, 'proxy', True),
            'resolve_uri': True,
            'completed_by': 'full',
            'drafts': True,
            'predictions': True,
            'annotations': True,
            'request': request
        }

    def get_queryset(self):
        return Task.objects.filter(
            project__organization=self.request.user.active_organization
        )

    def get(self, request, pk):
        task = self.get_object()
        context = self.get_serializer_context(request)
        context['project'] = project = task.project

        # we need to annotate task because before it was retrieved only for permission checks and project retrieving
        task = Task.prepared.get_queryset(
            all_fields=True, prepare_params=PrepareParams(project=project.id)
        ).filter(id=task.id).first()

        # get prediction
        if (project.evaluate_predictions_automatically or project.show_collab_predictions) \
                and not task.predictions.exists():
            evaluate_predictions([task])

        serializer = self.get_serializer_class()(task, many=False, context=context)
        data = serializer.data
        return Response(data)


@method_decorator(name='get', decorator=swagger_auto_schema(
    tags=['Data Manager'],
    operation_summary='Get data manager columns',
    operation_description='Retrieve the data manager columns available for the tasks in a specific project.',
))
class ProjectColumnsAPI(APIView):
    permission_required = all_permissions.projects_view

    def get(self, request):
        pk = int_from_request(request.GET, "project", 1)
        project = get_object_with_check_and_log(request, Project, pk=pk)
        self.check_object_permissions(request, project)
        GET_ALL_COLUMNS = load_func(settings.DATA_MANAGER_GET_ALL_COLUMNS)
        data = GET_ALL_COLUMNS(project, request.user)
        return Response(data)


@method_decorator(name='get', decorator=swagger_auto_schema(
    tags=['Data Manager'],
    operation_summary='Get project state',
    operation_description='Retrieve the project state for the data manager.',
))
class ProjectStateAPI(APIView):
    permission_required = all_permissions.projects_view

    def get(self, request):
        pk = int_from_request(request.GET, "project", 1)  # replace 1 to None, it's for debug only
        project = get_object_with_check_and_log(request, Project, pk=pk)
        self.check_object_permissions(request, project)
        data = ProjectSerializer(project).data

        data.update(
            {
                "can_delete_tasks": True,
                "can_manage_annotations": True,
                "can_manage_tasks": True,
                "source_syncing": False,
                "target_syncing": False,
                "task_count": project.tasks.count(),
                "annotation_count": Annotation.objects.filter(task__project=project).count(),
                'config_has_control_tags': len(project.get_control_tags_from_config()) > 0
            }
        )
        return Response(data)


@method_decorator(name='get', decorator=swagger_auto_schema(
    tags=['Data Manager'],
    operation_summary='Get actions',
    operation_description='Retrieve all the registered actions with descriptions that data manager can use.',
))
@method_decorator(name='post', decorator=swagger_auto_schema(
    tags=['Data Manager'],
    operation_summary='Post actions',
    operation_description='Perform an action with the selected items from a specific view.',
))
class ProjectActionsAPI(APIView):
    permission_required = ViewClassPermission(
        GET=all_permissions.projects_view,
        POST=all_permissions.projects_view,
    )

    def get(self, request):
        pk = int_from_request(request.GET, "project", 1)  # replace 1 to None, it's for debug only
        project = get_object_with_check_and_log(request, Project, pk=pk)
        self.check_object_permissions(request, project)
        return Response(get_all_actions(request.user, project))

<<<<<<< HEAD
        params = {
            'can_delete_tasks': True,
            'can_manage_annotations': True
        }

        return Response(get_all_actions(params))

    @swagger_auto_schema(tags=["Data Manager"])
=======
>>>>>>> 4b0b5231
    def post(self, request):
        pk = int_from_request(request.GET, "project", None)
        project = get_object_with_check_and_log(request, Project, pk=pk)
        self.check_object_permissions(request, project)

        queryset = get_prepared_queryset(request, project)

        # wrong action id
        action_id = request.GET.get('id', None)
        if action_id is None:
            response = {'detail': 'No action id "' + str(action_id) + '", use ?id=<action-id>'}
            return Response(response, status=422)

        # perform action and return the result dict
        kwargs = {'request': request}  # pass advanced params to actions
        result = perform_action(action_id, project, queryset, request.user, **kwargs)
        code = result.pop('response_code', 200)

        return Response(result, status=code)<|MERGE_RESOLUTION|>--- conflicted
+++ resolved
@@ -15,14 +15,8 @@
 from django.conf import settings
 from ordered_set import OrderedSet
 
-<<<<<<< HEAD
-from core.utils.common import get_object_with_check_and_log, int_from_request, bool_from_request, get_bool_env
-from core.permissions import all_permissions, HasObjectPermission, ViewClassPermission
-from core.decorators import permission_required
-=======
 from core.utils.common import get_object_with_check_and_log, int_from_request, bool_from_request, find_first_many_to_one_related_field_by_prefix, load_func
 from core.permissions import all_permissions, ViewClassPermission
->>>>>>> 4b0b5231
 from projects.models import Project
 from projects.serializers import ProjectSerializer
 from tasks.models import Task, Annotation, Prediction
@@ -385,17 +379,6 @@
         self.check_object_permissions(request, project)
         return Response(get_all_actions(request.user, project))
 
-<<<<<<< HEAD
-        params = {
-            'can_delete_tasks': True,
-            'can_manage_annotations': True
-        }
-
-        return Response(get_all_actions(params))
-
-    @swagger_auto_schema(tags=["Data Manager"])
-=======
->>>>>>> 4b0b5231
     def post(self, request):
         pk = int_from_request(request.GET, "project", None)
         project = get_object_with_check_and_log(request, Project, pk=pk)
