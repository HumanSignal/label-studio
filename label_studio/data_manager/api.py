--- conflicted
+++ resolved
@@ -121,9 +121,9 @@
 
     @staticmethod
     def get_task_serializer_context(request, project):
-        storage = find_first_one_to_one_related_field_by_prefix(project, '.*io_storages_')
+        storage = find_first_many_to_one_related_field_by_prefix(project, '.*io_storages.*')
         resolve_uri = True
-        if not storage:
+        if not storage and not project.task_data_login and not project.task_data_password:
             resolve_uri = False
 
         all_fields = request.GET.get('fields', None) == 'all'  # false by default
@@ -157,16 +157,7 @@
         view = self.get_object()
         queryset = self.get_task_queryset(request, view)
         project = view.project
-<<<<<<< HEAD
         context = self.get_task_serializer_context(self.request, project)
-=======
-        storage = find_first_many_to_one_related_field_by_prefix(project, '.*io_storages.*')
-        resolve_uri = True
-        if not storage and not project.task_data_login and not project.task_data_password:
-            resolve_uri = False
-
-        context = {'proxy': bool_from_request(request.GET, 'proxy', True), 'resolve_uri': resolve_uri, 'request': request}
->>>>>>> 595935e3
 
         # paginated tasks
         self.pagination_class = TaskPagination
