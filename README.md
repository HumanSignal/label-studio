<img src="https://raw.githubusercontent.com/heartexlabs/label-studio/master/images/ls_github_header.png"/>

![GitHub](https://img.shields.io/github/license/heartexlabs/label-studio?logo=heartex) ![label-studio:build](https://github.com/heartexlabs/label-studio/workflows/label-studio:build/badge.svg) ![GitHub release](https://img.shields.io/github/v/release/heartexlabs/label-studio?include_prereleases)

[Website](https://labelstud.io/) • [Docs](https://labelstud.io/guide/) • [Twitter](https://twitter.com/heartexlabs) • [Join Slack Community <img src="https://app.heartex.ai/docs/images/slack-mini.png" width="18px"/>](https://join.slack.com/t/label-studio/shared_invite/zt-cr8b7ygm-6L45z7biEBw4HXa5A2b5pw)


## What is Label Studio?

<a href="https://labelstud.io/blog/release-100.html"><img src="https://github.com/heartexlabs/label-studio/raw/master/docs/themes/htx/source/images/release-100/LS-Hits-v1.0.png" align="right" /></a>

Label Studio is an open source data labeling tool. It lets you label data types like audio, text, images, videos, and time series with a simple and straightforward UI and export to various model formats. It can be used to prepare raw data or improve existing training data to get more accurate ML models.

- [Try out Label Studio](#try-out-label-studio)
- [What you get from Label Studio](#what-you-get-from-label-studio)
- [Included templates for labeling data in Label Studio](#included-templates-for-labeling-data-in-label-studio)
- [Set up machine learning models with Label Studio](#set-up-machine-learning-models-with-Label-Studio)
- [Integrate Label Studio with your existing tools](#integrate-label-studio-with-your-existing-tools)

![Gif of Label Studio annotating different types of data](https://raw.githubusercontent.com/heartexlabs/label-studio/master/images/annotation_examples.gif)

Have a custom dataset? You can customize Label Studio to fit your needs. Read an [introductory blog post](https://towardsdatascience.com/introducing-label-studio-a-swiss-army-knife-of-data-labeling-140c1be92881#3907-fd502dc24c8d) to learn more. 

## Try out Label Studio

Try out Label Studio in a **[running app](https://app.labelstud.io)**, install it locally, or deploy it in a cloud instance. 

- [Install locally with Docker](#install-locally-with-docker)
- [Run with Docker Compose (Label Studio + Nginx + PostgreSQL)](#run-with-docker-compose)
- [Install locally with pip](#install-locally-with-pip)
- [Install locally with Anaconda](#install-locally-with-anaconda)
- [Install for local development](#install-for-local-development)
- [Deploy in a cloud instance](#deploy-in-a-cloud-instance)

### Install locally with Docker
Run Label Studio in a Docker container and access it at `http://localhost:8080`.

```bash
<<<<<<< HEAD
docker run -p 8080:8080 -v `pwd`/mydata:/label-studio/data heartexlabs/label-studio:latest
=======
docker run -it -p 8080:8080 -v `pwd`/mydata:/label-studio/data heartexlabs/label-studio:latest
>>>>>>> c7c07344
```
You can find all the generated assets, including SQLite3 database storage `label_studio.sqlite3` and uploaded files, in the `./mydata` directory.

#### Override default Docker install
You can override the default launch command by appending the new arguments:
```bash
<<<<<<< HEAD
docker run -p 8080:8080 -v `pwd`/mydata:/label-studio/data heartexlabs/label-studio:latest label-studio --log-level DEBUG
=======
docker run -it -p 8080:8080 -v `pwd`/mydata:/label-studio/data heartexlabs/label-studio:latest label-studio --log-level DEBUG
>>>>>>> c7c07344
```

#### Build a local image with Docker
If you want to build a local image, run:
```bash
docker build -t heartexlabs/label-studio:latest .
```

### Run with Docker Compose
<<<<<<< HEAD
Docker compose script provides production-ready stack consisting of the following components:
=======
Use Docker Compose to serve Label Studio at `http://localhost`.
>>>>>>> c7c07344

- Label Studio
- [Nginx](https://www.nginx.com/) - proxy web server used to load various static data, including uploaded audio, images, etc.
- [PostgreSQL](https://www.postgresql.org/) - production-ready database that replaces less performant SQLite3.

To start using the app from `http://localhost` run this command:
```bash
docker-compose up
```

### Install locally with pip

```bash
# Requires >=Python3.6, <3.9
pip install label-studio

# Start the server at http://localhost:8080
label-studio
```

### Install locally with Anaconda

```bash
conda create --name label-studio python=3.8
conda activate label-studio
pip install label-studio
```

### Install for local development

You can run the latest Label Studio version locally without installing the package with pip. 

```bash
# Install all package dependencies
pip install -e .
```
```bash
# Start the server in development mode at http://localhost:8000
python label_studio/manage.py runserver
```

### Deploy in a cloud instance

You can deploy Label Studio with one click in Heroku, Microsoft Azure, or Google Cloud Platform: 

[<img src="https://www.herokucdn.com/deploy/button.svg" height="30px">](https://heroku.com/deploy)
[<img src="https://aka.ms/deploytoazurebutton" height="30px">](https://portal.azure.com/#create/Microsoft.Template/uri/https%3A%2F%2Fraw.githubusercontent.com%2Fheartexlabs%2Flabel-studio%2Fmaster%2Fazuredeploy.json)
[<img src="https://deploy.cloud.run/button.svg" height="30px">](https://deploy.cloud.run)


#### Apply frontend changes

The frontend part of Label Studio app lies in the `frontend/` folder and written in React JSX. In case you've made some changes there, the following commands should be run before building / starting the instance:

```
cd frontend/
npm ci
npx webpack
cd ..
python label_studio/manage.py collectstatic --no-input
```

### Troubleshoot installation
If you see any errors during installation, try to rerun the installation

```bash
pip install --ignore-installed label-studio
```

#### Install dependencies on Windows 
To run Label Studio on Windows, download and install the following wheel packages from [Gohlke builds](https://www.lfd.uci.edu/~gohlke/pythonlibs) to ensure you're using the correct version of Python:
- [lxml](https://www.lfd.uci.edu/~gohlke/pythonlibs/#lxml)

```bash
# Upgrade pip 
pip install -U pip

# If you're running Win64 with Python 3.8, install the packages downloaded from Gohlke:
pip install lxml‑4.5.0‑cp38‑cp38‑win_amd64.whl

# Install label studio
pip install label-studio
```

## What you get from Label Studio

![Screenshot of Label Studio data manager grid view with images](https://raw.githubusercontent.com/heartexlabs/label-studio/master/images/labelstudio-ui.gif)

- **Multi-user labeling** sign up and login, when you create an annotation it's tied to your account.
- **Multiple projects** to work on all your datasets in one instance.
- **Streamlined design** helps you focus on your task, not how to use the software.
- **Configurable label formats** let you customize the visual interface to meet your specific labeling needs.
- **Support for multiple data types** including images, audio, text, HTML, time-series, and video. 
- **Import from files or from cloud storage** in Amazon AWS S3, Google Cloud Storage, or JSON, CSV, TSV, RAR, and ZIP archives. 
- **Integration with machine learning models** so that you can visualize and compare predictions from different models and perform pre-labeling.
- **Embed it in your data pipeline** REST API makes it easy to make it a part of your pipeline

## Included templates for labeling data in Label Studio 

Label Studio includes a variety of templates to help you label your data, or you can create your own using specifically designed configuration language. The most common templates and use cases for labeling include the following cases:

<img src="https://raw.githubusercontent.com/heartexlabs/label-studio/master/images/templates-categories.jpg" />

## Set up machine learning models with Label Studio

Connect your favorite machine learning model using the Label Studio Machine Learning SDK. Follow these steps:

1. Start your own machine learning backend server. See [more detailed instructions](https://github.com/heartexlabs/label-studio-ml-backend).
2. Connect Label Studio to the server on the model page found in project settings.

This lets you:

- **Pre-label** your data using model predictions. 
- Do **online learning** and retrain your model while new annotations are being created. 
- Do **active learning** by labeling only the most complex examples in your data.

## Integrate Label Studio with your existing tools

You can use Label Studio as an independent part of your machine learning workflow or integrate the frontend or backend into your existing tools.  

* Use the [Label Studio Frontend](https://github.com/heartexlabs/label-studio-frontend) as a separate React library. See more in the [Frontend Library documentation](https://labelstud.io/guide/frontend.html). 

## Ecosystem

| Project | Description |
|-|-|
| label-studio | Server, distributed as a pip package |
| [label-studio-frontend](https://github.com/heartexlabs/label-studio-frontend) | React and JavaScript frontend and can run standalone in a web browser or be embedded into your application. |  
| [data-manager](https://github.com/heartexlabs/dm2) | React and JavaScript frontend for managing data. Includes the Label Studio Frontend. Relies on the label-studio server or a custom backend with the expected API methods. | 
| [label-studio-converter](https://github.com/heartexlabs/label-studio-converter) | Encode labels in the format of your favorite machine learning library | 
| [label-studio-transformers](https://github.com/heartexlabs/label-studio-transformers) | Transformers library connected and configured for use with Label Studio |


## Citation

```tex
@misc{Label Studio,
  title={{Label Studio}: Data labeling software},
  url={https://github.com/heartexlabs/label-studio},
  note={Open source software available from https://github.com/heartexlabs/label-studio},
  author={
    Maxim Tkachenko and
    Mikhail Malyuk and
    Nikita Shevchenko and
    Andrey Holmanyuk and
    Nikolai Liubimov},
  year={2020-2021},
}
```

## License

This software is licensed under the [Apache 2.0 LICENSE](/LICENSE) © [Heartex](https://www.heartex.ai/). 2020-2021

<img src="https://github.com/heartexlabs/label-studio/blob/master/images/opossum_looking.png?raw=true" title="Hey everyone!" height="140" width="140" /><|MERGE_RESOLUTION|>--- conflicted
+++ resolved
@@ -36,22 +36,14 @@
 Run Label Studio in a Docker container and access it at `http://localhost:8080`.
 
 ```bash
-<<<<<<< HEAD
-docker run -p 8080:8080 -v `pwd`/mydata:/label-studio/data heartexlabs/label-studio:latest
-=======
 docker run -it -p 8080:8080 -v `pwd`/mydata:/label-studio/data heartexlabs/label-studio:latest
->>>>>>> c7c07344
 ```
 You can find all the generated assets, including SQLite3 database storage `label_studio.sqlite3` and uploaded files, in the `./mydata` directory.
 
 #### Override default Docker install
 You can override the default launch command by appending the new arguments:
 ```bash
-<<<<<<< HEAD
-docker run -p 8080:8080 -v `pwd`/mydata:/label-studio/data heartexlabs/label-studio:latest label-studio --log-level DEBUG
-=======
 docker run -it -p 8080:8080 -v `pwd`/mydata:/label-studio/data heartexlabs/label-studio:latest label-studio --log-level DEBUG
->>>>>>> c7c07344
 ```
 
 #### Build a local image with Docker
@@ -61,11 +53,7 @@
 ```
 
 ### Run with Docker Compose
-<<<<<<< HEAD
 Docker compose script provides production-ready stack consisting of the following components:
-=======
-Use Docker Compose to serve Label Studio at `http://localhost`.
->>>>>>> c7c07344
 
 - Label Studio
 - [Nginx](https://www.nginx.com/) - proxy web server used to load various static data, including uploaded audio, images, etc.
