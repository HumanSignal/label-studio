import setuptools

# Package version
<<<<<<< HEAD
version = '0.4.0rc1'
=======
version = '0.4.0rc3'
>>>>>>> 1ec19689

# Readme
with open('README.md', 'r') as f:
    long_description = f.read()

# Module dependencies
with open('requirements.txt') as f:
    requirements = f.read().splitlines()

setuptools.setup(
    name='label-studio',
    version=version,
    author='Heartex',
    author_email="hello@heartex.ai",
    description='Label Studio annotation tool',
    long_description=long_description,
    long_description_content_type='text/markdown',
    url='https://github.com/heartexlabs/label-studio',
    packages=setuptools.find_packages(),
    include_package_data=True,
    classifiers=[
        'Programming Language :: Python :: 3',
        'License :: OSI Approved :: MIT License',
        'Operating System :: OS Independent',
    ],
    install_requires=requirements,
    python_requires='>=3.6',
    entry_points={
        'console_scripts': ['label-studio=label_studio.server:main_open_browser'],
    }
)<|MERGE_RESOLUTION|>--- conflicted
+++ resolved
@@ -1,11 +1,7 @@
 import setuptools
 
-# Package version
-<<<<<<< HEAD
-version = '0.4.0rc1'
-=======
+# Package versio
 version = '0.4.0rc3'
->>>>>>> 1ec19689
 
 # Readme
 with open('README.md', 'r') as f:
