import os
import json
import copy
from datetime import datetime

tasks = None
completions = None
c = None  # config


def init(config):
    """ Init database

    :param config: config dict
    """
    global c, tasks
    c = config

    if not os.path.exists(c['output_dir']):
        os.mkdir(c['output_dir'])

    # load at first start
    if tasks is None:
        tasks = {}

        # file
        if os.path.isfile(c['input_path']):
            files = [os.path.basename(c['input_path'])]
            root_dir = os.path.dirname(c['input_path'])

        # directory
        else:
            root_dir = c['input_path']
            files = os.listdir(root_dir)

        for f in files:

            # load tasks from json
            if f.endswith('.json'):
                path = os.path.join(root_dir, f)
                json_body = json.load(open(path))

                # multiple tasks in file
                if isinstance(json_body, list):
                    for data in json_body:
                        task_id = len(tasks)
                        tasks[task_id] = {'id': task_id, 'task_path': path, 'data': data}

                # one task in file
                elif isinstance(json_body, dict):
                    task_id = len(tasks)
                    tasks[task_id] = {'id': task_id, 'task_path': path, 'data': json_body}

                # unsupported task type
                else:
                    raise Exception(f'Unsupported task data in "{path}"')

        print(f'Tasks loaded from "{c["input_path"]}"', len(tasks))


# Tasks #


def get_tasks():
    """ Load tasks from JSON files in input_path directory

    :return: file list
    """
    global tasks
    return tasks


def get_task(task_id):
    """ Get one task

    :param task_id:
    :return: task
    """
    global tasks
<<<<<<< HEAD
    return tasks[int(task_id)]
=======
    try:
        task_id = int(task_id)
    except ValueError:
        return None
    return tasks[task_id] if task_id in tasks else None
>>>>>>> 3594d2f6


def get_task_ids():
    """ Get task ids only

    :return: list of task ids
    """
    global tasks
    return list(tasks.keys())


<<<<<<< HEAD
=======
# Completions #


>>>>>>> 3594d2f6
def get_completions_ids():
    """ List completion ids from output_dir directory

    :return: filenames without extensions and directories
    """
    global completions, c

    root_dir = c['output_dir']
    os.mkdir(root_dir) if not os.path.exists(root_dir) else ()
    files = os.listdir(root_dir)
    completions = [int(os.path.splitext(f)[0]) for f in files if f.endswith('.json')]
    print(f'Completions found in "{c["output_dir"]}"', len(completions))
    return sorted(completions)


def get_completed_at(task_ids):
    """ Get completed time for list of task ids

    :param task_ids: list of task ids
    :return: list of string with formatted datetime
    """
    root_dir = c['output_dir']
    existing_completions = set(get_completions_ids())
    ids = existing_completions.intersection(task_ids)
    times = {i: os.path.getmtime(os.path.join(root_dir, str(i) + '.json')) for i in ids}
    times = {i: datetime.fromtimestamp(t).strftime('%Y-%m-%d %H:%M:%S') for i, t in times.items()}
    return times


def get_completion(task_id):
    """ Get completed time for list of task ids

    :param task_id: task ids
    :return: json dicwt with completion
    """
<<<<<<< HEAD
=======
    try:
        task_id = int(task_id)  # check task_id is int (disallow to escape from output_dir)
    except ValueError:
        return None
>>>>>>> 3594d2f6
    filename = os.path.join(c['output_dir'], str(task_id) + '.json')
    return json.load(open(filename)) if os.path.exists(filename) else None


def save_completion(task_id, completion):
    """ Save completion

    :param task_id: task id
    :param completion: json data from label (editor)
    """
    global c

    task = get_tasks()[int(task_id)]
    task['completions'] = [completion]
    filename = os.path.join(c['output_dir'], str(task_id) + '.json')
<<<<<<< HEAD
=======
    os.mkdir(c['output_dir']) if not os.path.exists(c['output_dir']) else ()
>>>>>>> 3594d2f6
    json.dump(task, open(filename, 'w'), indent=4, sort_keys=True)


def delete_completion(task_id):
    """ Delete completion from disk

    :param task_id: task id
    """
    filename = os.path.join(c['output_dir'], str(task_id) + '.json')
    os.remove(filename)<|MERGE_RESOLUTION|>--- conflicted
+++ resolved
@@ -77,15 +77,11 @@
     :return: task
     """
     global tasks
-<<<<<<< HEAD
-    return tasks[int(task_id)]
-=======
     try:
         task_id = int(task_id)
     except ValueError:
         return None
     return tasks[task_id] if task_id in tasks else None
->>>>>>> 3594d2f6
 
 
 def get_task_ids():
@@ -97,12 +93,9 @@
     return list(tasks.keys())
 
 
-<<<<<<< HEAD
-=======
 # Completions #
 
 
->>>>>>> 3594d2f6
 def get_completions_ids():
     """ List completion ids from output_dir directory
 
@@ -138,13 +131,10 @@
     :param task_id: task ids
     :return: json dicwt with completion
     """
-<<<<<<< HEAD
-=======
     try:
         task_id = int(task_id)  # check task_id is int (disallow to escape from output_dir)
     except ValueError:
         return None
->>>>>>> 3594d2f6
     filename = os.path.join(c['output_dir'], str(task_id) + '.json')
     return json.load(open(filename)) if os.path.exists(filename) else None
 
@@ -160,10 +150,7 @@
     task = get_tasks()[int(task_id)]
     task['completions'] = [completion]
     filename = os.path.join(c['output_dir'], str(task_id) + '.json')
-<<<<<<< HEAD
-=======
     os.mkdir(c['output_dir']) if not os.path.exists(c['output_dir']) else ()
->>>>>>> 3594d2f6
     json.dump(task, open(filename, 'w'), indent=4, sort_keys=True)
 
 
