--- conflicted
+++ resolved
@@ -62,18 +62,6 @@
     # load editor config from XML
     label_config_line = config_line_stripped(open(c['label_config']).read())
 
-<<<<<<< HEAD
-    # task data: completions preview
-    task_id = None
-    task_id, task_data = 0, db.get_tasks()[0]
-    print('task id', task_id)
-
-    task_data = json.dumps(db.get_completion(0))
-
-    return flask.render_template('index.html', config=c, label_config_line=label_config_line,
-                                 editor_css=editor_css, editor_js=editor_js,
-                                 task_id=str(task_id), task_data=task_data)
-=======
     # task data: load task or task with completions if it exists
     task_data = None
     task_id = request.args.get('task_id', None)
@@ -86,7 +74,6 @@
     return flask.render_template('index.html', config=c, label_config_line=label_config_line,
                                  editor_css=editor_css, editor_js=editor_js,
                                  task_id=task_id, task_data=json.dumps(task_data))
->>>>>>> 3594d2f6
 
 
 @app.route('/tasks')
@@ -129,29 +116,6 @@
     """ Get all tasks ids
     """
     ids = sorted(db.get_task_ids())
-<<<<<<< HEAD
-    return make_response(jsonify(ids), 200)
-
-
-@app.route('/api/tasks/<task_id>', methods=['GET'])
-@exception_treatment
-def api_tasks(task_id):
-    """ Get all tasks ids
-    """
-    task_id = int(task_id)
-
-    # try to get task with completions first
-    completions_ids = db.get_completions_ids()
-    if task_id in completions_ids:
-        return make_response(jsonify(db.get_completion(task_id)), 200)
-
-    # if no completions return tasks
-    if task_id in db.get_task_ids():
-        return make_response(jsonify(db.get_task(task_id)), 200)
-
-    ids = sorted(list(db.get_tasks().keys()))
-=======
->>>>>>> 3594d2f6
     return make_response(jsonify(ids), 200)
 
 
