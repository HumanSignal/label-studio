--- conflicted
+++ resolved
@@ -43,14 +43,10 @@
     <a href="/tasks" class="{% if url_for(request.endpoint) == '/tasks' %}active{% endif %}">Data Manager</a>
     <span class="delim">|</span>
 
-<<<<<<< HEAD
     <a href="/import" class="{% if url_for(request.endpoint) == '/import' %}active{% endif %}">Import</a>
-=======
-      <a href="/api/export" class="{% if url_for(request.endpoint) == '/export' %}active{% endif %}">Export</a>
-        <span class="delim">|</span>
-
-    <a href="/" class="{% if url_for(request.endpoint) == '/' %}active{% endif %}">Labeling</a>
->>>>>>> 82924f3f
+    <span class="delim">|</span>
+    
+    <a href="/api/export" class="{% if url_for(request.endpoint) == '/export' %}active{% endif %}">Export</a>
     <span class="delim">|</span>
 
     <a href="/settings" class="{% if url_for(request.endpoint) == '/settings' %}active{% endif %}">Settings</a>
