#!/usr/bin/env python
from __future__ import print_function

import os
import lxml
import time
import flask
import logging
import hashlib
import pandas as pd
<<<<<<< HEAD
try import ujson as json except import json
=======
import ujson as json  # it MUST be included after flask!
import tarfile
>>>>>>> 82924f3f

from urllib.parse import unquote
from datetime import datetime
from copy import deepcopy
from inspect import currentframe, getframeinfo
from flask import request, jsonify, make_response, Response, Response as HttpResponse, send_file
from flask_api import status

import label_studio.utils.db as db
from label_studio.utils.functions import generate_sample_task
from label_studio.utils.analytics import Analytics
from label_studio.utils.models import DEFAULT_PROJECT_ID, Project, MLBackend
from label_studio.utils.prompts import LabelStudioConfigPrompt
from label_studio.utils.io import find_file, find_dir, find_editor_files, get_temp_file
from label_studio.utils import uploader
from label_studio.utils.validation import TaskValidator
from label_studio.utils.exceptions import ValidationError
from label_studio.utils.functions import generate_sample_task_without_check, data_examples
from label_studio.utils.misc import (
    exception_treatment, log_config, log, load_config, config_line_stripped, config_comments_free,
    get_config_templates
)

logger = logging.getLogger(__name__)

app = flask.Flask(__name__, static_url_path='')
app.secret_key = 'A0Zrdqwf1AQWj12ajkhgFN]dddd/,?RfDWQQT'

# init
c = None
# load editor config from XML
label_config_line = None
# analytics
analytics = None
# machine learning backend
ml_backend = None
# project object with lazy initialization
project = None


def reload_config(prompt_inputs=False, force=False):
    global c
    global label_config_line
    global analytics
    global ml_backend
    global project

    # Read config from config.json & input arguments (dont initialize any inner DBs)
    c = load_config(re_init_db=False)

    # If specified, prompt user in console about specific inputs
    if prompt_inputs:
        iprompt = LabelStudioConfigPrompt(c)
        c['input_data'] = iprompt.ask_input_path()
        c['output_dir'] = iprompt.ask_output_dir()
        c['label_config'] = iprompt.ask_label_config()

    # Initialize DBs
    db.re_init(c)

    label_config_full = config_comments_free(open(c['label_config']).read())
    label_config_line = config_line_stripped(label_config_full)
    if analytics is None:
        analytics = Analytics(label_config_line, c.get('collect_analytics', True))
    else:
        analytics.update_info(label_config_line, c.get('collect_analytics', True))
    # configure project
    if project is None or force:
        project = Project(label_config=label_config_line, label_config_full=label_config_full)
    # configure machine learning backend
    if ml_backend is None or force:
        ml_backend_params = c.get('ml_backend')
        if ml_backend_params:
            ml_backend = MLBackend.from_params(ml_backend_params)
            project.connect(ml_backend)


@app.template_filter('json')
def json_filter(s):
    return json.dumps(s)


@app.before_first_request
def app_init():
    pass


@app.route('/static/media/<path:path>')
def send_media(path):
    """ Static for label tool js and css
    """
    media_dir = find_dir('static/media')
    return flask.send_from_directory(media_dir, path)


@app.route('/static/<path:path>')
def send_static(path):
    """ Static serving
    """
    static_dir = find_dir('static')
    return flask.send_from_directory(static_dir, path)


@app.route('/logs')
def send_log():
    """ Log access via web
    """
    logfile = log_config['handlers']['file']['filename']
    return Response(open(logfile).read(), mimetype='text/plain')


@app.route('/')
def labeling():
    """ Label studio frontend: task labeling
    """
    global c
    global label_config_line

    # reload config at each page reload (for fast changing of config/input_path/output_path)
    reload_config()

    # task data: load task or task with completions if it exists
    task_data = None
    task_id = request.args.get('task_id', None)

    if task_id is not None:
        task_data = db.get_task_with_completions(task_id) or db.get_task(task_id)
        if ml_backend:
            task_data = deepcopy(task_data)
            task_data['predictions'] = ml_backend.make_predictions(task_data, project)

    analytics.send(getframeinfo(currentframe()).function)
    return flask.render_template('labeling.html', config=c, label_config_line=label_config_line,
                                 task_id=task_id, task_data=task_data, **find_editor_files())


@app.route('/tasks')
def tasks_page():
    """ Tasks and completions page: tasks.html
    """
    global c
    reload_config()
    label_config = open(c['label_config']).read()  # load editor config from XML
    task_ids = db.get_tasks().keys()
    completed_at = db.get_completed_at(task_ids)

    # sort by completed time
    task_ids = sorted([(i, completed_at[i] if i in completed_at else '9') for i in task_ids], key=lambda x: x[1])
    task_ids = [i[0] for i in task_ids]  # take only id back
    analytics.send(getframeinfo(currentframe()).function)
    return flask.render_template('tasks.html', config=c, label_config=label_config,
                                 task_ids=task_ids, completions=db.get_completions_ids(),
                                 completed_at=completed_at)


@app.route('/settings')
def label_config_page():
    """ Setup label config
    """
    global c, project
    reload_config()

    templates = get_config_templates(c['templates_dir'])
    analytics.send(getframeinfo(currentframe()).function)
    return flask.render_template('settings.html', config=c, project=project, templates=templates)


@app.route('/import')
def import_page():
    """ Tasks and completions page: tasks.html
    """
    global c, project
    reload_config()

    analytics.send(getframeinfo(currentframe()).function)
    return flask.render_template('import.html', config=c, project=project)


@app.route('/api/render-label-studio', methods=['GET', 'POST'])
def api_render_label_studio():
    """ Label studio frontend rendering for iframe
    """
    global c
    global label_config_line

    # reload config at each page reload (for fast changing of config/input_path/output_path)
    reload_config()

    # get args
    full_editor = request.args.get('full_editor', False)
    config = request.args.get('config', request.form.get('config', ''))
    config = unquote(config)
    if not config:
        return make_response('No config in POST', status.HTTP_417_EXPECTATION_FAILED)

    # prepare example
    examples = data_examples(mode='editor_preview')
    task_data = {
        data_key: examples.get(data_type, '')
        for data_key, data_type in Project.extract_data_types(config).items()
    }
    example_task_data = {
        'id': 1764,
        'data': task_data,
        'project': DEFAULT_PROJECT_ID,
        'created_at': '2019-02-06T14:06:42.000420Z',
        'updated_at': '2019-02-06T14:06:42.000420Z'
    }

    # prepare context for html
    config_line = config_line_stripped(config)
    response = {
        'label_config_line': config_line,
        'task_ser': example_task_data
    }
    response.update(find_editor_files())
    analytics.send(getframeinfo(currentframe()).function)
    return flask.render_template('render_ls.html', **response)


@app.route('/api/validate-config', methods=['POST'])
def api_validate_config():
    """ Validate label config via tags schema
    """
    global project
    if 'label_config' not in request.form:
        return make_response('No label_config in POST', status.HTTP_417_EXPECTATION_FAILED)

    try:
        project.validate_label_config(request.form['label_config'])
    except ValidationError as e:
        return make_response(jsonify({'label_config': e.msg_to_list()}), status.HTTP_400_BAD_REQUEST)

    return Response(status=status.HTTP_204_NO_CONTENT)


@app.route('/api/save-config', methods=['POST'])
def api_save_config():
    """ Save label config
    """
    global c, project
    if 'label_config' not in request.form:
        return make_response('No label_config in POST', status.HTTP_417_EXPECTATION_FAILED)

    # check config before save
    label_config = request.form['label_config']
    try:
        project.validate_label_config(label_config)
    except ValidationError as e:
        return make_response(jsonify({'label_config': e.msg_to_list()}), status.HTTP_400_BAD_REQUEST)

    # save xml label config to file
    path = c['label_config']
    open(path, 'w').write(label_config)
    logger.info(f'Label config saved to: {path}')

    reload_config(force=True)
    analytics.send(getframeinfo(currentframe()).function)
    return Response(status=status.HTTP_201_CREATED)


@app.route('/api/import-example', methods=['GET', 'POST'])
def api_import_example():
    """ Generate upload data example by config only
    """
    # django compatibility
    request.GET = request.args
    request.POST = request.form

    config = request.GET.get('label_config', '')
    if not config:
        config = request.POST.get('label_config', '')
    try:
        Project.validate_label_config(config)
        output = generate_sample_task_without_check(config, mode='editor_preview')
    except (ValueError, ValidationError, lxml.etree.Error):
        response = HttpResponse('error while example generating', status=status.HTTP_400_BAD_REQUEST)
    else:
        response = HttpResponse(json.dumps(output))
    return response


@app.route('/api/import-example-file')
def api_import_example_file():
    """ Task examples for import
    """
    global c, project
    reload_config()
    request.GET = request.args  # django compatibility

    q = request.GET.get('q', 'json')
    filename = 'sample-' + datetime.now().strftime('%Y-%m-%d-%H-%M')
    try:
        task = generate_sample_task(project)
    except (ValueError, ValidationError, lxml.etree.Error):
        return HttpResponse('error while example generating', status=status.HTTP_400_BAD_REQUEST)

    tasks = [task, task]

    if q == 'json':
        filename += '.json'
        output = json.dumps(tasks)

    elif q == 'csv':
        filename += '.csv'
        output = pd.read_json(json.dumps(tasks), orient='records').to_csv(index=False)

    elif q == 'tsv':
        filename += '.tsv'
        output = pd.read_json(json.dumps(tasks), orient='records').to_csv(index=False, sep='\t')

    elif q == 'txt':
        if len(project.data_types.keys()) > 1:
            raise ValueError('TXT is unsupported for projects with multiple sources in config')

        filename += '.txt'
        output = ''
        for t in tasks:
            output += list(t.values())[0] + '\n'

    else:
        raise ValueError('Incorrect format ("q") in request')

    if request.GET.get('raw', '0') == '1':
        return HttpResponse(output)

    response = HttpResponse(output)
    response.headers['Content-Disposition'] = 'attachment; filename=%s' % filename
    response.headers['filename'] = filename

    analytics.send(getframeinfo(currentframe()).function)
    return response


@app.route('/api/import', methods=['POST'])
def api_import():
    global project, c

    # make django compatibility for uploader module
    class DjangoRequest:
        POST = request.form
        GET = request.args
        FILES = request.files
        data = request.json if request.json else request.form
        content_type = request.content_type

    start = time.time()
    # get tasks from request
    parsed_data = uploader.load_tasks(DjangoRequest())
    # validate tasks
    validator = TaskValidator(project)
    try:
        new_tasks = validator.to_internal_value(parsed_data)
    except ValidationError as e:
        return make_response(jsonify(e.msg_to_list()), status.HTTP_400_BAD_REQUEST)

    # save task file to input dir
    if os.path.isdir(c['input_path']):
        # tasks are in directory, write a new file with tasks
        task_dir = c['input_path']
        now = datetime.now()
        data = json.dumps(new_tasks, ensure_ascii=False)
        md5 = hashlib.md5(json.dumps(data).encode('utf-8')).hexdigest()
        name = 'import-' + now.strftime('%Y-%m-%d-%H-%M') + f'-{md5[0:8]}'
        path = os.path.join(task_dir, name + '.json')
        tasks = new_tasks
    else:
        # tasks are all in one file, append it
        path = c['input_path']
        old_tasks = json.load(open(path))
        assert isinstance(old_tasks, list), 'Tasks from input_path must be list'
        tasks = old_tasks + new_tasks
        logger.error(f"It's recommended to use directory as input_path: "
                     f"{c['input_path']} -> {os.path.dirname(c['input_path'])}")

    with open(path, 'w') as f:
        json.dump(tasks, f, ensure_ascii=False, indent=4)

    # load new tasks
    db.re_init(c)

    duration = time.time() - start
    return make_response(jsonify({
        'task_count': len(new_tasks),
        'completion_count': validator.completion_count,
        'prediction_count': validator.prediction_count,
        'duration': duration
    }), status.HTTP_201_CREATED)


@app.route('/api/export', methods=['GET'])
def api_export():
    global c

    output_dir = c['output_dir']
    with get_temp_file() as temp_file:
        archive_name = temp_file + '.tar.gz'
        with tarfile.open(archive_name, mode='w:gz') as archive:
            archive.add(output_dir, recursive=True)
        return send_file(archive_name)


@app.route(f'/api/projects/{DEFAULT_PROJECT_ID}/next/', methods=['GET'])
@exception_treatment
def api_generate_next_task():
    """ Generate next task to label
    """
    # try to find task is not presented in completions
    completions = db.get_completions_ids()
    for task_id, task in db.iter_tasks():
        if task_id not in completions:
            log.info(msg='New task for labeling', extra=task)
            analytics.send(getframeinfo(currentframe()).function)
            # try to use ml backend for predictions
            if ml_backend:
                task = deepcopy(task)
                task['predictions'] = ml_backend.make_predictions(task, project)
            return make_response(jsonify(task), 200)

    # no tasks found
    analytics.send(getframeinfo(currentframe()).function, error=404)
    return make_response('', 404)


@app.route(f'/api/projects/{DEFAULT_PROJECT_ID}/task_ids/', methods=['GET'])
@exception_treatment
def api_all_task_ids():
    """ Get all tasks ids
    """
    ids = sorted(db.get_task_ids())
    analytics.send(getframeinfo(currentframe()).function)
    return make_response(jsonify(ids), 200)


@app.route('/api/tasks/<task_id>/', methods=['GET'])
@exception_treatment
def api_tasks(task_id):
    """ Get task by id
    """
    # try to get task with completions first
    task_data = db.get_task_with_completions(task_id)
    task_data = db.get_task(task_id) if task_data is None else task_data
    analytics.send(getframeinfo(currentframe()).function)
    return make_response(jsonify(task_data), 200)


@app.route(f'/api/projects/{DEFAULT_PROJECT_ID}/completions_ids/', methods=['GET'])
@exception_treatment
def api_all_completion_ids():
    """ Get all completion ids
    """
    ids = db.get_completions_ids()
    analytics.send(getframeinfo(currentframe()).function)
    return make_response(jsonify(ids), 200)


@app.route('/api/tasks/<task_id>/completions/', methods=['POST', 'DELETE'])
@exception_treatment
def api_completions(task_id):
    """ Delete or save new completion to output_dir with the same name as task_id
    """
    global c

    if request.method == 'POST':
        completion = request.json
        completion.pop('state', None)  # remove editor state
        completion_id = db.save_completion(task_id, completion)
        log.info(msg='Completion saved', extra={'task_id': task_id, 'output': request.json})
        # try to train model with new completions
        if ml_backend:
            ml_backend.update_model(db.get_task(task_id), completion, project)
        analytics.send(getframeinfo(currentframe()).function)
        return make_response(json.dumps({'id': completion_id}), 201)

    else:
        analytics.send(getframeinfo(currentframe()).function, error=500)
        return make_response('Incorrect request method', 500)


@app.route('/api/tasks/<task_id>/completions/<completion_id>/', methods=['DELETE'])
@exception_treatment
def api_completion_by_id(task_id, completion_id):
    """ Delete or save new completion to output_dir with the same name as task_id.
        completion_id with different IDs is not supported in this backend
    """
    global c

    if request.method == 'DELETE':
        if c.get('allow_delete_completions', False):
            db.delete_completion(task_id)
            analytics.send(getframeinfo(currentframe()).function)
            return make_response('deleted', 204)
        else:
            analytics.send(getframeinfo(currentframe()).function, error=422)
            return make_response('Completion removing is not allowed in server config', 422)
    else:
        analytics.send(getframeinfo(currentframe()).function, error=500)
        return make_response('Incorrect request method', 500)


@app.route('/api/tasks/<task_id>/completions/<completion_id>/', methods=['PATCH'])
@exception_treatment
def api_completion_update(task_id, completion_id):
    """ Rewrite existing completion with patch.
        This is technical api call for editor testing only. It's used for Rewrite button in editor.
    """
    global c
    completion = request.json

    completion.pop('state', None)  # remove editor state
    completion['id'] = int(completion_id)
    db.save_completion(task_id, completion)
    log.info(msg='Completion saved', extra={'task_id': task_id, 'output': request.json})
    analytics.send(getframeinfo(currentframe()).function)
    return make_response('ok', 201)


@app.route(f'/api/projects/{DEFAULT_PROJECT_ID}/expert_instruction')
@exception_treatment
def api_instruction():
    """ Instruction for annotators
    """
    analytics.send(getframeinfo(currentframe()).function)
    return make_response(c['instruction'], 200)


@app.route('/predict', methods=['POST'])
@exception_treatment
def api_predict():
    """ Make ML prediction using ml_backend
    """
    task = request.json
    if project.ml_backend:
        predictions = project.ml_backend.make_predictions({'data': task}, project)
        analytics.send(getframeinfo(currentframe()).function)
        return make_response(jsonify(predictions), 200)
    else:
        analytics.send(getframeinfo(currentframe()).function, error=400)
        return make_response(jsonify("No ML backend"), 400)


@app.route('/data/<path:filename>')
def get_data_file(filename):
    """ External resource serving
    """
    directory = request.args.get('d')
    return flask.send_from_directory(directory, filename, as_attachment=True)


def main():
    reload_config()
    app.run(host='0.0.0.0', port=c['port'], debug=c['debug'])


def main_open_browser():
    import threading, webbrowser

    reload_config()
    port = c['port']
    browser_url = f'http://127.0.0.1:{port}'
    threading.Timer(1.25, lambda: webbrowser.open(browser_url)).start()
    app.run(host='0.0.0.0', port=c['port'], debug=False)


if __name__ == "__main__":
    main()<|MERGE_RESOLUTION|>--- conflicted
+++ resolved
@@ -8,12 +8,8 @@
 import logging
 import hashlib
 import pandas as pd
-<<<<<<< HEAD
 try import ujson as json except import json
-=======
-import ujson as json  # it MUST be included after flask!
 import tarfile
->>>>>>> 82924f3f
 
 from urllib.parse import unquote
 from datetime import datetime
