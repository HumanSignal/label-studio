{
  "title": "Label Studio",
  "port": 8200,
  "debug": true,

  "label_config": "../examples/sentiment_analysis/config.xml",
  "input_path": "../examples/sentiment_analysis/tasks.json",
  "output_dir": "../examples/sentiment_analysis/completions",

  "instruction": "Type something for label experts!",
  "allow_delete_completions": true,

  "editor": {
    "build_path": "../build/static",
    "debug": false,
    "interfaces": [
      "basic",
      "panel",
      "submit",
      "submit:load",
      "side-column",
      "submit:check-empty",
      "predictions:hide"
    ]
<<<<<<< HEAD
  },

  "label_config": "../examples/audio_regions/config.xml",
  "input_path": "../examples/audio_regions/tasks.json",
  "output_dir": "../examples/audio_regions/completions",

  "instruction": "Type something for label experts!",
  "allow_delete_completions": true,

  "logger": {
    "version": 1,
    "formatters": {
      "json": {
        "class": "utils.CustomJsonFormatter"
      }
    },
    "handlers": {
      "console": {
        "class": "logging.StreamHandler",
        "level": "DEBUG",
        "stream": "ext://sys.stdout"
      },
      "file": {
        "class": "logging.FileHandler",
        "level": "DEBUG",
        "filename": "static/logs/service.log",
        "formatter": "json"
      }
    },
    "loggers": {
      "service": {
        "level": "DEBUG",
        "handlers": [
          "console",
          "file"
        ],
        "propagate": false
      }
    },
    "root": {
      "level": "DEBUG",
      "handlers": [
        "console"
      ]
    }
=======
>>>>>>> c52fc3dc
  }
}<|MERGE_RESOLUTION|>--- conflicted
+++ resolved
@@ -22,53 +22,5 @@
       "submit:check-empty",
       "predictions:hide"
     ]
-<<<<<<< HEAD
-  },
-
-  "label_config": "../examples/audio_regions/config.xml",
-  "input_path": "../examples/audio_regions/tasks.json",
-  "output_dir": "../examples/audio_regions/completions",
-
-  "instruction": "Type something for label experts!",
-  "allow_delete_completions": true,
-
-  "logger": {
-    "version": 1,
-    "formatters": {
-      "json": {
-        "class": "utils.CustomJsonFormatter"
-      }
-    },
-    "handlers": {
-      "console": {
-        "class": "logging.StreamHandler",
-        "level": "DEBUG",
-        "stream": "ext://sys.stdout"
-      },
-      "file": {
-        "class": "logging.FileHandler",
-        "level": "DEBUG",
-        "filename": "static/logs/service.log",
-        "formatter": "json"
-      }
-    },
-    "loggers": {
-      "service": {
-        "level": "DEBUG",
-        "handlers": [
-          "console",
-          "file"
-        ],
-        "propagate": false
-      }
-    },
-    "root": {
-      "level": "DEBUG",
-      "handlers": [
-        "console"
-      ]
-    }
-=======
->>>>>>> c52fc3dc
   }
 }